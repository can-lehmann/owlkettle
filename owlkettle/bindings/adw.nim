--- conflicted
+++ resolved
@@ -175,7 +175,6 @@
   proc adw_about_window_set_copyright*(window: GtkWidget, value: cstring)
   proc adw_about_window_set_license*(window: GtkWidget, value: cstring)
 
-<<<<<<< HEAD
 # Adw.ToastOverlay
 proc adw_toast_overlay_new*(): GtkWidget
 proc adw_toast_overlay_add_toast*(self: GtkWidget, toast: AdwToast)
@@ -206,12 +205,11 @@
 when AdwVersion >= (1, 4):
   proc adw_toast_set_use_markup*(self: AdwToast, use_markup: cbool)
   proc adw_toast_get_use_markup*(self: AdwToast): cbool
-=======
+
 when AdwVersion >= (1, 3):
   # Adw.Banner
   proc adw_banner_new*(title: cstring): GtkWidget
   proc adw_banner_set_button_label*(self: GtkWidget, label: cstring)
   proc adw_banner_set_title*(self: GtkWidget, title: cstring)
   proc adw_banner_set_use_markup*(self: GtkWidget, use_markup: cbool)
-  proc adw_banner_set_revealed*(self: GtkWidget, revealed: cbool)
->>>>>>> 32540a31
+  proc adw_banner_set_revealed*(self: GtkWidget, revealed: cbool)