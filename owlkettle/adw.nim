# MIT License
# 
# Copyright (c) 2022 Can Joshua Lehmann
# 
# Permission is hereby granted, free of charge, to any person obtaining a copy
# of this software and associated documentation files (the "Software"), to deal
# in the Software without restriction, including without limitation the rights
# to use, copy, modify, merge, publish, distribute, sublicense, and/or sell
# copies of the Software, and to permit persons to whom the Software is
# furnished to do so, subject to the following conditions:
# 
# The above copyright notice and this permission notice shall be included in all
# copies or substantial portions of the Software.
# 
# THE SOFTWARE IS PROVIDED "AS IS", WITHOUT WARRANTY OF ANY KIND, EXPRESS OR
# IMPLIED, INCLUDING BUT NOT LIMITED TO THE WARRANTIES OF MERCHANTABILITY,
# FITNESS FOR A PARTICULAR PURPOSE AND NONINFRINGEMENT. IN NO EVENT SHALL THE
# AUTHORS OR COPYRIGHT HOLDERS BE LIABLE FOR ANY CLAIM, DAMAGES OR OTHER
# LIABILITY, WHETHER IN AN ACTION OF CONTRACT, TORT OR OTHERWISE, ARISING FROM,
# OUT OF OR IN CONNECTION WITH THE SOFTWARE OR THE USE OR OTHER DEALINGS IN THE
# SOFTWARE.

# Create libadwaita apps using owlkettle

when defined(nimPreviewSlimSystem):
  import std/assertions
import widgetdef, widgets, mainloop, widgetutils, common
import ./bindings/[adw, gtk]
import std/[strutils, sequtils, strformat, options, sugar]

export adw.StyleManager
export adw.ColorScheme
export adw.FlapFoldPolicy
export adw.FoldThresholdPolicy
export adw.FlapTransitionType
<<<<<<< HEAD
export adw.ToolbarStyle
=======
export adw.LengthUnit
>>>>>>> 78a9acc6
export adw.CenteringPolicy
export adw.AdwVersion

when defined(owlkettleDocs) and isMainModule:
  echo "# Libadwaita Widgets\n\n"
  echo "Some widgets are only available when linking against later libadwaita versions."
  echo "Set the target libadwaita version by passing `-d:adwminor=<Minor Version>`."
  echo "\n\n"

renderable AdwWindow of BaseWindow:
  ## A Window that does not have a title bar.
  content: Widget
  
  hooks:
    beforeBuild:
      state.internalWidget = adw_window_new()
  
  hooks content:
    (build, update):
      state.updateChild(state.content, widget.valContent, adw_window_set_content)
  
  adder add:
    ## Adds a child to the window surface. Each window surface may only have one child.
    if widget.hasContent:
      raise newException(ValueError, "Unable to add multiple children to a AdwWindow. Use a Box widget to display multiple widgets in a AdwWindow.")
    widget.hasContent = true
    widget.valContent = child
  
  example:
    AdwWindow:
      Box:
        orient = OrientX
        
        Box {.expand: false.}:
          sizeRequest = (250, -1)
          orient = OrientY
          
          HeaderBar {.expand: false.}:
            showTitleButtons = false
          
          Label(text = "Sidebar")
        
        Separator() {.expand: false.}
        
        Box:
          orient = OrientY
          
          HeaderBar() {.expand: false.}
          Label(text = "Main Content")

renderable WindowTitle of BaseWidget:
  title: string
  subtitle: string
  
  hooks:
    beforeBuild:
      state.internalWidget = adw_window_title_new(cstring(""), cstring(""))
  
  hooks title:
    property:
      adw_window_title_set_title(state.internalWidget, state.title.cstring)
  
  hooks subtitle:
    property:
      adw_window_title_set_subtitle(state.internalWidget, state.subtitle.cstring)
  
  example:
    Window:
      HeaderBar {.addTitlebar.}:
        WindowTitle {.addTitle.}:
          title = "Title"
          subtitle = "Subtitle"

renderable Avatar of BaseWidget:
  text: string
  size: int
  showInitials: bool
  iconName: string = "avatar-default-symbolic"
  
  hooks:
    beforeBuild:
      state.internalWidget = adw_avatar_new(
        widget.valSize.cint,
        widget.valText.cstring,
        widget.valShow_initials.ord.cbool
      )
  
  hooks text:
    property:
      adw_avatar_set_text(state.internalWidget, state.text.cstring)
  
  hooks size:
    property:
      adw_avatar_set_size(state.internalWidget, state.size.cint)
  
  hooks showInitials:
    property:
      adw_avatar_set_show_initials(state.internalWidget, state.showInitials.ord.cbool)
  
  hooks iconName:
    property:
      adw_avatar_set_icon_name(state.internalWidget, state.iconName.cstring)
  
  example:
    Avatar:
      text = "Erika Mustermann"
      size = 100
      showInitials = true

renderable ButtonContent of BaseWidget:
  label: string
  iconName: string
  useUnderline: bool ## Defines whether you can use `_` on part of the label to make the button accessible via hotkey. If you prefix a character of the label text with `_` it will hide the `_` and activate the button if you press ALT + the key of the character. E.g. `_Button Text` will trigger the button when pressing `ALT + B`.
  canShrink {.since: AdwVersion >= (1, 4).}: bool ## Defines whether the ButtonContent can be smaller than the size of its contents.
  
  hooks:
    beforeBuild:
      state.internalWidget = adw_button_content_new()
  
  hooks label:
    property:
      adw_button_content_set_label(state.internalWidget, state.label.cstring)
    
  hooks iconName:
    property:
      adw_button_content_set_icon_name(state.internalWidget, state.iconName.cstring)
    
  hooks useUnderline:
    property:
      adw_button_content_set_use_underline(state.internalWidget, state.useUnderline.cbool)
  
  hooks canShrink:
    property:
      adw_button_content_set_can_shrink(state.internalWidget, state.canShrink.cbool)

renderable Clamp of BaseWidget:
  maximumSize: int ## Maximum width of the content
  child: Widget
  
  hooks:
    beforeBuild:
      state.internalWidget = adw_clamp_new()
  
  hooks maximumSize:
    property:
      adw_clamp_set_maximum_size(state.internalWidget, cint(state.maximumSize))
  
  hooks child:
    (build, update):
      state.updateChild(state.child, widget.valChild, adw_clamp_set_child)
  
  adder add:
    if widget.hasChild:
      raise newException(ValueError, "Unable to add multiple children to a Clamp. Use a Box widget to display multiple widgets in a Clamp.")
    widget.hasChild = true
    widget.valChild = child
  
  example:
    Clamp:
      maximumSize = 600
      margin = 12
      
      PreferencesGroup:
        title = "Settings"

renderable PreferencesGroup of BaseWidget:
  title: string
  description: string
  children: seq[Widget]
  suffix: Widget
  
  hooks:
    beforeBuild:
      state.internalWidget = adw_preferences_group_new()
  
  hooks title:
    property:
      adw_preferences_group_set_title(state.internalWidget, state.title.cstring)
  
  hooks description:
    property:
      adw_preferences_group_set_description(state.internalWidget, state.description.cstring)
  
  hooks suffix:
    (build, update):
      state.updateChild(state.suffix, widget.valSuffix, adw_preferences_group_set_header_suffix)
  
  hooks children:
    (build, update):
      state.updateChildren(
        state.children,
        widget.valChildren,
        adw_preferences_group_add,
        adw_preferences_group_remove
      )
  
  adder add:
    widget.hasChildren = true
    widget.valChildren.add(child)
  
  adder addSuffix:
    if widget.hasSuffix:
      raise newException(ValueError, "Unable to add multiple suffixes to a PreferencesGroup. Use a Box widget to display multiple widgets in a PreferencesGroup.")
    widget.hasSuffix = true
    widget.valSuffix = child
  
  example:
    PreferencesGroup:
      title = "Settings"
      description = "Application Settings"
      
      ActionRow:
        title = "My Setting"
        subtitle = "Subtitle"
        Switch() {.addSuffix.}

renderable PreferencesPage of BaseWidget:
  preferences: seq[Widget]
  iconName: string
  name: string
  title: string
  useUnderline: bool
  description {.since: AdwVersion >= (1, 4).}: string
  
  hooks:
    beforeBuild:
      state.internalWidget = adw_preferences_page_new()
  
  hooks preferences:
    (build, update):
      state.updateChildren(
        state.preferences,
        widget.valPreferences,
        adw_preferences_page_add,
        adw_preferences_page_remove
      )
  
  hooks iconName:
    property:
      adw_preferences_page_set_icon_name(state.internalWidget, state.iconName.cstring)
  
  hooks name:
    property:
      adw_preferences_page_set_name(state.internalWidget, state.name.cstring)
      
  hooks title:
    property:
      adw_preferences_page_set_title(state.internalWidget, state.title.cstring)
      
  hooks useUnderline:
    property:
      adw_preferences_page_set_use_underline(state.internalWidget, state.useUnderline.cbool)
      
  hooks description:
    property:
      adw_preferences_page_set_description(state.internalWidget, state.description.cstring)
  
  adder add:
    widget.valPreferences.add(child)
  

renderable PreferencesRow of ListBoxRow:
  title: string
  
  hooks:
    beforeBuild:
      state.internalWidget = adw_preferences_row_new()
  
  hooks title:
    property:
      adw_preferences_row_set_title(state.internalWidget, state.title.cstring)

renderable ActionRow of PreferencesRow:
  subtitle: string
  suffixes: seq[AlignedChild[Widget]]
  
  hooks:
    beforeBuild:
      state.internalWidget = adw_action_row_new()
  
  hooks subtitle:
    property:
      adw_action_row_set_subtitle(state.internalWidget, state.subtitle.cstring)
  
  hooks suffixes:
    (build, update):
      state.updateAlignedChildren(state.suffixes, widget.valSuffixes,
        adw_action_row_add_suffix,
        adw_action_row_remove
      )

  adder addSuffix {.hAlign: AlignFill, vAlign: AlignCenter.}:
    widget.hasSuffixes = true
    widget.valSuffixes.add(AlignedChild[Widget](
      widget: child,
      hAlign: hAlign,
      vAlign: vAlign
    ))
  
  example:
    ActionRow:
      title = "Color"
      subtitle = "Color of the object"
      
      ColorButton {.addSuffix.}:
        discard

renderable ExpanderRow of PreferencesRow:
  subtitle: string
  actions: seq[AlignedChild[Widget]]
  rows: seq[AlignedChild[Widget]]
  expanded: bool = false
  enableExpansion: bool = true
  showEnableSwitch: bool = false
  titleLines {.since: AdwVersion >= (1, 3).}: int ## Determines how many lines of text from the title are shown before it ellipsizes the text. Defaults to 0 which means it never elipsizes and instead adds new lines to show the full text. 
  subtitleLines {.since: AdwVersion >= (1, 3).}: int  ## Determines how many lines of text from the subtitle are shown before it ellipsizes the text. Defaults to 0 which means it never elipsizes and instead adds new lines to show the full text.
  
  proc expand(newExpandState: bool) ## Triggered when row gets expanded
  
  hooks:
    beforeBuild:
      state.internalWidget = adw_expander_row_new()
    connectEvents:
      proc expandCallback(
        widget: GtkWidget,
        pspec: pointer,
        data: ptr EventObj[proc (isExpanded: bool)]
      ) {.cdecl.} =
        let isExpanded = bool(adw_expander_row_get_expanded(widget))
        
        let state = ExpanderRowState(data[].widget)
        state.expanded = isExpanded
        data[].callback(isExpanded)
        data[].redraw()
        
      state.connect(state.expand, "notify::expanded", expandCallback)
    disconnectEvents:
      state.internalWidget.disconnect(state.expand)

  hooks subtitle:
    property:
      adw_expander_row_set_subtitle(state.internalWidget, state.subtitle.cstring)
  
  hooks actions:
    (build, update):
      const rowAdder =
        when AdwVersion >= (1, 4):
          adw_expander_row_add_suffix
        else:
          adw_expander_row_add_action
      
      state.updateAlignedChildren(state.actions, widget.valActions,
        rowAdder,
        adw_expander_row_remove
      )
  
  hooks rows:
    (build, update):
      state.updateAlignedChildren(state.rows, widget.valRows,
        adw_expander_row_add_row,
        adw_expander_row_remove
      )
  
  hooks expanded:
    property:
      adw_expander_row_set_expanded(state.internalWidget, state.expanded.cbool)
      
  hooks enableExpansion:
    property:
      adw_expander_row_set_enable_expansion(state.internalWidget, state.enableExpansion.cbool)
        
  hooks showEnableSwitch:
    property:
      adw_expander_row_set_show_enable_switch(state.internalWidget, state.showEnableSwitch.cbool)
      
  hooks titleLines:
    property:
      adw_expander_row_set_title_lines(state.internalWidget, state.titleLines.cint)

  hooks subtitleLines:
    property:
      adw_expander_row_set_subtitle_lines(state.internalWidget, state.subtitleLines.cint)

  adder addAction {.hAlign: AlignFill, vAlign: AlignCenter.}:
    widget.hasActions = true
    widget.valActions.add(AlignedChild[Widget](
      widget: child,
      hAlign: hAlign,
      vAlign: vAlign
    ))
  
  adder addRow {.hAlign: AlignFill, vAlign: AlignFill.}:
    widget.hasRows = true
    widget.valRows.add(AlignedChild[Widget](
      widget: child,
      hAlign: hAlign,
      vAlign: vAlign
    ))
  
  example:
    ExpanderRow:
      title = "Expander Row"
      
      for it in 0..<3:
        ActionRow {.addRow.}:
          title = "Nested Row " & $it

renderable ComboRow of ActionRow:
  items: seq[string]
  selected: int
  
  proc select(item: int)
  
  hooks:
    beforeBuild:
      state.internalWidget = adw_combo_row_new()
    connectEvents:
      proc selectCallback(widget: GtkWidget,
                          pspec: pointer,
                          data: ptr EventObj[proc (item: int)]) {.cdecl.} =
        let
          selected = int(adw_combo_row_get_selected(widget))
          state = ComboRowState(data[].widget)
        if selected != state.selected:
          state.selected = selected
          data[].callback(selected)
          data[].redraw()
      
      state.connect(state.select, "notify::selected", selectCallback)
    disconnectEvents:
      state.internalWidget.disconnect(state.select)
  
  hooks items:
    property:
      let items = allocCStringArray(state.items)
      defer: deallocCStringArray(items)
      adw_combo_row_set_model(state.internalWidget, gtk_string_list_new(items))
  
  hooks selected:
    property:
      adw_combo_row_set_selected(state.internalWidget, cuint(state.selected))
  
  example:
    ComboRow:
      title = "Combo Row"
      items = @["Option 1", "Option 2", "Option 3"]
      
      selected = app.selected
      proc select(item: int) =
        app.selected = item

renderable EntryRow {.since: AdwVersion >= (1, 2).} of PreferencesRow:
  suffixes: seq[AlignedChild[Widget]]
  text: string
  
  proc changed(text: string)
  
  hooks:
    beforeBuild:
      state.internalWidget = adw_entry_row_new()
    connectEvents:
      proc changedCallback(widget: GtkWidget, data: ptr EventObj[proc (text: string)]) {.cdecl.} =
        let text = $gtk_editable_get_text(widget)
        EntryRowState(data[].widget).text = text
        data[].callback(text)
        data[].redraw()
      
      state.connect(state.changed, "changed", changedCallback)
    disconnectEvents:
      state.internalWidget.disconnect(state.changed)
  
  hooks suffixes:
    (build, update):
      state.updateAlignedChildren(state.suffixes, widget.valSuffixes,
        adw_entry_row_add_suffix,
        adw_entry_row_remove
      )
  
  hooks text:
    property:
      gtk_editable_set_text(state.internalWidget, state.text.cstring)
    read:
      state.text = $gtk_editable_get_text(state.internalWidget)

  adder addSuffix {.hAlign: AlignFill, vAlign: AlignCenter.}:
    widget.hasSuffixes = true
    widget.valSuffixes.add(AlignedChild[Widget](
      widget: child,
      hAlign: hAlign,
      vAlign: vAlign
    ))
  
  example:
    EntryRow:
      title = "Name"
      text = app.name
      
      proc changed(name: string) =
        app.name = name

renderable PasswordEntryRow {.since: AdwVersion >= (1, 2).} of EntryRow:
  ## An `EntryRow` that hides the user input
  
  hooks:
    beforeBuild:
      state.internalWidget = adw_password_entry_row_new()
  
  example:
    PasswordEntryRow:
      title = "Password"
      text = app.password
      
      proc changed(password: string) =
        app.password = password

when AdwVersion >= (1, 2):
  export EntryRow, PasswordEntryRow

type FlapChild[T] = object
  widget: T
  width: int

renderable Flap:
  content: Widget
  separator: Widget
  flap: FlapChild[Widget]
  revealed: bool = false
  foldPolicy: FlapFoldPolicy = FlapFoldAuto
  foldThresholdPolicy: FoldThresholdPolicy = FoldThresholdNatural
  transitionType: FlapTransitionType = FlapTransitionOver
  modal: bool = true
  locked: bool = false
  swipeToClose: bool = true
  swipeToOpen: bool = true
  
  proc changed(revealed: bool)
  proc fold(folded: bool)
  
  hooks:
    beforeBuild:
      state.internalWidget = adw_flap_new()
    connectEvents:
      proc changedCallback(widget: GtkWidget,
                           pspec: pointer,
                           data: ptr EventObj[proc (state: bool)]) {.cdecl.} =
        let
          revealed = adw_flap_get_reveal_flap(widget) != 0
          state = FlapState(data[].widget)
        if state.revealed != revealed:
          state.revealed = revealed
          data[].callback(revealed)
          data[].redraw()
      
      state.connect(state.changed, "notify::reveal-flap", changedCallback)
      
      proc foldCallback(widget: GtkWidget,
                        pspec: pointer,
                        data: ptr EventObj[proc (state: bool)]) {.cdecl.} =
        data[].callback(adw_flap_get_folded(widget) != 0)
        data[].redraw()
      
      state.connect(state.fold, "notify::folded", foldCallback)
    disconnectEvents:
      state.internalWidget.disconnect(state.changed)
      state.internalWidget.disconnect(state.fold)
  
  hooks foldPolicy:
    property:
      adw_flap_set_fold_policy(state.internal_widget, state.foldPolicy)
  
  hooks foldThresholdPolicy:
    property:
      adw_flap_set_fold_threshold_policy(state.internal_widget, state.foldThresholdPolicy)
  
  hooks transitionType:
    property:
      adw_flap_set_transition_type(state.internal_widget, state.transitionType)
  
  hooks revealed:
    property:
      adw_flap_set_reveal_flap(state.internal_widget, cbool(ord(state.revealed)))
  
  hooks modal:
    property:
      adw_flap_set_modal(state.internal_widget, cbool(ord(state.modal)))
  
  hooks locked:
    property:
      adw_flap_set_locked(state.internal_widget, cbool(ord(state.locked)))
  
  hooks swipeToOpen:
    property:
      adw_flap_set_swipe_to_open(state.internal_widget, cbool(ord(state.swipeToOpen)))
  
  hooks swipeToClose:
    property:
      adw_flap_set_swipe_to_close(state.internal_widget, cbool(ord(state.swipeToClose)))
  
  hooks flap:
    (build, update):
      if widget.hasFlap:
        widget.valFlap.widget.assignApp(state.app)
        let newChild =
          if state.flap.widget.isNil:
            widget.valFlap.widget.build()
          else:
            widget.valFlap.widget.update(state.flap.widget)
        if not newChild.isNil:
          let childWidget = newChild.unwrapInternalWidget()
          adw_flap_set_flap(state.internalWidget, childWidget)
          let styleContext = gtk_widget_get_style_context(childWidget)
          gtk_style_context_add_class(styleContext, "background")
          state.flap.widget = newChild
        
        if state.flap.width != widget.valFlap.width:
          state.flap.width = widget.valFlap.width
          let childWidget = state.flap.widget.unwrapInternalWidget()
          gtk_widget_set_size_request(childWidget, cint(state.flap.width), -1)
  
  hooks separator:
    (build, update):
      state.updateChild(state.separator, widget.valSeparator, adw_flap_set_separator)
  
  hooks content:
    (build, update):
      state.updateChild(state.content, widget.valContent, adw_flap_set_content)
  
  setter swipe: bool
  
  adder add:
    if widget.hasContent:
      raise newException(ValueError, "Unable to add multiple children to a adw.Flap. Use a Box widget to display multiple widgets in a adw.Flap.")
    widget.hasContent = true
    widget.valContent = child
  
  adder addSeparator:
    if widget.hasSeparator:
      raise newException(ValueError, "Unable to add multiple separators to a adw.Flap.")
    widget.hasSeparator = true
    widget.valSeparator = child
  
  adder addFlap {.width: -1.}:
    if widget.hasFlap:
      raise newException(ValueError, "Unable to add multiple flaps to a adw.Flap. Use a Box widget to display multiple widgets in a adw.Flap.")
    widget.hasFlap = true
    widget.valFlap = FlapChild[Widget](widget: child, width: width)
  
  example:
    Flap:
      revealed = app.showFlap
      transitionType = FlapTransitionOver
      
      proc changed(revealed: bool) =
        app.showFlap = revealed
      
      Label(text = "Flap") {.addFlap, width: 200.}
      
      Separator() {.addSeparator.}
      
      Box:
        Label:
          text = "Content ".repeat(10)
          wrap = true

proc `hasSwipe=`*(flap: Flap, has: bool) =
  flap.hasSwipeToOpen = has
  flap.hasSwipeToClose = has

proc `valSwipe=`*(flap: Flap, swipe: bool) =
  flap.valSwipeToOpen = swipe
  flap.valSwipeToClose = swipe

renderable OverlaySplitView {.since: AdwVersion >= (1, 4).} of BaseWidget:
  content: Widget
  sidebar: Widget
  collapsed: bool = false
  enableHideGesture: bool = true
  enableShowGesture: bool = true
  maxSidebarWidth: float = 280.0
  minSidebarWidth: float = 180.0
  pinSidebar: bool = false
  showSidebar: bool = true
  sidebarPosition: PackType = PackStart
  widthFraction: float = 0.25
  widthUnit: LengthUnit = LengthScaleIndependent
  
  proc toggle(shown: bool)
  
  hooks:
    beforeBuild:
      state.internalWidget = adw_overlay_split_view_new()
    connectEvents:
      proc toggleCallback(widget: GtkWidget,
                          spec: pointer,
                          data: ptr EventObj[proc (show: bool)]) {.cdecl.} =
        let
          showSidebar = adw_overlay_split_view_get_show_sidebar(widget) != 0
          state = OverlaySplitViewState(data[].widget)
        if showSidebar != state.showSidebar:
          state.showSidebar = showSidebar
          data[].callback(showSidebar)
          data[].redraw()
      
      state.connect(state.toggle, "notify::show-sidebar", toggleCallback)
    disconnectEvents:
      state.internalWidget.disconnect(state.toggle)
  
  hooks content:
    (build, update):
      state.updateChild(
        state.content,
        widget.valContent,
        adw_overlay_split_view_set_content
      )
  
  hooks sidebar:
    (build, update):
      state.updateChild(
        state.sidebar,
        widget.valSidebar,
        adw_overlay_split_view_set_sidebar
      )
  
  hooks collapsed:
    property:
      adw_overlay_split_view_set_collapsed(state.internalWidget, state.collapsed.cbool)

  hooks enableHideGesture:
    property:
      adw_overlay_split_view_set_enable_hide_gesture(state.internalWidget, state.enableHideGesture.cbool)

  hooks enableShowGesture:
    property:
      adw_overlay_split_view_set_enable_show_gesture(state.internalWidget, state.enableShowGesture.cbool)

  hooks maxSidebarWidth:
    property:
      adw_overlay_split_view_set_max_sidebar_width(state.internalWidget, state.maxSidebarWidth.cdouble)

  hooks minSidebarWidth:
    property:
      adw_overlay_split_view_set_min_sidebar_width(state.internalWidget, state.minSidebarWidth.cdouble)

  hooks pinSidebar:
    property:
      adw_overlay_split_view_set_pin_sidebar(state.internalWidget, state.pinSidebar.cbool)

  hooks showSidebar:
    property:
      adw_overlay_split_view_set_show_sidebar(state.internalWidget, state.showSidebar.cbool)

  hooks sidebarPosition:
    property:
      adw_overlay_split_view_set_sidebar_position(state.internalWidget, state.sidebarPosition.toGtk())

  hooks widthFraction:
    property:
      adw_overlay_split_view_set_sidebar_width_fraction(state.internalWidget, state.widthFraction.cdouble)

  hooks widthUnit:
    property:
      adw_overlay_split_view_set_sidebar_width_unit(state.internalWidget, state.widthUnit)

  adder add:
    if widget.hasContent:
      raise newException(ValueError, "Unable to add multiple children to a OverlaySplitView. Use a Box widget to display multiple widgets!")
    widget.hasContent = true
    widget.valContent = child
  
  adder addSidebar:
    if widget.hasSidebar:
      raise newException(ValueError, "Unable to add multiple sidebars to a OverlaySplitView. Use a Box widget to display multiple widgets!")
    widget.hasSidebar = true
    widget.valSidebar = child

when AdwVersion >= (1, 4):
  export OverlaySplitView

renderable AdwHeaderBar of BaseWidget:
  ## Adwaita Headerbar that combines GTK Headerbar and WindowControls.
  packLeft: seq[Widget]
  packRight: seq[Widget]
  centeringPolicy: CenteringPolicy = CenteringPolicyLoose
  decorationLayout: Option[string] = none(string)
  showRightButtons: bool = true ## Determines whether the buttons in `rightButtons` are shown. Does not affect Widgets in `packRight`.
  showLeftButtons: bool = true ## Determines whether the buttons in `leftButtons` are shown. Does not affect Widgets in `packLeft`.
  titleWidget: Widget ## A widget for the title. Replaces the title string, if there is one.
  showBackButton {.since: AdwVersion >= (1, 4).}: bool = true
  showTitle {.since: AdwVersion >= (1, 4).}: bool = true ## Determines whether to show or hide the title
  
  setter windowControls: DecorationLayout
  setter windowControls: Option[DecorationLayout]
  
  hooks:
    beforeBuild:
      state.internalWidget = adw_header_bar_new()
  
  hooks packRight:
    (build, update):
      state.updateChildren(
        state.packRight,
        widget.valPackRight,
        adw_header_bar_pack_end,
        adw_header_bar_remove
      )
      
  hooks packLeft:
    (build, update):
      state.updateChildren(
        state.packLeft,
        widget.valPackLeft,
        adw_header_bar_pack_start,
        adw_header_bar_remove
      )
      
  hooks centeringPolicy:
    property:
      adw_header_bar_set_centering_policy(state.internalWidget, state.centeringPolicy)
  
  hooks decorationLayout:
    property:
      if state.decorationLayout.isSome():
        adw_header_bar_set_decoration_layout(state.internalWidget, state.decorationLayout.get().cstring)
      else:
        adw_header_bar_set_decoration_layout(state.internalWidget, nil)
  
  hooks showRightButtons:
    property:
      adw_header_bar_set_show_end_title_buttons(state.internalWidget, state.showRightButtons.cbool)
  
  hooks showLeftButtons:
    property:
      adw_header_bar_set_show_start_title_buttons(state.internalWidget, state.showLeftButtons.cbool)
  
  hooks titleWidget:
    (build, update):
      state.updateChild(
        state.titleWidget,
        widget.valTitleWidget,
        adw_header_bar_set_title_widget
      )
  
  hooks showBackButton:
    property:
      adw_header_bar_set_show_back_button(state.internalWidget, state.showBackButton.cbool)
  
  hooks showTitle:
    property:
      adw_header_bar_set_show_title(state.internalWidget, state.showTitle.cbool)
  
  adder addLeft:
    ## Adds a widget to the left side of the HeaderBar.
    widget.hasPackLeft = true
    widget.valPackLeft.add(child)
  
  adder addRight:
    ## Adds a widget to the right side of the HeaderBar.
    widget.hasPackRight = true
    widget.valPackRight.add(child)
  
  adder addTitle:
    when AdwVersion >= (1, 4):
      if widget.hasTitleWidget:
        raise newException(ValueError, "Unable to add multiple children as title to HeaderBar. Use a Box widget to display multiple widgets.")
      widget.hasTitleWidget = true
      widget.valTitleWidget = child
    else:
      raise newException(ValueError, "Compile for Adwaita version 1.4 or higher with -d:adwMinor=4 to enable setting a Title Widget for Headerbar.")

proc `hasWindowControls=`*(widget: AdwHeaderbar, has: bool) =
  widget.hasDecorationLayout = true

proc `valWindowControls=`*(widget: AdwHeaderbar, buttons: DecorationLayout) =
  widget.valDecorationLayout = some(buttons.toLayoutString())

proc `valWindowControls=`*(widget: AdwHeaderbar, buttons: Option[DecorationLayout]) =
  let decorationLayout: Option[string] = buttons.map(controls => controls.toLayoutString())
  widget.valDecorationLayout = decorationLayout
  
renderable SplitButton of BaseWidget:
  child: Widget
  popover: Widget
    
  proc clicked()
  
  hooks:
    beforeBuild:
      state.internalWidget = adw_split_button_new()
    connectEvents:
      state.connect(state.clicked, "clicked", eventCallback)
    disconnectEvents:
      state.internalWidget.disconnect(state.clicked)
  
  hooks child:
    (build, update):
      state.updateChild(state.child, widget.valChild, adw_split_button_set_child)
  
  hooks popover:
    (build, update):
      state.updateChild(state.popover, widget.valPopover, adw_split_button_set_popover)
  
  setter text: string
  setter icon: string ## Sets the icon of the SplitButton. See [recommended_tools.md](recommended_tools.md#icons) for a list of icons.
  
  adder addChild:
    if widget.hasChild:
      raise newException(ValueError, "Unable to add multiple children to a SplitButton. Use a Box widget to display multiple widgets in a SplitButton.")
    widget.hasChild = true
    widget.valChild = child
  
  adder add:
    if not widget.hasChild:
      widget.hasChild = true
      widget.valChild = child
    elif not widget.hasPopover:
      widget.hasPopover = true
      widget.valPopover = child
    else:
      raise newException(ValueError, "Unable to add more than two children to SplitButton")

proc `hasText=`*(splitButton: SplitButton, value: bool) = splitButton.hasChild = value
proc `valText=`*(splitButton: SplitButton, value: string) =
  splitButton.valChild = Label(hasText: true, valText: value)

proc `hasIcon=`*(splitButton: SplitButton, value: bool) = splitButton.hasChild = value
proc `valIcon=`*(splitButton: SplitButton, name: string) =
  splitButton.valChild = Icon(hasName: true, valName: name)

renderable StatusPage of BaseWidget:
  iconName: string ## The icon to render in the center of the StatusPage. Setting this overrides paintable. See the [tooling](https://can-lehmann.github.io/owlkettle/docs/recommended_tools.html) section for how to figure out what icon names are available.
  paintable: Widget ## The widget that implements GdkPaintable to render (e.g. IconPaintable, WidgetPaintable) in the center of the StatusPage. Setting this overrides iconName.
  title: string
  description: string
  child: Widget
  
  hooks:
    beforeBuild:
      state.internalWidget = adw_status_page_new()
  
  hooks iconName:
    property:
      adw_status_page_set_icon_name(state.internalWidget, state.iconName.cstring)
  
  hooks paintable:
    (build, update):
      state.updateChild(state.paintable, widget.valPaintable, adw_status_page_set_paintable)
  
  hooks title:
    property:
      adw_status_page_set_title(state.internalWidget, state.title.cstring)
  
  hooks description:
    property:
      adw_status_page_set_description(state.internalWidget, state.description.cstring)
  
  hooks child:
    (build, update):
      state.updateChild(state.child, widget.valChild, adw_status_page_set_child)
  
  adder add:
    if widget.hasChild:
      raise newException(ValueError, "Unable to add multiple children to a StatusPage.")
    widget.hasChild = true
    widget.valChild = child
    
  adder addPaintable:
    if widget.hasPaintable:
      raise newException(ValueError, "Unable to add multiple paintables to a StatusPage.")
    widget.hasPaintable = true
    widget.valPaintable = child

<<<<<<< HEAD
when AdwVersion >= (1, 4) or defined(owlkettleDocs):
  renderable ToolbarView of BaseWidget:
    content: Widget
    bottomBars: seq[Widget]
    topBars: seq[Widget]
    bottomBarStyle: ToolbarStyle = ToolbarFlat
    extendContentToBottomEdge: bool = false
    extendContentToTopEdge: bool = false
    revealBottomBars: bool = true
    revealTopBars: bool = true
    topBarStyle: ToolbarStyle = ToolbarFlat
    
    hooks:
      beforeBuild:
        when AdwVersion >= (1, 4):
          state.internalWidget = adw_toolbar_view_new()
    
    hooks content:
      (build, update):
        when AdwVersion >= (1, 4):
          state.updateChild(
            state.content,
            widget.valContent,
            adw_toolbar_view_set_content
          )
    
    hooks bottomBars:
      (build, update):
        when AdwVersion >= (1, 4):
          state.updateChildren(
            state.bottomBars,
            widget.valBottomBars,
            adw_toolbar_view_add_bottom_bar,
            adw_toolbar_view_remove
          )
    
    hooks topBars:
      (build, update):
        when AdwVersion >= (1, 4):
          state.updateChildren(
            state.topBars,
            widget.valTopBars,
            adw_toolbar_view_add_top_bar,
            adw_toolbar_view_remove
          )
      
    hooks bottomBarStyle:
      property:
        when AdwVersion >= (1, 4):
          adw_toolbar_view_set_bottom_bar_style(state.internalWidget, state.bottomBarStyle)
    
    hooks extendContentToBottomEdge:
      property:
        when AdwVersion >= (1, 4):
          adw_toolbar_view_set_extend_content_to_bottom_edge(state.internalWidget, state.extendContentToBottomEdge.cbool)
    
    hooks extendContentToTopEdge:
      property:
        when AdwVersion >= (1, 4):
          adw_toolbar_view_set_extend_content_to_top_edge(state.internalWidget, state.extendContentToTopEdge.cbool)
    
    hooks revealBottomBars:
      property:
        when AdwVersion >= (1, 4):
          adw_toolbar_view_set_reveal_bottom_bars(state.internalWidget, state.revealBottomBars.cbool)
        
    hooks revealTopBars:
      property:
        when AdwVersion >= (1, 4):
          adw_toolbar_view_set_reveal_top_bars(state.internalWidget, state.revealTopBars.cbool)
        
    hooks topBarStyle:
      property:
        when AdwVersion >= (1, 4):
          adw_toolbar_view_set_top_bar_style(state.internalWidget, state.topBarStyle)
    
    adder add:
      if widget.hasContent:
        raise newException(ValueError, "Unable to add multiple children to a ToolbarView. Use a Box widget to display multiple widgets!")
      widget.hasContent = true
      widget.valContent = child
    
    adder addBottom:
      widget.hasBottomBars = true
      widget.valBottomBars.add(child)
    
    adder addTop:
      widget.hasTopBars = true
      widget.valTopBars.add(child)

  export ToolbarView

when AdwVersion >= (1, 2) or defined(owlkettleDocs):
  renderable AboutWindow:
    applicationName: string
    developerName: string
    version: string
    supportUrl: string
    issueUrl: string
    website: string
    copyright: string
    license: string
    
    hooks:
      beforeBuild:
        when AdwVersion >= (1, 2):
          state.internalWidget = adw_about_window_new()
    
    hooks applicationName:
      property:
        when AdwVersion >= (1, 2):
          adw_about_window_set_application_name(state.internalWidget, state.applicationName.cstring)

    hooks developerName:
      property:
        when AdwVersion >= (1, 2):
          adw_about_window_set_developer_name(state.internalWidget, state.developerName.cstring)

    hooks version:
      property:
        when AdwVersion >= (1, 2):
          adw_about_window_set_version(state.internalWidget, state.version.cstring)

    hooks supportUrl:
      property:
        when AdwVersion >= (1, 2):
          adw_about_window_set_support_url(state.internalWidget, state.supportUrl.cstring)

    hooks issueUrl:
      property:
        when AdwVersion >= (1, 2):
          adw_about_window_set_issue_url(state.internalWidget, state.issueUrl.cstring)
    
    hooks website:
      property:
        when AdwVersion >= (1, 2):
          adw_about_window_set_website(state.internalWidget, state.website.cstring)
=======
>>>>>>> 78a9acc6

type LicenseType* = enum
  LicenseUnknown = 0
  LicenseCustom = 1
  LicenseGPL_2_0 = 2
  LicenseGPL_3_0 = 3
  LicenseLGPL_2_1 = 4
  LicenseLGPL_3_0 = 5
  LicenseBSD = 6
  LicenseMIT_X11 = 7
  LicenseArtistic = 8
  LicenseGPL2_0_Only = 9
  LicenseGPL3_0_Only = 10
  LicenseLGPL2_1_Only = 11
  LicenseLGPL3_0_Only = 12
  LicenseAGPL3_0 = 13
  LicenseAGPL3_0_Only = 14
  LicenseBSD3 = 15
  LicenseAPACHE2_0 = 16
  LicenseMPL2_0 = 17
  License0BSD = 18

proc toGtk(license: LicenseType): GtkLicenseType =
  result = GtkLicenseType(ord(license))

type LegalSection* = object
  title*: string
  copyright*: Option[string]
  licenseType*: LicenseType
  license*: Option[string]

renderable AboutWindow {.since: AdwVersion >= (1, 2).}:
  applicationName: string
  developerName: string
  version: string
  supportUrl: string
  issueUrl: string
  website: string
  copyright: string
  license: string ## A custom license text. If this field is used instead of `licenseType`, `licenseType` has to be empty or `LicenseCustom`.
  licenseType: LicenseType ## A license from the `LicenseType` enum.
  legalSections: seq[LegalSection] ## Adds extra sections to the "Legal" page. You can use these sections for dependency package attributions etc.
  applicationIcon: string
  releaseNotes: string
  comments: string
  debugInfo: string ## Adds a "Troubleshooting" section. Use this field to provide instructions on how to acquire logs or other info you want users of your app to know about when reporting bugs or debugging.
  developers: seq[string]
  designers: seq[string]
  artists: seq[string]
  documenters: seq[string]
  credits: seq[tuple[title: string, people: seq[string]]] ## Additional credit sections with customizable titles
  acknowledgements: seq[tuple[title: string, people: seq[string]]] ## Acknowledgment sections with customizable titles
  links: seq[tuple[title: string, url: string]] ## Additional links placed in the details section
  
  hooks:
    beforeBuild:
      state.internalWidget = adw_about_window_new()
  
  hooks applicationName:
    property:
      adw_about_window_set_application_name(state.internalWidget, state.applicationName.cstring)

  hooks developerName:
    property:
      adw_about_window_set_developer_name(state.internalWidget, state.developerName.cstring)

  hooks version:
    property:
      adw_about_window_set_version(state.internalWidget, state.version.cstring)

  hooks supportUrl:
    property:
      adw_about_window_set_support_url(state.internalWidget, state.supportUrl.cstring)

  hooks issueUrl:
    property:
      adw_about_window_set_issue_url(state.internalWidget, state.issueUrl.cstring)
  
  hooks website:
    property:
      adw_about_window_set_website(state.internalWidget, state.website.cstring)

  hooks copyright:
    property:
      adw_about_window_set_copyright(state.internalWidget, state.copyright.cstring)

  hooks license:
    property:
      adw_about_window_set_license(state.internalWidget, state.license.cstring)

  hooks licenseType:
    property:
      adw_about_window_set_license_type(state.internalWidget, state.licenseType.toGtk())

  hooks legalSections:
    build:
      if widget.hasLegalSections:
        state.legalSections = widget.valLegalSections
        for section in state.legalSections:
          var copyright: cstring
          var license: cstring
          if section.copyright.isSome:
            copyright = section.copyright.get().cstring
          if section.license.isSome:
            license = section.license.get().cstring

          adw_about_window_add_legal_section(
            state.internalWidget,
            section.title,
            copyright,
            section.licenseType.toGtk(),
            license
          )

  hooks applicationIcon:
    property:
      adw_about_window_set_application_icon(state.internalWidget, state.applicationIcon.cstring)

  hooks releaseNotes:
    property:
      adw_about_window_set_release_notes(state.internalWidget, state.releaseNotes.cstring)

  hooks comments:
    property:
      adw_about_window_set_comments(state.internalWidget, state.comments.cstring)

  hooks debugInfo:
    property:
      adw_about_window_set_debug_info(state.internalWidget, state.debugInfo.cstring)

  hooks developers:
    property:
      let developers = allocCStringArray(state.developers)
      defer: deallocCStringArray(developers)
      adw_about_window_set_developers(state.internalWidget, developers)

  hooks designers:
    property:
      let designers = allocCStringArray(state.designers)
      defer: deallocCStringArray(designers)
      adw_about_window_set_designers(state.internalWidget, designers)

  hooks artists:
    property:
      let artists = allocCStringArray(state.artists)
      defer: deallocCStringArray(artists)
      adw_about_window_set_artists(state.internalWidget, artists)

  hooks documenters:
    property:
      let documenters = allocCStringArray(state.documenters)
      defer: deallocCStringArray(documenters)
      adw_about_window_set_documenters(state.internalWidget, documenters)

  hooks credits:
    build:
      if widget.hasCredits:
        state.credits = widget.valCredits
        for (title, people) in state.credits:
          let names = allocCStringArray(people)
          defer: deallocCStringArray(names)
          adw_about_window_add_credit_section(state.internalWidget, title.cstring, names)

  hooks acknowledgements:
    build:
      if widget.hasAcknowledgements:
        state.acknowledgements = widget.valAcknowledgements
        for (title, people) in state.acknowledgements:
          let names = allocCStringArray(people)
          defer: deallocCStringArray(names)
          adw_about_window_add_acknowledgement_section(state.internalWidget, title.cstring, names)

  hooks links:
    build:
      if widget.hasLinks:
        state.links = widget.valLinks
        for (title, url) in state.links:
          adw_about_window_add_link(state.internalWidget, title.cstring, url.cstring)

  example:
    AboutWindow:
      applicationName = "My Application"
      developerName = "Erika Mustermann"
      version = "1.0.0"
      applicationIcon = "application-x-executable"
      supportUrl = "https://github.com/can-lehmann/owlkettle/discussions"
      issueUrl = "https://github.com/can-lehmann/owlkettle/issues"
      website = "https://can-lehmann.github.io/owlkettle/README"
      links = @{
        "Tutorial": "https://can-lehmann.github.io/owlkettle/docs/tutorial.html",
        "Installation": "https://can-lehmann.github.io/owlkettle/docs/installation.html",
      }
      comments = """My Application demonstrates the use of the Adwaita AboutWindow. Comments will be shown on the Details page, above links. <i>Unlike</i> GtkAboutDialog comments, this string can be long and detailed. It can also contain <a href='https://docs.gtk.org/Pango/pango_markup.html'>links</a> and <b>Pango markup</b>."""
      copyright = "Erika Mustermann"
      licenseType = LicenseMIT_X11

when AdwVersion >= (1, 2):
  export AboutWindow

renderable SwitchRow {.since: AdwVersion >= (1, 4).} of ActionRow:
  active: bool
  
  proc activated(active: bool)
  
  hooks:
    beforeBuild:
        state.internalWidget = adw_switch_row_new()
    connectEvents:
      proc activatedCallback(widget: GtkWidget, data: ptr EventObj[proc (active: bool)]) {.cdecl.} =
        let active: bool = adw_switch_row_get_active(widget).bool
        SwitchRowState(data[].widget).active = active
        data[].callback(active)
        data[].redraw()
        
      state.connect(state.activated, "activated", activatedCallback)
    disconnectEvents:
      state.internalWidget.disconnect(state.activated)
  
  hooks active:
    property:
      adw_switch_row_set_active(state.internalWidget, state.active.cbool)

when AdwVersion >= (1, 4):
  export SwitchRow

renderable Banner {.since: AdwVersion >= (1, 3).} of BaseWidget:
  ## A rectangular Box taking up the entire vailable width with an optional button.
  buttonLabel: string ## Label of the optional banner button. Button will only be added to the banner if this Label has a value.
  title: string
  useMarkup: bool = true ## Determines whether using Markup in title is allowed or not.
  revealed: bool = true ## Determines whether the banner is shown.
  
  proc clicked() ## Triggered by clicking the banner button
  
  hooks:
    beforeBuild:
      state.internalWidget = adw_banner_new("".cstring)
    connectEvents:
      state.connect(state.clicked, "button-clicked", eventCallback)
    disconnectEvents:
      state.internalWidget.disconnect(state.clicked)
  hooks buttonLabel:
    property:
      adw_banner_set_button_label(state.internalWidget, state.buttonLabel.cstring)
  
  hooks title:
    property:
      adw_banner_set_title(state.internalWidget, state.title.cstring)
  
  hooks useMarkup:
    property:
      adw_banner_set_use_markup(state.internalWidget, state.useMarkup.cbool)

  hooks revealed:
    property:
      adw_banner_set_revealed(state.internalWidget, state.revealed.cbool)

when AdwVersion >= (1, 3):
  export Banner

export AdwWindow, WindowTitle, AdwHeaderBar, Avatar, ButtonContent, Clamp, PreferencesGroup, PreferencesRow, ActionRow, ExpanderRow, ComboRow, Flap, SplitButton, StatusPage, PreferencesPage

proc defaultStyleManager*(): StyleManager =
  result = adw_style_manager_get_default()

proc colorScheme*(styleManager: StyleManager): ColorScheme =
  result = adw_style_manager_get_color_scheme(styleManager)

proc `colorScheme=`*(styleManager: StyleManager, colorScheme: ColorScheme) =
  adw_style_manager_set_color_scheme(styleManager, colorScheme)

proc dark*(styleManager: StyleManager): bool =
  result = bool(adw_style_manager_get_dark(styleManager))

proc highContrast*(styleManager: StyleManager): bool =
  result = bool(adw_style_manager_get_high_contrast(styleManager))

type AdwAppConfig = object of AppConfig
  colorScheme: ColorScheme

proc setupApp(config: AdwAppConfig): WidgetState =
  let styleManager = adw_style_manager_get_default()
  adw_style_manager_set_color_scheme(styleManager, config.colorScheme)
  
  result = setupApp(AppConfig(config))

proc brew*(widget: Widget,
           icons: openArray[string] = [],
           colorScheme: ColorScheme = ColorSchemeDefault,
           startupEvents: openArray[ApplicationEvent] = [],
           shutdownEvents: openArray[ApplicationEvent] = [],
           stylesheets: openArray[Stylesheet] = []) =
  adw_init()
  let config = AdwAppConfig(
    widget: widget,
    icons: @icons,
    darkTheme: false,
    colorScheme: colorScheme,
    stylesheets: @stylesheets
  )
  let state = setupApp(config)
  
  let context = AppContext[AdwAppConfig](
    config: config,
    state: state,
    startupEvents: @startupEvents,
    shutdownEvents: @shutdownEvents
  )
  
  context.execStartupEvents()
  runMainloop(state)
  context.execShutdownEvents()

proc brew*(id: string,
           widget: Widget,
           icons: openArray[string] = [],
           colorScheme: ColorScheme = ColorSchemeDefault,
           startupEvents: openArray[ApplicationEvent] = [],
           shutdownEvents: openArray[ApplicationEvent] = [],
           stylesheets: openArray[Stylesheet] = []) =
  var config = AdwAppConfig(
    widget: widget,
    icons: @icons,
    darkTheme: false,
    colorScheme: colorScheme,
    stylesheets: @stylesheets
  )
  
  var context = AppContext[AdwAppConfig](
    config: config,
    startupEvents: @startupEvents,
    shutdownEvents: @shutdownEvents
  )
  
  proc activateCallback(app: GApplication, data: ptr AppContext[AdwAppConfig]) {.cdecl.} =
    let
      state = setupApp(data[].config)
      window = state.unwrapRenderable().internalWidget
    gtk_window_present(window)
    gtk_application_add_window(app, window)
    
    data[].state = state
    data[].execStartupEvents()

  let app = adw_application_new(id.cstring, G_APPLICATION_FLAGS_NONE)
  defer: g_object_unref(app.pointer)
  
  proc shutdownCallback(app: GApplication, data: ptr AppContext[AdwAppConfig]) {.cdecl.} =
    data[].execShutdownEvents()
  
  discard g_signal_connect(app, "activate", activateCallback, context.addr)
  discard g_signal_connect(app, "shutdown", shutdownCallback, context.addr)
  discard g_application_run(app)<|MERGE_RESOLUTION|>--- conflicted
+++ resolved
@@ -33,11 +33,8 @@
 export adw.FlapFoldPolicy
 export adw.FoldThresholdPolicy
 export adw.FlapTransitionType
-<<<<<<< HEAD
 export adw.ToolbarStyle
-=======
 export adw.LengthUnit
->>>>>>> 78a9acc6
 export adw.CenteringPolicy
 export adw.AdwVersion
 
@@ -1009,7 +1006,6 @@
     widget.hasPaintable = true
     widget.valPaintable = child
 
-<<<<<<< HEAD
 when AdwVersion >= (1, 4) or defined(owlkettleDocs):
   renderable ToolbarView of BaseWidget:
     content: Widget
@@ -1102,54 +1098,6 @@
 
   export ToolbarView
 
-when AdwVersion >= (1, 2) or defined(owlkettleDocs):
-  renderable AboutWindow:
-    applicationName: string
-    developerName: string
-    version: string
-    supportUrl: string
-    issueUrl: string
-    website: string
-    copyright: string
-    license: string
-    
-    hooks:
-      beforeBuild:
-        when AdwVersion >= (1, 2):
-          state.internalWidget = adw_about_window_new()
-    
-    hooks applicationName:
-      property:
-        when AdwVersion >= (1, 2):
-          adw_about_window_set_application_name(state.internalWidget, state.applicationName.cstring)
-
-    hooks developerName:
-      property:
-        when AdwVersion >= (1, 2):
-          adw_about_window_set_developer_name(state.internalWidget, state.developerName.cstring)
-
-    hooks version:
-      property:
-        when AdwVersion >= (1, 2):
-          adw_about_window_set_version(state.internalWidget, state.version.cstring)
-
-    hooks supportUrl:
-      property:
-        when AdwVersion >= (1, 2):
-          adw_about_window_set_support_url(state.internalWidget, state.supportUrl.cstring)
-
-    hooks issueUrl:
-      property:
-        when AdwVersion >= (1, 2):
-          adw_about_window_set_issue_url(state.internalWidget, state.issueUrl.cstring)
-    
-    hooks website:
-      property:
-        when AdwVersion >= (1, 2):
-          adw_about_window_set_website(state.internalWidget, state.website.cstring)
-=======
->>>>>>> 78a9acc6
-
 type LicenseType* = enum
   LicenseUnknown = 0
   LicenseCustom = 1
