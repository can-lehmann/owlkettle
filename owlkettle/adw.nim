# MIT License
# 
# Copyright (c) 2022 Can Joshua Lehmann
# 
# Permission is hereby granted, free of charge, to any person obtaining a copy
# of this software and associated documentation files (the "Software"), to deal
# in the Software without restriction, including without limitation the rights
# to use, copy, modify, merge, publish, distribute, sublicense, and/or sell
# copies of the Software, and to permit persons to whom the Software is
# furnished to do so, subject to the following conditions:
# 
# The above copyright notice and this permission notice shall be included in all
# copies or substantial portions of the Software.
# 
# THE SOFTWARE IS PROVIDED "AS IS", WITHOUT WARRANTY OF ANY KIND, EXPRESS OR
# IMPLIED, INCLUDING BUT NOT LIMITED TO THE WARRANTIES OF MERCHANTABILITY,
# FITNESS FOR A PARTICULAR PURPOSE AND NONINFRINGEMENT. IN NO EVENT SHALL THE
# AUTHORS OR COPYRIGHT HOLDERS BE LIABLE FOR ANY CLAIM, DAMAGES OR OTHER
# LIABILITY, WHETHER IN AN ACTION OF CONTRACT, TORT OR OTHERWISE, ARISING FROM,
# OUT OF OR IN CONNECTION WITH THE SOFTWARE OR THE USE OR OTHER DEALINGS IN THE
# SOFTWARE.

# Create libadwaita apps using owlkettle

when defined(nimPreviewSlimSystem):
  import std/assertions
import widgetdef, widgets, mainloop, widgetutils
import ./bindings/[adw, gtk]
import std/[strutils, sequtils, strformat]

export adw.StyleManager
export adw.ColorScheme
export adw.FlapFoldPolicy
export adw.FoldThresholdPolicy
export adw.FlapTransitionType
export adw.CenteringPolicy

when defined(owlkettleDocs) and isMainModule:
  echo "# Libadwaita Widgets\n\n"

renderable WindowSurface of BaseWindow:
  ## A Window that does not have a title bar.
  ## A WindowSurface is equivalent to an `Adw.Window`.
  content: Widget
  
  hooks:
    beforeBuild:
      state.internalWidget = adw_window_new()
  
  hooks content:
    (build, update):
      state.updateChild(state.content, widget.valContent, adw_window_set_content)
  
  adder add:
    ## Adds a child to the window surface. Each window surface may only have one child.
    if widget.hasContent:
      raise newException(ValueError, "Unable to add multiple children to a WindowSurface. Use a Box widget to display multiple widgets in a WindowSurface.")
    widget.hasContent = true
    widget.valContent = child
  
  example:
    WindowSurface:
      Box:
        orient = OrientX
        
        Box {.expand: false.}:
          sizeRequest = (250, -1)
          orient = OrientY
          
          HeaderBar {.expand: false.}:
            showTitleButtons = false
          
          Label(text = "Sidebar")
        
        Separator() {.expand: false.}
        
        Box:
          orient = OrientY
          
          HeaderBar() {.expand: false.}
          Label(text = "Main Content")

renderable WindowTitle of BaseWidget:
  title: string
  subtitle: string
  
  hooks:
    beforeBuild:
      state.internalWidget = adw_window_title_new(cstring(""), cstring(""))
  
  hooks title:
    property:
      adw_window_title_set_title(state.internalWidget, state.title.cstring)
  
  hooks subtitle:
    property:
      adw_window_title_set_subtitle(state.internalWidget, state.subtitle.cstring)
  
  example:
    Window:
      HeaderBar {.addTitlebar.}:
        WindowTitle {.addTitle.}:
          title = "Title"
          subtitle = "Subtitle"

renderable Avatar of BaseWidget:
  text: string
  size: int
  showInitials: bool
  iconName: string = "avatar-default-symbolic"
  
  hooks:
    beforeBuild:
      state.internalWidget = adw_avatar_new(
        widget.valSize.cint,
        widget.valText.cstring,
        widget.valShow_initials.ord.cbool
      )
  
  hooks text:
    property:
      adw_avatar_set_text(state.internalWidget, state.text.cstring)
  
  hooks size:
    property:
      adw_avatar_set_size(state.internalWidget, state.size.cint)
  
  hooks showInitials:
    property:
      adw_avatar_set_show_initials(state.internalWidget, state.showInitials.ord.cbool)
  
  hooks iconName:
    property:
      adw_avatar_set_icon_name(state.internalWidget, state.iconName.cstring)
  
  example:
    Avatar:
      text = "Erika Mustermann"
      size = 100
      showInitials = true

renderable Clamp of BaseWidget:
  maximumSize: int ## Maximum width of the content
  child: Widget
  
  hooks:
    beforeBuild:
      state.internalWidget = adw_clamp_new()
  
  hooks maximumSize:
    property:
      adw_clamp_set_maximum_size(state.internalWidget, cint(state.maximumSize))
  
  hooks child:
    (build, update):
      state.updateChild(state.child, widget.valChild, adw_clamp_set_child)
  
  adder add:
    if widget.hasChild:
      raise newException(ValueError, "Unable to add multiple children to a Clamp. Use a Box widget to display multiple widgets in a Clamp.")
    widget.hasChild = true
    widget.valChild = child
  
  example:
    Clamp:
      maximumSize = 600
      margin = 12
      
      PreferencesGroup:
        title = "Settings"

renderable PreferencesGroup of BaseWidget:
  title: string
  description: string
  children: seq[Widget]
  suffix: Widget
  
  hooks:
    beforeBuild:
      state.internalWidget = adw_preferences_group_new()
  
  hooks title:
    property:
      adw_preferences_group_set_title(state.internalWidget, state.title.cstring)
  
  hooks description:
    property:
      adw_preferences_group_set_description(state.internalWidget, state.description.cstring)
  
  hooks suffix:
    (build, update):
      state.updateChild(state.suffix, widget.valSuffix, adw_preferences_group_set_header_suffix)
  
  hooks children:
    (build, update):
      state.updateChildren(
        state.children,
        widget.valChildren,
        adw_preferences_group_add,
        adw_preferences_group_remove
      )
  
  adder add:
    widget.hasChildren = true
    widget.valChildren.add(child)
  
  adder addSuffix:
    if widget.hasSuffix:
      raise newException(ValueError, "Unable to add multiple suffixes to a PreferencesGroup. Use a Box widget to display multiple widgets in a PreferencesGroup.")
    widget.hasSuffix = true
    widget.valSuffix = child
  
  example:
    PreferencesGroup:
      title = "Settings"
      description = "Application Settings"
      
      ActionRow:
        title = "My Setting"
        subtitle = "Subtitle"
        Switch() {.addSuffix.}

renderable PreferencesRow of ListBoxRow:
  title: string
  
  hooks:
    beforeBuild:
      state.internalWidget = adw_preferences_row_new()
  
  hooks title:
    property:
      adw_preferences_row_set_title(state.internalWidget, state.title.cstring)

renderable ActionRow of PreferencesRow:
  subtitle: string
  suffixes: seq[AlignedChild[Widget]]
  
  hooks:
    beforeBuild:
      state.internalWidget = adw_action_row_new()
  
  hooks subtitle:
    property:
      adw_action_row_set_subtitle(state.internalWidget, state.subtitle.cstring)
  
  hooks suffixes:
    (build, update):
      state.updateAlignedChildren(state.suffixes, widget.valSuffixes,
        adw_action_row_add_suffix,
        adw_action_row_remove
      )

  adder addSuffix {.hAlign: AlignFill, vAlign: AlignCenter.}:
    widget.hasSuffixes = true
    widget.valSuffixes.add(AlignedChild[Widget](
      widget: child,
      hAlign: hAlign,
      vAlign: vAlign
    ))
  
  example:
    ActionRow:
      title = "Color"
      subtitle = "Color of the object"
      
      ColorButton {.addSuffix.}:
        discard

renderable ExpanderRow of PreferencesRow:
  subtitle: string
  actions: seq[AlignedChild[Widget]]
  rows: seq[AlignedChild[Widget]]
  
  hooks:
    beforeBuild:
      state.internalWidget = adw_expander_row_new()
  
  hooks subtitle:
    property:
      adw_expander_row_set_subtitle(state.internalWidget, state.subtitle.cstring)
  
  hooks actions:
    (build, update):
      state.updateAlignedChildren(state.actions, widget.valActions,
        adw_expander_row_add_action,
        adw_expander_row_remove
      )
  
  hooks rows:
    (build, update):
      state.updateAlignedChildren(state.rows, widget.valRows,
        adw_expander_row_add_row,
        adw_expander_row_remove
      )
  
  adder addAction {.hAlign: AlignFill, vAlign: AlignCenter.}:
    widget.hasActions = true
    widget.valActions.add(AlignedChild[Widget](
      widget: child,
      hAlign: hAlign,
      vAlign: vAlign
    ))
  
  adder addRow {.hAlign: AlignFill, vAlign: AlignFill.}:
    widget.hasRows = true
    widget.valRows.add(AlignedChild[Widget](
      widget: child,
      hAlign: hAlign,
      vAlign: vAlign
    ))
  
  example:
    ExpanderRow:
      title = "Expander Row"
      
      for it in 0..<3:
        ActionRow {.addRow.}:
          title = "Nested Row " & $it

renderable ComboRow of ActionRow:
  items: seq[string]
  selected: int
  
  proc select(item: int)
  
  hooks:
    beforeBuild:
      state.internalWidget = adw_combo_row_new()
    connectEvents:
      proc selectCallback(widget: GtkWidget,
                          pspec: pointer,
                          data: ptr EventObj[proc (item: int)]) {.cdecl.} =
        let
          selected = int(adw_combo_row_get_selected(widget))
          state = ComboRowState(data[].widget)
        if selected != state.selected:
          state.selected = selected
          data[].callback(selected)
          data[].redraw()
      
      state.connect(state.select, "notify::selected", selectCallback)
    disconnectEvents:
      state.internalWidget.disconnect(state.select)
  
  hooks items:
    property:
      let items = allocCStringArray(state.items)
      defer: deallocCStringArray(items)
      adw_combo_row_set_model(state.internalWidget, gtk_string_list_new(items))
  
  hooks selected:
    property:
      adw_combo_row_set_selected(state.internalWidget, cuint(state.selected))
  
  example:
    ComboRow:
      title = "Combo Row"
      items = @["Option 1", "Option 2", "Option 3"]
      
      selected = app.selected
      proc select(item: int) =
        app.selected = item

when AdwVersion >= (1, 2) or defined(owlkettleDocs):
  renderable EntryRow of PreferencesRow:
    subtitle: string
    suffixes: seq[AlignedChild[Widget]]
    
    text: string
        
    proc changed(text: string)
    
    hooks:
      beforeBuild:
        when AdwVersion >= (1, 2):
          state.internalWidget = adw_entry_row_new()
        else:
          raise newException(ValueError, "Compile for Adwaita version 1.2 or higher with -d:adwMinor=2 to enable the EntryRow widget.")
      connectEvents:
        proc changedCallback(widget: GtkWidget, data: ptr EventObj[proc (text: string)]) {.cdecl.} =
          let text = $gtk_editable_get_text(widget)
          EntryRowState(data[].widget).text = text
          data[].callback(text)
          data[].redraw()
        
        state.connect(state.changed, "changed", changedCallback)
      disconnectEvents:
        state.internalWidget.disconnect(state.changed)
    
    hooks suffixes:
      (build, update):
        when AdwVersion >= (1, 2):
          state.updateAlignedChildren(state.suffixes, widget.valSuffixes,
            adw_entry_row_add_suffix,
            adw_entry_row_remove
          )
    
    hooks text:
      property:
        gtk_editable_set_text(state.internalWidget, state.text.cstring)
      read:
        state.text = $gtk_editable_get_text(state.internalWidget)
  
    adder addSuffix {.hAlign: AlignFill, vAlign: AlignCenter.}:
      widget.hasSuffixes = true
      widget.valSuffixes.add(AlignedChild[Widget](
        widget: child,
        hAlign: hAlign,
        vAlign: vAlign
      ))
  
  export EntryRow

type FlapChild[T] = object
  widget: T
  width: int

renderable Flap:
  content: Widget
  separator: Widget
  flap: FlapChild[Widget]
  revealed: bool = false
  foldPolicy: FlapFoldPolicy = FlapFoldAuto
  foldThresholdPolicy: FoldThresholdPolicy = FoldThresholdNatural
  transitionType: FlapTransitionType = FlapTransitionOver
  modal: bool = true
  locked: bool = false
  swipeToClose: bool = true
  swipeToOpen: bool = true
  
  proc changed(revealed: bool)
  proc fold(folded: bool)
  
  hooks:
    beforeBuild:
      state.internalWidget = adw_flap_new()
    connectEvents:
      proc changedCallback(widget: GtkWidget,
                           pspec: pointer,
                           data: ptr EventObj[proc (state: bool)]) {.cdecl.} =
        let
          revealed = adw_flap_get_reveal_flap(widget) != 0
          state = FlapState(data[].widget)
        if state.revealed != revealed:
          state.revealed = revealed
          data[].callback(revealed)
          data[].redraw()
      
      state.connect(state.changed, "notify::reveal-flap", changedCallback)
      
      proc foldCallback(widget: GtkWidget,
                        pspec: pointer,
                        data: ptr EventObj[proc (state: bool)]) {.cdecl.} =
        data[].callback(adw_flap_get_folded(widget) != 0)
        data[].redraw()
      
      state.connect(state.fold, "notify::folded", foldCallback)
    disconnectEvents:
      state.internalWidget.disconnect(state.changed)
      state.internalWidget.disconnect(state.fold)
  
  hooks foldPolicy:
    property:
      adw_flap_set_fold_policy(state.internal_widget, state.foldPolicy)
  
  hooks foldThresholdPolicy:
    property:
      adw_flap_set_fold_threshold_policy(state.internal_widget, state.foldThresholdPolicy)
  
  hooks transitionType:
    property:
      adw_flap_set_transition_type(state.internal_widget, state.transitionType)
  
  hooks revealed:
    property:
      adw_flap_set_reveal_flap(state.internal_widget, cbool(ord(state.revealed)))
  
  hooks modal:
    property:
      adw_flap_set_modal(state.internal_widget, cbool(ord(state.modal)))
  
  hooks locked:
    property:
      adw_flap_set_locked(state.internal_widget, cbool(ord(state.locked)))
  
  hooks swipeToOpen:
    property:
      adw_flap_set_swipe_to_open(state.internal_widget, cbool(ord(state.swipeToOpen)))
  
  hooks swipeToClose:
    property:
      adw_flap_set_swipe_to_close(state.internal_widget, cbool(ord(state.swipeToClose)))
  
  hooks flap:
    (build, update):
      if widget.hasFlap:
        widget.valFlap.widget.assignApp(state.app)
        let newChild =
          if state.flap.widget.isNil:
            widget.valFlap.widget.build()
          else:
            widget.valFlap.widget.update(state.flap.widget)
        if not newChild.isNil:
          let childWidget = newChild.unwrapInternalWidget()
          adw_flap_set_flap(state.internalWidget, childWidget)
          let styleContext = gtk_widget_get_style_context(childWidget)
          gtk_style_context_add_class(styleContext, "background")
          state.flap.widget = newChild
        
        if state.flap.width != widget.valFlap.width:
          state.flap.width = widget.valFlap.width
          let childWidget = state.flap.widget.unwrapInternalWidget()
          gtk_widget_set_size_request(childWidget, cint(state.flap.width), -1)
  
  hooks separator:
    (build, update):
      state.updateChild(state.separator, widget.valSeparator, adw_flap_set_separator)
  
  hooks content:
    (build, update):
      state.updateChild(state.content, widget.valContent, adw_flap_set_content)
  
  setter swipe: bool
  
  adder add:
    if widget.hasContent:
      raise newException(ValueError, "Unable to add multiple children to a adw.Flap. Use a Box widget to display multiple widgets in a adw.Flap.")
    widget.hasContent = true
    widget.valContent = child
  
  adder addSeparator:
    if widget.hasSeparator:
      raise newException(ValueError, "Unable to add multiple separators to a adw.Flap.")
    widget.hasSeparator = true
    widget.valSeparator = child
  
  adder addFlap {.width: -1.}:
    if widget.hasFlap:
      raise newException(ValueError, "Unable to add multiple flaps to a adw.Flap. Use a Box widget to display multiple widgets in a adw.Flap.")
    widget.hasFlap = true
    widget.valFlap = FlapChild[Widget](widget: child, width: width)
  
  example:
    Flap:
      revealed = app.showFlap
      transitionType = FlapTransitionOver
      
      proc changed(revealed: bool) =
        app.showFlap = revealed
      
      Label(text = "Flap") {.addFlap, width: 200.}
      
      Separator() {.addSeparator.}
      
      Box:
        Label:
          text = "Content ".repeat(10)
          wrap = true

proc `hasSwipe=`*(flap: Flap, has: bool) =
  flap.hasSwipeToOpen = has
  flap.hasSwipeToClose = has

proc `valSwipe=`*(flap: Flap, swipe: bool) =
  flap.valSwipeToOpen = swipe
  flap.valSwipeToClose = swipe

type WindowControlButton* = enum
  WindowControlMinimize = "minimize"
  WindowControlMaximize = "maximize"
  WindowControlClose = "close"
  WindowControlIcon = "icon"
  WindowControlMenu = "menu"

proc toLayoutString(buttons: seq[WindowControlButton]): string =
  return buttons.mapIt($it).join(",")

renderable AdwHeaderBar of BaseWidget:
  ## Adwaita Headerbar that combines GTK Headerbar and WindowControls.
  packLeft: seq[Widget]
  packRight: seq[Widget]
  centeringPolicy: CenteringPolicy = CenteringPolicyLoose
  leftButtons: seq[WindowControlButton] ## Determines the Window-control buttons at the very start of the Headerbar, before `packLeft`. Used to generate decorationLayout.
  rightButtons: seq[WindowControlButton] ## Determines the Window-control buttons at the very end of the Headerbar, after `packRight`. Used to generate decorationLaout.
  showRightButtons: bool = true ## Determines whether the buttons in `rightButtons` are shown. Does not affect Widgets in `packRight`.
  showLeftButtons: bool = true ## Determines whether the buttons in `leftButtons` are shown. Does not affect Widgets in `packLeft`.
  titleWidget: Widget ## A widget for the title. Replaces the title string, if there is one.
  showBackButton: bool = true
  showTitle: bool = true ## Determines whether to show or hide the title
  
  hooks:
    beforeBuild:
      state.internalWidget = adw_header_bar_new()
  
  hooks packRight:
    (build, update):
      state.updateChildren(
        state.packRight,
        widget.valPackRight,
        adw_header_bar_pack_end,
        adw_header_bar_remove
      )
      
  hooks packLeft:
    (build, update):
      state.updateChildren(
        state.packLeft,
        widget.valPackLeft,
        adw_header_bar_pack_start,
        adw_header_bar_remove
      )
      
  hooks centeringPolicy:
    property:
      adw_header_bar_set_centering_policy(state.internalWidget, state.centeringPolicy)
  

  hooks leftButtons:
    property:
      let leftLayoutString = toLayoutString(state.leftButtons)
      let rightLayoutString = toLayoutString(state.rightButtons)
      let layout = fmt"{leftLayoutString}:{rightLayoutString}"
      adw_header_bar_set_decoration_layout(state.internalWidget, layout.cstring)

  hooks rightButtons:
    property:
      let leftLayoutString = toLayoutString(state.leftButtons)
      let rightLayoutString = toLayoutString(state.rightButtons)
      let layout = fmt"{leftLayoutString}:{rightLayoutString}"
      adw_header_bar_set_decoration_layout(state.internalWidget, layout.cstring)
  
  hooks showRightButtons:
    property:
      adw_header_bar_set_show_end_title_buttons(state.internalWidget, state.showRightButtons.cbool)
  
  hooks showLeftButtons:
    property:
      adw_header_bar_set_show_start_title_buttons(state.internalWidget, state.showLeftButtons.cbool)
  
  hooks titleWidget:
    (build, update):
      state.updateChild(
        state.titleWidget,
        widget.valTitleWidget,
        adw_header_bar_set_title_widget
      )
  
  hooks showBackButton:
    property:
      when AdwVersion >= (1, 4):
        adw_header_bar_set_show_back_button(state.internalWidget, state.showBackButton.cbool)
  
  hooks showTitle:
    property:
      when AdwVersion >= (1, 4):
        adw_header_bar_set_show_title(state.internalWidget, state.showTitle.cbool)
  
  adder addLeft:
    ## Adds a widget to the left side of the HeaderBar.
    widget.hasPackLeft = true
    widget.valPackLeft.add(child)
  
  adder addRight:
    ## Adds a widget to the right side of the HeaderBar.
    widget.hasPackRight = true
    widget.valPackRight.add(child)
  
  adder addTitle:
    when AdwVersion >= (1, 4):
      if widget.hasTitleWidget:
        raise newException(ValueError, "Unable to add multiple children as title to HeaderBar. Use a Box widget to display multiple widgets.")
      widget.hasTitleWidget = true
      widget.valTitleWidget = child
    else:
      raise newException(ValueError, "Compile for Adwaita version 1.4 or higher with -d:adwMinor=4 to enable setting a Title Widget for Headerbar.")

renderable SplitButton of BaseWidget:
  child: Widget
  popover: Widget
    
  proc clicked()
  
  hooks:
    beforeBuild:
      state.internalWidget = adw_split_button_new()
    connectEvents:
      state.connect(state.clicked, "clicked", eventCallback)
    disconnectEvents:
      state.internalWidget.disconnect(state.clicked)
  
  hooks child:
    (build, update):
      state.updateChild(state.child, widget.valChild, adw_split_button_set_child)
  
  hooks popover:
    (build, update):
      state.updateChild(state.popover, widget.valPopover, adw_split_button_set_popover)
  
  setter text: string
  setter icon: string ## Sets the icon of the SplitButton. See [recommended_tools.md](recommended_tools.md#icons) for a list of icons.
  
  adder addChild:
    if widget.hasChild:
      raise newException(ValueError, "Unable to add multiple children to a SplitButton. Use a Box widget to display multiple widgets in a SplitButton.")
    widget.hasChild = true
    widget.valChild = child
  
  adder add:
    if not widget.hasChild:
      widget.hasChild = true
      widget.valChild = child
    elif not widget.hasPopover:
      widget.hasPopover = true
      widget.valPopover = child
    else:
      raise newException(ValueError, "Unable to add more than two children to SplitButton")

proc `hasText=`*(splitButton: SplitButton, value: bool) = splitButton.hasChild = value
proc `valText=`*(splitButton: SplitButton, value: string) =
  splitButton.valChild = Label(hasText: true, valText: value)

proc `hasIcon=`*(splitButton: SplitButton, value: bool) = splitButton.hasChild = value
proc `valIcon=`*(splitButton: SplitButton, name: string) =
  splitButton.valChild = Icon(hasName: true, valName: name)

renderable StatusPage of BaseWidget:
  iconName: string ## The icon to render in the center of the StatusPage. Setting this overrides paintable. See the [tooling](https://can-lehmann.github.io/owlkettle/docs/recommended_tools.html) section for how to figure out what icon names are available.
  paintable: Widget ## The widget that implements GdkPaintable to render (e.g. IconPaintable, WidgetPaintable) in the center of the StatusPage. Setting this overrides iconName.
  title: string
  description: string
  child: Widget
  
  hooks:
    beforeBuild:
      state.internalWidget = adw_status_page_new()
  
  hooks iconName:
    property:
      adw_status_page_set_icon_name(state.internalWidget, state.iconName.cstring)
  
  hooks paintable:
    (build, update):
      state.updateChild(state.paintable, widget.valPaintable, adw_status_page_set_paintable)
  
  hooks title:
    property:
      adw_status_page_set_title(state.internalWidget, state.title.cstring)
  
  hooks description:
    property:
      adw_status_page_set_description(state.internalWidget, state.description.cstring)
  
  hooks child:
    (build, update):
      state.updateChild(state.child, widget.valChild, adw_status_page_set_child)
  
  adder add:
    if widget.hasChild:
      raise newException(ValueError, "Unable to add multiple children to a StatusPage.")
    widget.hasChild = true
    widget.valChild = child
    
  adder addPaintable:
    if widget.hasPaintable:
      raise newException(ValueError, "Unable to add multiple paintables to a StatusPage.")
    widget.hasPaintable = true
    widget.valPaintable = child

when AdwVersion >= (1, 2) or defined(owlkettleDocs):
  renderable AboutWindow:
    applicationName: string
    developerName: string
    version: string
    supportUrl: string
    issueUrl: string
    website: string
    copyright: string
    license: string
    
    hooks:
      beforeBuild:
        when AdwVersion >= (1, 2):
          state.internalWidget = adw_about_window_new()
    
    hooks applicationName:
      property:
        when AdwVersion >= (1, 2):
          adw_about_window_set_application_name(state.internalWidget, state.applicationName.cstring)

    hooks developerName:
      property:
        when AdwVersion >= (1, 2):
          adw_about_window_set_developer_name(state.internalWidget, state.developerName.cstring)

    hooks version:
      property:
        when AdwVersion >= (1, 2):
          adw_about_window_set_version(state.internalWidget, state.version.cstring)

    hooks supportUrl:
      property:
        when AdwVersion >= (1, 2):
          adw_about_window_set_support_url(state.internalWidget, state.supportUrl.cstring)

    hooks issueUrl:
      property:
        when AdwVersion >= (1, 2):
          adw_about_window_set_issue_url(state.internalWidget, state.issueUrl.cstring)

    
    hooks website:
      property:
        when AdwVersion >= (1, 2):
          adw_about_window_set_website(state.internalWidget, state.website.cstring)

    hooks copyright:
      property:
        when AdwVersion >= (1, 2):
          adw_about_window_set_copyright(state.internalWidget, state.copyright.cstring)

    hooks license:
      property:
        when AdwVersion >= (1, 2):
          adw_about_window_set_license(state.internalWidget, state.license.cstring)
  
  export AboutWindow

<<<<<<< HEAD
export WindowSurface, WindowTitle, AdwHeaderBar, Avatar, Clamp, PreferencesGroup, PreferencesRow, ActionRow, ExpanderRow, ComboRow, Flap, SplitButton, StatusPage
=======
when AdwVersion >= (1, 3) or defined(owlkettleDocs):
  renderable Banner of BaseWidget:
    ## A rectangular Box taking up the entire vailable width with an optional button.
    buttonLabel: string ## Label of the optional banner button. Button will only be added to the banner if this Label has a value.
    title: string
    useMarkup: bool = true ## Determines whether using Markup in title is allowed or not.
    revealed: bool = true ## Determines whether the banner is shown.
    
    proc clicked() ## Triggered by clicking the banner button
    
    hooks:
      beforeBuild:
        when AdwVersion >= (1, 3):
          state.internalWidget = adw_banner_new("".cstring)
      connectEvents:
        when AdwVersion >= (1, 3):
          state.connect(state.clicked, "button-clicked", eventCallback)
      disconnectEvents:
        when AdwVersion >= (1, 3):
          state.internalWidget.disconnect(state.clicked)
    hooks buttonLabel:
      property:
        when AdwVersion >= (1, 3):
          adw_banner_set_button_label(state.internalWidget, state.buttonLabel.cstring)
    
    hooks title:
      property:
        when AdwVersion >= (1, 3):
          adw_banner_set_title(state.internalWidget, state.title.cstring)
    
    hooks useMarkup:
      property:
        when AdwVersion >= (1, 3):
          adw_banner_set_use_markup(state.internalWidget, state.useMarkup.cbool)
  
    hooks revealed:
      property:
        when AdwVersion >= (1, 3):
          adw_banner_set_revealed(state.internalWidget, state.revealed.cbool)
  export Banner

export WindowSurface, WindowTitle, Avatar, Clamp, PreferencesGroup, PreferencesRow, ActionRow, ExpanderRow, ComboRow, Flap, SplitButton, StatusPage
>>>>>>> 32540a31

proc brew*(widget: Widget,
           icons: openArray[string] = [],
           colorScheme: ColorScheme = ColorSchemeDefault,
           stylesheets: openArray[Stylesheet] = []) =
  adw_init()
  let styleManager = adw_style_manager_get_default()
  adw_style_manager_set_color_scheme(styleManager, colorScheme)
  let state = setupApp(AppConfig(
    widget: widget,
    icons: @icons,
    dark_theme: false,
    stylesheets: @stylesheets
  ))
  runMainloop(state)<|MERGE_RESOLUTION|>--- conflicted
+++ resolved
@@ -825,9 +825,6 @@
   
   export AboutWindow
 
-<<<<<<< HEAD
-export WindowSurface, WindowTitle, AdwHeaderBar, Avatar, Clamp, PreferencesGroup, PreferencesRow, ActionRow, ExpanderRow, ComboRow, Flap, SplitButton, StatusPage
-=======
 when AdwVersion >= (1, 3) or defined(owlkettleDocs):
   renderable Banner of BaseWidget:
     ## A rectangular Box taking up the entire vailable width with an optional button.
@@ -868,9 +865,7 @@
         when AdwVersion >= (1, 3):
           adw_banner_set_revealed(state.internalWidget, state.revealed.cbool)
   export Banner
-
-export WindowSurface, WindowTitle, Avatar, Clamp, PreferencesGroup, PreferencesRow, ActionRow, ExpanderRow, ComboRow, Flap, SplitButton, StatusPage
->>>>>>> 32540a31
+export WindowSurface, WindowTitle, AdwHeaderBar, Avatar, Clamp, PreferencesGroup, PreferencesRow, ActionRow, ExpanderRow, ComboRow, Flap, SplitButton, StatusPage
 
 proc brew*(widget: Widget,
            icons: openArray[string] = [],
