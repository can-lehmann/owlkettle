--- conflicted
+++ resolved
@@ -713,7 +713,6 @@
   
   export AboutWindow
 
-<<<<<<< HEAD
 when AdwVersion >= (1, 4) or defined(owlkettleDocs):
   renderable SwitchRow of ActionRow:
     active: bool
@@ -758,7 +757,6 @@
   
   export SwitchRow
   
-=======
 when AdwVersion >= (1, 3) or defined(owlkettleDocs):
   renderable Banner of BaseWidget:
     ## A rectangular Box taking up the entire vailable width with an optional button.
@@ -800,7 +798,6 @@
           adw_banner_set_revealed(state.internalWidget, state.revealed.cbool)
   export Banner
 
->>>>>>> 32540a31
 export WindowSurface, WindowTitle, Avatar, Clamp, PreferencesGroup, PreferencesRow, ActionRow, ExpanderRow, ComboRow, Flap, SplitButton, StatusPage
 
 proc brew*(widget: Widget,
