--- conflicted
+++ resolved
@@ -149,7 +149,6 @@
 proc adw_split_button_set_child(button, child: GtkWidget)
 proc adw_split_button_set_popover(button, child: GtkWidget)
 
-<<<<<<< HEAD
 # Adw.StatusPage
 proc adw_status_page_new(): GtkWidget
 proc adw_status_page_set_child(self: GtkWidget, child: GtkWidget)
@@ -158,10 +157,7 @@
 proc adw_status_page_set_paintable(self: GtkWidget, paintable: GtkWidget)
 proc adw_status_page_set_title(self: GtkWidget, title: cstring)
 
-when defined(adwaita12):
-=======
 when AdwVersion >= (1, 2):
->>>>>>> eba600b8
   # Adw.AboutWindow
   proc adw_about_window_new(): GtkWidget
   proc adw_about_window_set_application_name(window: GtkWidget, value: cstring)
@@ -751,7 +747,6 @@
 proc `valIcon=`*(splitButton: SplitButton, name: string) =
   splitButton.valChild = Icon(hasName: true, valName: name)
 
-<<<<<<< HEAD
 renderable StatusPage of BaseWidget:
   iconName: string ## The icon to render in the center of the StatusPage. Setting this overrides paintable. See the [tooling](https://can-lehmann.github.io/owlkettle/docs/recommended_tools.html) section for how to figure out what icon names are available.
   paintable: Widget ## The widget that implements GdkPaintable to render (e.g. IconPaintable, WidgetPaintable) in the center of the StatusPage. Setting this overrides iconName.
@@ -795,10 +790,7 @@
     widget.hasPaintable = true
     widget.valPaintable = child
 
-when defined(adwaita12) or defined(owlkettleDocs):
-=======
 when AdwVersion >= (1, 2) or defined(owlkettleDocs):
->>>>>>> eba600b8
   renderable AboutWindow:
     applicationName: string
     developerName: string
