--- conflicted
+++ resolved
@@ -986,10 +986,7 @@
           adw_banner_set_revealed(state.internalWidget, state.revealed.cbool)
   export Banner
 
-<<<<<<< HEAD
-export AdwWindow, WindowTitle, AdwHeaderBar, Avatar, Clamp, PreferencesGroup, PreferencesRow, ActionRow, ExpanderRow, ComboRow, Flap, SplitButton, StatusPage, PreferencesPage
-=======
-export AdwWindow, WindowTitle, AdwHeaderBar, Avatar, ButtonContent, Clamp, PreferencesGroup, PreferencesRow, ActionRow, ExpanderRow, ComboRow, Flap, SplitButton, StatusPage
+export AdwWindow, WindowTitle, AdwHeaderBar, Avatar, ButtonContent, Clamp, PreferencesGroup, PreferencesRow, ActionRow, ExpanderRow, ComboRow, Flap, SplitButton, StatusPage, PreferencesPage
 
 type AdwAppConfig = object of AppConfig
   colorScheme: ColorScheme
@@ -998,7 +995,6 @@
   let styleManager = adw_style_manager_get_default()
   adw_style_manager_set_color_scheme(styleManager, config.colorScheme)
   result = setupApp(AppConfig(config))
->>>>>>> 0684a387
 
 proc brew*(widget: Widget,
            icons: openArray[string] = [],
