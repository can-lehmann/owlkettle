# MIT License
# 
# Copyright (c) 2022 Can Joshua Lehmann
# 
# Permission is hereby granted, free of charge, to any person obtaining a copy
# of this software and associated documentation files (the "Software"), to deal
# in the Software without restriction, including without limitation the rights
# to use, copy, modify, merge, publish, distribute, sublicense, and/or sell
# copies of the Software, and to permit persons to whom the Software is
# furnished to do so, subject to the following conditions:
# 
# The above copyright notice and this permission notice shall be included in all
# copies or substantial portions of the Software.
# 
# THE SOFTWARE IS PROVIDED "AS IS", WITHOUT WARRANTY OF ANY KIND, EXPRESS OR
# IMPLIED, INCLUDING BUT NOT LIMITED TO THE WARRANTIES OF MERCHANTABILITY,
# FITNESS FOR A PARTICULAR PURPOSE AND NONINFRINGEMENT. IN NO EVENT SHALL THE
# AUTHORS OR COPYRIGHT HOLDERS BE LIABLE FOR ANY CLAIM, DAMAGES OR OTHER
# LIABILITY, WHETHER IN AN ACTION OF CONTRACT, TORT OR OTHERWISE, ARISING FROM,
# OUT OF OR IN CONNECTION WITH THE SOFTWARE OR THE USE OR OTHER DEALINGS IN THE
# SOFTWARE.

# Create libadwaita apps using owlkettle

when defined(nimPreviewSlimSystem):
  import std/assertions
import widgetdef, widgets, mainloop, widgetutils
import ./bindings/[adw, gtk]
import ../owlkettle

export adw.StyleManager
export adw.ColorScheme
export adw.FlapFoldPolicy
export adw.FoldThresholdPolicy
export adw.FlapTransitionType
export adw.ToastPriority
export adw.isNil

when defined(owlkettleDocs) and isMainModule:
  echo "# Libadwaita Widgets\n\n"

renderable WindowSurface of BaseWindow:
  ## A Window that does not have a title bar.
  ## A WindowSurface is equivalent to an `Adw.Window`.
  content: Widget
  
  hooks:
    beforeBuild:
      state.internalWidget = adw_window_new()
  
  hooks content:
    (build, update):
      state.updateChild(state.content, widget.valContent, adw_window_set_content)
  
  adder add:
    ## Adds a child to the window surface. Each window surface may only have one child.
    if widget.hasContent:
      raise newException(ValueError, "Unable to add multiple children to a WindowSurface. Use a Box widget to display multiple widgets in a WindowSurface.")
    widget.hasContent = true
    widget.valContent = child
  
  example:
    WindowSurface:
      Box:
        orient = OrientX
        
        Box {.expand: false.}:
          sizeRequest = (250, -1)
          orient = OrientY
          
          HeaderBar {.expand: false.}:
            showTitleButtons = false
          
          Label(text = "Sidebar")
        
        Separator() {.expand: false.}
        
        Box:
          orient = OrientY
          
          HeaderBar() {.expand: false.}
          Label(text = "Main Content")

renderable WindowTitle of BaseWidget:
  title: string
  subtitle: string
  
  hooks:
    beforeBuild:
      state.internalWidget = adw_window_title_new(cstring(""), cstring(""))
  
  hooks title:
    property:
      adw_window_title_set_title(state.internalWidget, state.title.cstring)
  
  hooks subtitle:
    property:
      adw_window_title_set_subtitle(state.internalWidget, state.subtitle.cstring)
  
  example:
    Window:
      HeaderBar {.addTitlebar.}:
        WindowTitle {.addTitle.}:
          title = "Title"
          subtitle = "Subtitle"

renderable Avatar of BaseWidget:
  text: string
  size: int
  showInitials: bool
  iconName: string = "avatar-default-symbolic"
  
  hooks:
    beforeBuild:
      state.internalWidget = adw_avatar_new(
        widget.valSize.cint,
        widget.valText.cstring,
        widget.valShow_initials.ord.cbool
      )
  
  hooks text:
    property:
      adw_avatar_set_text(state.internalWidget, state.text.cstring)
  
  hooks size:
    property:
      adw_avatar_set_size(state.internalWidget, state.size.cint)
  
  hooks showInitials:
    property:
      adw_avatar_set_show_initials(state.internalWidget, state.showInitials.ord.cbool)
  
  hooks iconName:
    property:
      adw_avatar_set_icon_name(state.internalWidget, state.iconName.cstring)
  
  example:
    Avatar:
      text = "Erika Mustermann"
      size = 100
      showInitials = true

renderable Clamp of BaseWidget:
  maximumSize: int ## Maximum width of the content
  child: Widget
  
  hooks:
    beforeBuild:
      state.internalWidget = adw_clamp_new()
  
  hooks maximumSize:
    property:
      adw_clamp_set_maximum_size(state.internalWidget, cint(state.maximumSize))
  
  hooks child:
    (build, update):
      state.updateChild(state.child, widget.valChild, adw_clamp_set_child)
  
  adder add:
    if widget.hasChild:
      raise newException(ValueError, "Unable to add multiple children to a Clamp. Use a Box widget to display multiple widgets in a Clamp.")
    widget.hasChild = true
    widget.valChild = child
  
  example:
    Clamp:
      maximumSize = 600
      margin = 12
      
      PreferencesGroup:
        title = "Settings"

renderable PreferencesGroup of BaseWidget:
  title: string
  description: string
  children: seq[Widget]
  suffix: Widget
  
  hooks:
    beforeBuild:
      state.internalWidget = adw_preferences_group_new()
  
  hooks title:
    property:
      adw_preferences_group_set_title(state.internalWidget, state.title.cstring)
  
  hooks description:
    property:
      adw_preferences_group_set_description(state.internalWidget, state.description.cstring)
  
  hooks suffix:
    (build, update):
      state.updateChild(state.suffix, widget.valSuffix, adw_preferences_group_set_header_suffix)
  
  hooks children:
    (build, update):
      state.updateChildren(
        state.children,
        widget.valChildren,
        adw_preferences_group_add,
        adw_preferences_group_remove
      )
  
  adder add:
    widget.hasChildren = true
    widget.valChildren.add(child)
  
  adder addSuffix:
    if widget.hasSuffix:
      raise newException(ValueError, "Unable to add multiple suffixes to a PreferencesGroup. Use a Box widget to display multiple widgets in a PreferencesGroup.")
    widget.hasSuffix = true
    widget.valSuffix = child
  
  example:
    PreferencesGroup:
      title = "Settings"
      description = "Application Settings"
      
      ActionRow:
        title = "My Setting"
        subtitle = "Subtitle"
        Switch() {.addSuffix.}

renderable PreferencesRow of ListBoxRow:
  title: string
  
  hooks:
    beforeBuild:
      state.internalWidget = adw_preferences_row_new()
  
  hooks title:
    property:
      adw_preferences_row_set_title(state.internalWidget, state.title.cstring)

renderable ActionRow of PreferencesRow:
  subtitle: string
  suffixes: seq[AlignedChild[Widget]]
  
  hooks:
    beforeBuild:
      state.internalWidget = adw_action_row_new()
  
  hooks subtitle:
    property:
      adw_action_row_set_subtitle(state.internalWidget, state.subtitle.cstring)
  
  hooks suffixes:
    (build, update):
      state.updateAlignedChildren(state.suffixes, widget.valSuffixes,
        adw_action_row_add_suffix,
        adw_action_row_remove
      )

  adder addSuffix {.hAlign: AlignFill, vAlign: AlignCenter.}:
    widget.hasSuffixes = true
    widget.valSuffixes.add(AlignedChild[Widget](
      widget: child,
      hAlign: hAlign,
      vAlign: vAlign
    ))
  
  example:
    ActionRow:
      title = "Color"
      subtitle = "Color of the object"
      
      ColorButton {.addSuffix.}:
        discard

renderable ExpanderRow of PreferencesRow:
  subtitle: string
  actions: seq[AlignedChild[Widget]]
  rows: seq[AlignedChild[Widget]]
  
  hooks:
    beforeBuild:
      state.internalWidget = adw_expander_row_new()
  
  hooks subtitle:
    property:
      adw_expander_row_set_subtitle(state.internalWidget, state.subtitle.cstring)
  
  hooks actions:
    (build, update):
      state.updateAlignedChildren(state.actions, widget.valActions,
        adw_expander_row_add_action,
        adw_expander_row_remove
      )
  
  hooks rows:
    (build, update):
      state.updateAlignedChildren(state.rows, widget.valRows,
        adw_expander_row_add_row,
        adw_expander_row_remove
      )
  
  adder addAction {.hAlign: AlignFill, vAlign: AlignCenter.}:
    widget.hasActions = true
    widget.valActions.add(AlignedChild[Widget](
      widget: child,
      hAlign: hAlign,
      vAlign: vAlign
    ))
  
  adder addRow {.hAlign: AlignFill, vAlign: AlignFill.}:
    widget.hasRows = true
    widget.valRows.add(AlignedChild[Widget](
      widget: child,
      hAlign: hAlign,
      vAlign: vAlign
    ))
  
  example:
    ExpanderRow:
      title = "Expander Row"
      
      for it in 0..<3:
        ActionRow {.addRow.}:
          title = "Nested Row " & $it

renderable ComboRow of ActionRow:
  items: seq[string]
  selected: int
  
  proc select(item: int)
  
  hooks:
    beforeBuild:
      state.internalWidget = adw_combo_row_new()
    connectEvents:
      proc selectCallback(widget: GtkWidget,
                          pspec: pointer,
                          data: ptr EventObj[proc (item: int)]) {.cdecl.} =
        let
          selected = int(adw_combo_row_get_selected(widget))
          state = ComboRowState(data[].widget)
        if selected != state.selected:
          state.selected = selected
          data[].callback(selected)
          data[].redraw()
      
      state.connect(state.select, "notify::selected", selectCallback)
    disconnectEvents:
      state.internalWidget.disconnect(state.select)
  
  hooks items:
    property:
      let items = allocCStringArray(state.items)
      defer: deallocCStringArray(items)
      adw_combo_row_set_model(state.internalWidget, gtk_string_list_new(items))
  
  hooks selected:
    property:
      adw_combo_row_set_selected(state.internalWidget, cuint(state.selected))
  
  example:
    ComboRow:
      title = "Combo Row"
      items = @["Option 1", "Option 2", "Option 3"]
      
      selected = app.selected
      proc select(item: int) =
        app.selected = item

when AdwVersion >= (1, 2) or defined(owlkettleDocs):
  renderable EntryRow of PreferencesRow:
    subtitle: string
    suffixes: seq[AlignedChild[Widget]]
    
    text: string
        
    proc changed(text: string)
    
    hooks:
      beforeBuild:
        when AdwVersion >= (1, 2):
          state.internalWidget = adw_entry_row_new()
        else:
          raise newException(ValueError, "Compile for Adwaita version 1.2 or higher with -d:adwMinor=2 to enable the EntryRow widget.")
      connectEvents:
        proc changedCallback(widget: GtkWidget, data: ptr EventObj[proc (text: string)]) {.cdecl.} =
          let text = $gtk_editable_get_text(widget)
          EntryRowState(data[].widget).text = text
          data[].callback(text)
          data[].redraw()
        
        state.connect(state.changed, "changed", changedCallback)
      disconnectEvents:
        state.internalWidget.disconnect(state.changed)
    
    hooks suffixes:
      (build, update):
        when AdwVersion >= (1, 2):
          state.updateAlignedChildren(state.suffixes, widget.valSuffixes,
            adw_entry_row_add_suffix,
            adw_entry_row_remove
          )
    
    hooks text:
      property:
        gtk_editable_set_text(state.internalWidget, state.text.cstring)
      read:
        state.text = $gtk_editable_get_text(state.internalWidget)
  
    adder addSuffix {.hAlign: AlignFill, vAlign: AlignCenter.}:
      widget.hasSuffixes = true
      widget.valSuffixes.add(AlignedChild[Widget](
        widget: child,
        hAlign: hAlign,
        vAlign: vAlign
      ))
  
  export EntryRow

type FlapChild[T] = object
  widget: T
  width: int

renderable Flap:
  content: Widget
  separator: Widget
  flap: FlapChild[Widget]
  revealed: bool = false
  foldPolicy: FlapFoldPolicy = FlapFoldAuto
  foldThresholdPolicy: FoldThresholdPolicy = FoldThresholdNatural
  transitionType: FlapTransitionType = FlapTransitionOver
  modal: bool = true
  locked: bool = false
  swipeToClose: bool = true
  swipeToOpen: bool = true
  
  proc changed(revealed: bool)
  proc fold(folded: bool)
  
  hooks:
    beforeBuild:
      state.internalWidget = adw_flap_new()
    connectEvents:
      proc changedCallback(widget: GtkWidget,
                           pspec: pointer,
                           data: ptr EventObj[proc (state: bool)]) {.cdecl.} =
        let
          revealed = adw_flap_get_reveal_flap(widget) != 0
          state = FlapState(data[].widget)
        if state.revealed != revealed:
          state.revealed = revealed
          data[].callback(revealed)
          data[].redraw()
      
      state.connect(state.changed, "notify::reveal-flap", changedCallback)
      
      proc foldCallback(widget: GtkWidget,
                        pspec: pointer,
                        data: ptr EventObj[proc (state: bool)]) {.cdecl.} =
        data[].callback(adw_flap_get_folded(widget) != 0)
        data[].redraw()
      
      state.connect(state.fold, "notify::folded", foldCallback)
    disconnectEvents:
      state.internalWidget.disconnect(state.changed)
      state.internalWidget.disconnect(state.fold)
  
  hooks foldPolicy:
    property:
      adw_flap_set_fold_policy(state.internal_widget, state.foldPolicy)
  
  hooks foldThresholdPolicy:
    property:
      adw_flap_set_fold_threshold_policy(state.internal_widget, state.foldThresholdPolicy)
  
  hooks transitionType:
    property:
      adw_flap_set_transition_type(state.internal_widget, state.transitionType)
  
  hooks revealed:
    property:
      adw_flap_set_reveal_flap(state.internal_widget, cbool(ord(state.revealed)))
  
  hooks modal:
    property:
      adw_flap_set_modal(state.internal_widget, cbool(ord(state.modal)))
  
  hooks locked:
    property:
      adw_flap_set_locked(state.internal_widget, cbool(ord(state.locked)))
  
  hooks swipeToOpen:
    property:
      adw_flap_set_swipe_to_open(state.internal_widget, cbool(ord(state.swipeToOpen)))
  
  hooks swipeToClose:
    property:
      adw_flap_set_swipe_to_close(state.internal_widget, cbool(ord(state.swipeToClose)))
  
  hooks flap:
    (build, update):
      if widget.hasFlap:
        widget.valFlap.widget.assignApp(state.app)
        let newChild =
          if state.flap.widget.isNil:
            widget.valFlap.widget.build()
          else:
            widget.valFlap.widget.update(state.flap.widget)
        if not newChild.isNil:
          let childWidget = newChild.unwrapInternalWidget()
          adw_flap_set_flap(state.internalWidget, childWidget)
          let styleContext = gtk_widget_get_style_context(childWidget)
          gtk_style_context_add_class(styleContext, "background")
          state.flap.widget = newChild
        
        if state.flap.width != widget.valFlap.width:
          state.flap.width = widget.valFlap.width
          let childWidget = state.flap.widget.unwrapInternalWidget()
          gtk_widget_set_size_request(childWidget, cint(state.flap.width), -1)
  
  hooks separator:
    (build, update):
      state.updateChild(state.separator, widget.valSeparator, adw_flap_set_separator)
  
  hooks content:
    (build, update):
      state.updateChild(state.content, widget.valContent, adw_flap_set_content)
  
  setter swipe: bool
  
  adder add:
    if widget.hasContent:
      raise newException(ValueError, "Unable to add multiple children to a adw.Flap. Use a Box widget to display multiple widgets in a adw.Flap.")
    widget.hasContent = true
    widget.valContent = child
  
  adder addSeparator:
    if widget.hasSeparator:
      raise newException(ValueError, "Unable to add multiple separators to a adw.Flap.")
    widget.hasSeparator = true
    widget.valSeparator = child
  
  adder addFlap {.width: -1.}:
    if widget.hasFlap:
      raise newException(ValueError, "Unable to add multiple flaps to a adw.Flap. Use a Box widget to display multiple widgets in a adw.Flap.")
    widget.hasFlap = true
    widget.valFlap = FlapChild[Widget](widget: child, width: width)
  
  example:
    Flap:
      revealed = app.showFlap
      transitionType = FlapTransitionOver
      
      proc changed(revealed: bool) =
        app.showFlap = revealed
      
      Label(text = "Flap") {.addFlap, width: 200.}
      
      Separator() {.addSeparator.}
      
      Box:
        Label:
          text = "Content ".repeat(10)
          wrap = true

proc `hasSwipe=`*(flap: Flap, has: bool) =
  flap.hasSwipeToOpen = has
  flap.hasSwipeToClose = has

proc `valSwipe=`*(flap: Flap, swipe: bool) =
  flap.valSwipeToOpen = swipe
  flap.valSwipeToClose = swipe

renderable SplitButton of BaseWidget:
  child: Widget
  popover: Widget
    
  proc clicked()
  
  hooks:
    beforeBuild:
      state.internalWidget = adw_split_button_new()
    connectEvents:
      state.connect(state.clicked, "clicked", eventCallback)
    disconnectEvents:
      state.internalWidget.disconnect(state.clicked)
  
  hooks child:
    (build, update):
      state.updateChild(state.child, widget.valChild, adw_split_button_set_child)
  
  hooks popover:
    (build, update):
      state.updateChild(state.popover, widget.valPopover, adw_split_button_set_popover)
  
  setter text: string
  setter icon: string ## Sets the icon of the SplitButton. See [recommended_tools.md](recommended_tools.md#icons) for a list of icons.
  
  adder addChild:
    if widget.hasChild:
      raise newException(ValueError, "Unable to add multiple children to a SplitButton. Use a Box widget to display multiple widgets in a SplitButton.")
    widget.hasChild = true
    widget.valChild = child
  
  adder add:
    if not widget.hasChild:
      widget.hasChild = true
      widget.valChild = child
    elif not widget.hasPopover:
      widget.hasPopover = true
      widget.valPopover = child
    else:
      raise newException(ValueError, "Unable to add more than two children to SplitButton")

proc `hasText=`*(splitButton: SplitButton, value: bool) = splitButton.hasChild = value
proc `valText=`*(splitButton: SplitButton, value: string) =
  splitButton.valChild = Label(hasText: true, valText: value)

proc `hasIcon=`*(splitButton: SplitButton, value: bool) = splitButton.hasChild = value
proc `valIcon=`*(splitButton: SplitButton, name: string) =
  splitButton.valChild = Icon(hasName: true, valName: name)

renderable StatusPage of BaseWidget:
  iconName: string ## The icon to render in the center of the StatusPage. Setting this overrides paintable. See the [tooling](https://can-lehmann.github.io/owlkettle/docs/recommended_tools.html) section for how to figure out what icon names are available.
  paintable: Widget ## The widget that implements GdkPaintable to render (e.g. IconPaintable, WidgetPaintable) in the center of the StatusPage. Setting this overrides iconName.
  title: string
  description: string
  child: Widget
  
  hooks:
    beforeBuild:
      state.internalWidget = adw_status_page_new()
  
  hooks iconName:
    property:
      adw_status_page_set_icon_name(state.internalWidget, state.iconName.cstring)
  
  hooks paintable:
    (build, update):
      state.updateChild(state.paintable, widget.valPaintable, adw_status_page_set_paintable)
  
  hooks title:
    property:
      adw_status_page_set_title(state.internalWidget, state.title.cstring)
  
  hooks description:
    property:
      adw_status_page_set_description(state.internalWidget, state.description.cstring)
  
  hooks child:
    (build, update):
      state.updateChild(state.child, widget.valChild, adw_status_page_set_child)
  
  adder add:
    if widget.hasChild:
      raise newException(ValueError, "Unable to add multiple children to a StatusPage.")
    widget.hasChild = true
    widget.valChild = child
    
  adder addPaintable:
    if widget.hasPaintable:
      raise newException(ValueError, "Unable to add multiple paintables to a StatusPage.")
    widget.hasPaintable = true
    widget.valPaintable = child

when AdwVersion >= (1, 2) or defined(owlkettleDocs):
  renderable AboutWindow:
    applicationName: string
    developerName: string
    version: string
    supportUrl: string
    issueUrl: string
    website: string
    copyright: string
    license: string
    
    hooks:
      beforeBuild:
        when AdwVersion >= (1, 2):
          state.internalWidget = adw_about_window_new()
    
    hooks applicationName:
      property:
        when AdwVersion >= (1, 2):
          adw_about_window_set_application_name(state.internalWidget, state.applicationName.cstring)

    hooks developerName:
      property:
        when AdwVersion >= (1, 2):
          adw_about_window_set_developer_name(state.internalWidget, state.developerName.cstring)

    hooks version:
      property:
        when AdwVersion >= (1, 2):
          adw_about_window_set_version(state.internalWidget, state.version.cstring)

    hooks supportUrl:
      property:
        when AdwVersion >= (1, 2):
          adw_about_window_set_support_url(state.internalWidget, state.supportUrl.cstring)

    hooks issueUrl:
      property:
        when AdwVersion >= (1, 2):
          adw_about_window_set_issue_url(state.internalWidget, state.issueUrl.cstring)

    
    hooks website:
      property:
        when AdwVersion >= (1, 2):
          adw_about_window_set_website(state.internalWidget, state.website.cstring)

    hooks copyright:
      property:
        when AdwVersion >= (1, 2):
          adw_about_window_set_copyright(state.internalWidget, state.copyright.cstring)

    hooks license:
      property:
        when AdwVersion >= (1, 2):
          adw_about_window_set_license(state.internalWidget, state.license.cstring)
  
  export AboutWindow

<<<<<<< HEAD
## Adw.Toast
proc newToast*(title: string): AdwToast =
  result = adw_toast_new(title.cstring)

proc dismissToast*(toast: AdwToast) =
  adw_toast_dismiss(toast)

proc `actionName=`*(toast: AdwToast, actionName: string) =
  adw_toast_set_action_name(toast, actionName.cstring)

proc `actionName`*(toast: AdwToast): string =
  $adw_toast_get_action_name(toast)

proc `actionTarget=`*(toast: AdwToast, actionTarget: string) =
  adw_toast_set_action_target(toast, actionTarget.cstring)

proc `actionTarget`*(toast: AdwToast): string =
  $adw_toast_get_action_target(toast)

proc `buttonLabel=`*(toast: AdwToast, buttonLabel: string) =
  adw_toast_set_button_label(toast, buttonLabel.cstring)

proc `buttonLabel`*(toast: AdwToast): string =
  $adw_toast_get_button_label(toast)

proc `detailedActionName=`*(toast: AdwToast, detailedActionName: string) =
  adw_toast_set_detailed_action_name(toast, detailedActionName.cstring)

proc `priority=`*(toast: AdwToast, priority: ToastPriority) = 
  adw_toast_set_priority(toast, priority)

proc `priority`*(toast: AdwToast): ToastPriority = 
  adw_toast_get_priority(toast)

proc `timeout=`*(toast: AdwToast, timeout: SomeInteger) =
  ## Sets the time in seconds after which the toast is automatically dismissed.
  adw_toast_set_timeout(toast, timeout.cuint)

proc `timeout`*(toast: AdwToast): int =
  ## The time in seconds after which this toast will be automatically dismissed by ToastOverlay.
  adw_toast_get_timeout(toast).int

proc `title=`*(toast: AdwToast, title: string) =
  adw_toast_set_title(toast, title.cstring)

proc `title`*(toast: AdwToast): string =
  $adw_toast_get_title(toast)

proc `dismissalHandler=`*(toast: AdwToast, handler: proc(toast: AdwToast)) =
  proc dismissalCallback(dismissedToast: AdwToast, data: ptr EventObj[proc (toast: AdwToast)]) {.cdecl.} = 
    let event = unwrapSharedCell(data)
    event.callback(dismissedToast)
    # Disconnect event-handler after Toast was dismissed
    g_signal_handler_disconnect(pointer(dismissedToast), event.handler)
  
  let event = EventObj[proc(toast: AdwToast)]()
  let data = allocSharedCell(event)
  data.callback = handler
  data.handler = g_signal_connect(toast, "dismissed".cstring, dismissalCallback, data)

when AdwVersion >= (1, 2):
  proc `customTitle=`*(toast: AdwToast, title: GtkWidget) =
    adw_toast_set_custom_title(toast, title)

  proc `clickedHandler=`*(toast: AdwToast, handler: proc()) =
    proc clickCallback(dismissedToast: AdwToast, data: ptr EventObj[proc()]) {.cdecl.} =
      let event = unwrapSharedCell(data)
      event.callback()
      # Disconnect event-handler after first click as that will dismisses the toast
      g_signal_handler_disconnect(pointer(dismissedToast), event.handler)
    
    let event = EventObj[proc()]()
    let data = allocSharedCell(event)
    data.callback = handler
    data.handler = g_signal_connect(toast, "button-clicked".cstring, clickCallback, data)
    
when AdwVersion >= (1, 4):
  proc `titleMarkup=`*(toast: AdwToast, useMarkup: bool) =
    adw_toast_set_use_markup(toast, useMarkup.cbool)

proc `==`(x, y: AdwToast): bool = x.pointer == y.pointer

renderable ToastOverlay of BaseWidget:
  ## An overlay to display Toast messages that can be dismissed manually and automatically!<br>
  ## Use `newToast` to create an `AdwToast`.
  ## `AdwToast` has the following properties that can be assigned to:
  ## - actionName
  ## - actionTarget
  ## - buttonLabel: If set, the Toast will contain a button with this string as its text. If not set, it will not contain a button.
  ## - detailedActionName
  ## - priority: Defines the behaviour of the toast. `ToastPriorityNormal` will put the toast at the end of the queue of toasts to display. `ToastPriorityHigh` will display the toast **immediately**, ignoring any others.
  ## - timeout: The time in seconds after which the toast is dismissed automatically. Disables automatic dismissal if set to 0. Defaults to 5. 
  ## - title: The text to display in the toast. Gets hidden if customTitle is set.
  ## - customTitle: A Widget to display in the toast. Causes title to be hidden if it is set. Only available when compiling for Adwaita version 1.2 or higher.
  ## - dismissalHandler: An event-handler proc that gets called when this specific toast gets dismissed
  ## - clickedHandler: An event-handler proc that gets called when the User clicks on the toast's button that appears if `buttonLabel` is defined. Only available when compiling for Adwaita version 1.4 or higher.

  child: Widget
  toast: AdwToast ## The Toast to display

  hooks:
    beforeBuild:
      state.internalWidget = adw_toast_overlay_new()
  
  hooks child:
    (build, update):
      state.updateChild(state.child, widget.valChild, adw_toast_overlay_set_child)
  
  hooks toast:
    property:
      if not state.toast.isNil():
        adw_toast_overlay_add_toast(state.internalWidget, state.toast)
        
  adder add:
    if widget.hasChild:
      raise newException(ValueError, "Unable to add multiple children to a Toast Overlay.")
    widget.hasChild = true
    widget.valChild = child

=======
when AdwVersion >= (1, 3) or defined(owlkettleDocs):
  renderable Banner of BaseWidget:
    ## A rectangular Box taking up the entire vailable width with an optional button.
    buttonLabel: string ## Label of the optional banner button. Button will only be added to the banner if this Label has a value.
    title: string
    useMarkup: bool = true ## Determines whether using Markup in title is allowed or not.
    revealed: bool = true ## Determines whether the banner is shown.
    
    proc clicked() ## Triggered by clicking the banner button
    
    hooks:
      beforeBuild:
        when AdwVersion >= (1, 3):
          state.internalWidget = adw_banner_new("".cstring)
      connectEvents:
        when AdwVersion >= (1, 3):
          state.connect(state.clicked, "button-clicked", eventCallback)
      disconnectEvents:
        when AdwVersion >= (1, 3):
          state.internalWidget.disconnect(state.clicked)
    hooks buttonLabel:
      property:
        when AdwVersion >= (1, 3):
          adw_banner_set_button_label(state.internalWidget, state.buttonLabel.cstring)
    
    hooks title:
      property:
        when AdwVersion >= (1, 3):
          adw_banner_set_title(state.internalWidget, state.title.cstring)
    
    hooks useMarkup:
      property:
        when AdwVersion >= (1, 3):
          adw_banner_set_use_markup(state.internalWidget, state.useMarkup.cbool)
  
    hooks revealed:
      property:
        when AdwVersion >= (1, 3):
          adw_banner_set_revealed(state.internalWidget, state.revealed.cbool)
  export Banner
>>>>>>> 32540a31

export WindowSurface, WindowTitle, Avatar, Clamp, PreferencesGroup, PreferencesRow, ActionRow, ExpanderRow, ComboRow, Flap, SplitButton, StatusPage
export ToastOverlay, AdwToast

proc brew*(widget: Widget,
           icons: openArray[string] = [],
           colorScheme: ColorScheme = ColorSchemeDefault,
           stylesheets: openArray[Stylesheet] = []) =
  adw_init()
  let styleManager = adw_style_manager_get_default()
  adw_style_manager_set_color_scheme(styleManager, colorScheme)
  let state = setupApp(AppConfig(
    widget: widget,
    icons: @icons,
    dark_theme: false,
    stylesheets: @stylesheets
  ))
  runMainloop(state)<|MERGE_RESOLUTION|>--- conflicted
+++ resolved
@@ -717,7 +717,6 @@
   
   export AboutWindow
 
-<<<<<<< HEAD
 ## Adw.Toast
 proc newToast*(title: string): AdwToast =
   result = adw_toast_new(title.cstring)
@@ -837,7 +836,6 @@
     widget.hasChild = true
     widget.valChild = child
 
-=======
 when AdwVersion >= (1, 3) or defined(owlkettleDocs):
   renderable Banner of BaseWidget:
     ## A rectangular Box taking up the entire vailable width with an optional button.
@@ -878,7 +876,6 @@
         when AdwVersion >= (1, 3):
           adw_banner_set_revealed(state.internalWidget, state.revealed.cbool)
   export Banner
->>>>>>> 32540a31
 
 export WindowSurface, WindowTitle, Avatar, Clamp, PreferencesGroup, PreferencesRow, ActionRow, ExpanderRow, ComboRow, Flap, SplitButton, StatusPage
 export ToastOverlay, AdwToast
