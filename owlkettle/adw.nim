# MIT License
# 
# Copyright (c) 2022 Can Joshua Lehmann
# 
# Permission is hereby granted, free of charge, to any person obtaining a copy
# of this software and associated documentation files (the "Software"), to deal
# in the Software without restriction, including without limitation the rights
# to use, copy, modify, merge, publish, distribute, sublicense, and/or sell
# copies of the Software, and to permit persons to whom the Software is
# furnished to do so, subject to the following conditions:
# 
# The above copyright notice and this permission notice shall be included in all
# copies or substantial portions of the Software.
# 
# THE SOFTWARE IS PROVIDED "AS IS", WITHOUT WARRANTY OF ANY KIND, EXPRESS OR
# IMPLIED, INCLUDING BUT NOT LIMITED TO THE WARRANTIES OF MERCHANTABILITY,
# FITNESS FOR A PARTICULAR PURPOSE AND NONINFRINGEMENT. IN NO EVENT SHALL THE
# AUTHORS OR COPYRIGHT HOLDERS BE LIABLE FOR ANY CLAIM, DAMAGES OR OTHER
# LIABILITY, WHETHER IN AN ACTION OF CONTRACT, TORT OR OTHERWISE, ARISING FROM,
# OUT OF OR IN CONNECTION WITH THE SOFTWARE OR THE USE OR OTHER DEALINGS IN THE
# SOFTWARE.

# Create libadwaita apps using owlkettle

when defined(nimPreviewSlimSystem):
  import std/assertions
import widgetdef, widgets, mainloop, widgetutils
import ./bindings/[adw, gtk]

export adw.StyleManager
export adw.ColorScheme
export adw.FlapFoldPolicy
export adw.FoldThresholdPolicy
export adw.FlapTransitionType

when defined(owlkettleDocs) and isMainModule:
  echo "# Libadwaita Widgets\n\n"

renderable WindowSurface of BaseWindow:
  ## A Window that does not have a title bar.
  ## A WindowSurface is equivalent to an `Adw.Window`.
  content: Widget
  
  hooks:
    beforeBuild:
      state.internalWidget = adw_window_new()
  
  hooks content:
    (build, update):
      state.updateChild(state.content, widget.valContent, adw_window_set_content)
  
  adder add:
    ## Adds a child to the window surface. Each window surface may only have one child.
    if widget.hasContent:
      raise newException(ValueError, "Unable to add multiple children to a WindowSurface. Use a Box widget to display multiple widgets in a WindowSurface.")
    widget.hasContent = true
    widget.valContent = child
  
  example:
    WindowSurface:
      Box:
        orient = OrientX
        
        Box {.expand: false.}:
          sizeRequest = (250, -1)
          orient = OrientY
          
          HeaderBar {.expand: false.}:
            showTitleButtons = false
          
          Label(text = "Sidebar")
        
        Separator() {.expand: false.}
        
        Box:
          orient = OrientY
          
          HeaderBar() {.expand: false.}
          Label(text = "Main Content")

renderable WindowTitle of BaseWidget:
  title: string
  subtitle: string
  
  hooks:
    beforeBuild:
      state.internalWidget = adw_window_title_new(cstring(""), cstring(""))
  
  hooks title:
    property:
      adw_window_title_set_title(state.internalWidget, state.title.cstring)
  
  hooks subtitle:
    property:
      adw_window_title_set_subtitle(state.internalWidget, state.subtitle.cstring)
  
  example:
    Window:
      HeaderBar {.addTitlebar.}:
        WindowTitle {.addTitle.}:
          title = "Title"
          subtitle = "Subtitle"

renderable Avatar of BaseWidget:
  text: string
  size: int
  showInitials: bool
  iconName: string = "avatar-default-symbolic"
  
  hooks:
    beforeBuild:
      state.internalWidget = adw_avatar_new(
        widget.valSize.cint,
        widget.valText.cstring,
        widget.valShow_initials.ord.cbool
      )
  
  hooks text:
    property:
      adw_avatar_set_text(state.internalWidget, state.text.cstring)
  
  hooks size:
    property:
      adw_avatar_set_size(state.internalWidget, state.size.cint)
  
  hooks showInitials:
    property:
      adw_avatar_set_show_initials(state.internalWidget, state.showInitials.ord.cbool)
  
  hooks iconName:
    property:
      adw_avatar_set_icon_name(state.internalWidget, state.iconName.cstring)
  
  example:
    Avatar:
      text = "Erika Mustermann"
      size = 100
      showInitials = true

renderable Bin of BaseWidget:
  child: Widget
  
  hooks:
    beforeBuild:
      state.internalWidget = adw_bin_new()

  hooks child:
    (build, update):
      state.updateChild(state.child, widget.valChild, adw_bin_set_child)

  adder add:
    if widget.hasChild:
      raise newException(ValueError, "Unable to add multiple children to a Bin.")
    widget.hasChild = true
    widget.valChild = child

renderable Clamp of BaseWidget:
  maximumSize: int ## Maximum width of the content
  child: Widget
  
  hooks:
    beforeBuild:
      state.internalWidget = adw_clamp_new()
  
  hooks maximumSize:
    property:
      adw_clamp_set_maximum_size(state.internalWidget, cint(state.maximumSize))
  
  hooks child:
    (build, update):
      state.updateChild(state.child, widget.valChild, adw_clamp_set_child)
  
  adder add:
    if widget.hasChild:
      raise newException(ValueError, "Unable to add multiple children to a Clamp. Use a Box widget to display multiple widgets in a Clamp.")
    widget.hasChild = true
    widget.valChild = child
  
  example:
    Clamp:
      maximumSize = 600
      margin = 12
      
      PreferencesGroup:
        title = "Settings"

renderable PreferencesGroup of BaseWidget:
  title: string
  description: string
  children: seq[Widget]
  suffix: Widget
  
  hooks:
    beforeBuild:
      state.internalWidget = adw_preferences_group_new()
  
  hooks title:
    property:
      adw_preferences_group_set_title(state.internalWidget, state.title.cstring)
  
  hooks description:
    property:
      adw_preferences_group_set_description(state.internalWidget, state.description.cstring)
  
  hooks suffix:
    (build, update):
      state.updateChild(state.suffix, widget.valSuffix, adw_preferences_group_set_header_suffix)
  
  hooks children:
    (build, update):
      state.updateChildren(
        state.children,
        widget.valChildren,
        adw_preferences_group_add,
        adw_preferences_group_remove
      )
  
  adder add:
    widget.hasChildren = true
    widget.valChildren.add(child)
  
  adder addSuffix:
    if widget.hasSuffix:
      raise newException(ValueError, "Unable to add multiple suffixes to a PreferencesGroup. Use a Box widget to display multiple widgets in a PreferencesGroup.")
    widget.hasSuffix = true
    widget.valSuffix = child
  
  example:
    PreferencesGroup:
      title = "Settings"
      description = "Application Settings"
      
      ActionRow:
        title = "My Setting"
        subtitle = "Subtitle"
        Switch() {.addSuffix.}

renderable PreferencesRow of ListBoxRow:
  title: string
  
  hooks:
    beforeBuild:
      state.internalWidget = adw_preferences_row_new()
  
  hooks title:
    property:
      adw_preferences_row_set_title(state.internalWidget, state.title.cstring)

renderable ActionRow of PreferencesRow:
  subtitle: string
  suffixes: seq[AlignedChild[Widget]]
  
  hooks:
    beforeBuild:
      state.internalWidget = adw_action_row_new()
  
  hooks subtitle:
    property:
      adw_action_row_set_subtitle(state.internalWidget, state.subtitle.cstring)
  
  hooks suffixes:
    (build, update):
      state.updateAlignedChildren(state.suffixes, widget.valSuffixes,
        adw_action_row_add_suffix,
        adw_action_row_remove
      )

  adder addSuffix {.hAlign: AlignFill, vAlign: AlignCenter.}:
    widget.hasSuffixes = true
    widget.valSuffixes.add(AlignedChild[Widget](
      widget: child,
      hAlign: hAlign,
      vAlign: vAlign
    ))
  
  example:
    ActionRow:
      title = "Color"
      subtitle = "Color of the object"
      
      ColorButton {.addSuffix.}:
        discard

renderable ExpanderRow of PreferencesRow:
  subtitle: string
  actions: seq[AlignedChild[Widget]]
  rows: seq[AlignedChild[Widget]]
  
  hooks:
    beforeBuild:
      state.internalWidget = adw_expander_row_new()
  
  hooks subtitle:
    property:
      adw_expander_row_set_subtitle(state.internalWidget, state.subtitle.cstring)
  
  hooks actions:
    (build, update):
      state.updateAlignedChildren(state.actions, widget.valActions,
        adw_expander_row_add_action,
        adw_expander_row_remove
      )
  
  hooks rows:
    (build, update):
      state.updateAlignedChildren(state.rows, widget.valRows,
        adw_expander_row_add_row,
        adw_expander_row_remove
      )
  
  adder addAction {.hAlign: AlignFill, vAlign: AlignCenter.}:
    widget.hasActions = true
    widget.valActions.add(AlignedChild[Widget](
      widget: child,
      hAlign: hAlign,
      vAlign: vAlign
    ))
  
  adder addRow {.hAlign: AlignFill, vAlign: AlignFill.}:
    widget.hasRows = true
    widget.valRows.add(AlignedChild[Widget](
      widget: child,
      hAlign: hAlign,
      vAlign: vAlign
    ))
  
  example:
    ExpanderRow:
      title = "Expander Row"
      
      for it in 0..<3:
        ActionRow {.addRow.}:
          title = "Nested Row " & $it

renderable ComboRow of ActionRow:
  items: seq[string]
  selected: int
  
  proc select(item: int)
  
  hooks:
    beforeBuild:
      state.internalWidget = adw_combo_row_new()
    connectEvents:
      proc selectCallback(widget: GtkWidget,
                          pspec: pointer,
                          data: ptr EventObj[proc (item: int)]) {.cdecl.} =
        let
          selected = int(adw_combo_row_get_selected(widget))
          state = ComboRowState(data[].widget)
        if selected != state.selected:
          state.selected = selected
          data[].callback(selected)
          data[].redraw()
      
      state.connect(state.select, "notify::selected", selectCallback)
    disconnectEvents:
      state.internalWidget.disconnect(state.select)
  
  hooks items:
    property:
      let items = allocCStringArray(state.items)
      defer: deallocCStringArray(items)
      adw_combo_row_set_model(state.internalWidget, gtk_string_list_new(items))
  
  hooks selected:
    property:
      adw_combo_row_set_selected(state.internalWidget, cuint(state.selected))
  
  example:
    ComboRow:
      title = "Combo Row"
      items = @["Option 1", "Option 2", "Option 3"]
      
      selected = app.selected
      proc select(item: int) =
        app.selected = item

when AdwVersion >= (1, 2) or defined(owlkettleDocs):
  renderable EntryRow of PreferencesRow:
    subtitle: string
    suffixes: seq[AlignedChild[Widget]]
    
    text: string
        
    proc changed(text: string)
    
    hooks:
      beforeBuild:
        when AdwVersion >= (1, 2):
          state.internalWidget = adw_entry_row_new()
        else:
          raise newException(ValueError, "Compile for Adwaita version 1.2 or higher with -d:adwMinor=2 to enable the EntryRow widget.")
      connectEvents:
        proc changedCallback(widget: GtkWidget, data: ptr EventObj[proc (text: string)]) {.cdecl.} =
          let text = $gtk_editable_get_text(widget)
          EntryRowState(data[].widget).text = text
          data[].callback(text)
          data[].redraw()
        
        state.connect(state.changed, "changed", changedCallback)
      disconnectEvents:
        state.internalWidget.disconnect(state.changed)
    
    hooks suffixes:
      (build, update):
        when AdwVersion >= (1, 2):
          state.updateAlignedChildren(state.suffixes, widget.valSuffixes,
            adw_entry_row_add_suffix,
            adw_entry_row_remove
          )
    
    hooks text:
      property:
        gtk_editable_set_text(state.internalWidget, state.text.cstring)
      read:
        state.text = $gtk_editable_get_text(state.internalWidget)
  
    adder addSuffix {.hAlign: AlignFill, vAlign: AlignCenter.}:
      widget.hasSuffixes = true
      widget.valSuffixes.add(AlignedChild[Widget](
        widget: child,
        hAlign: hAlign,
        vAlign: vAlign
      ))
  
  export EntryRow

type FlapChild[T] = object
  widget: T
  width: int

renderable Flap:
  content: Widget
  separator: Widget
  flap: FlapChild[Widget]
  revealed: bool = false
  foldPolicy: FlapFoldPolicy = FlapFoldAuto
  foldThresholdPolicy: FoldThresholdPolicy = FoldThresholdNatural
  transitionType: FlapTransitionType = FlapTransitionOver
  modal: bool = true
  locked: bool = false
  swipeToClose: bool = true
  swipeToOpen: bool = true
  
  proc changed(revealed: bool)
  proc fold(folded: bool)
  
  hooks:
    beforeBuild:
      state.internalWidget = adw_flap_new()
    connectEvents:
      proc changedCallback(widget: GtkWidget,
                           pspec: pointer,
                           data: ptr EventObj[proc (state: bool)]) {.cdecl.} =
        let
          revealed = adw_flap_get_reveal_flap(widget) != 0
          state = FlapState(data[].widget)
        if state.revealed != revealed:
          state.revealed = revealed
          data[].callback(revealed)
          data[].redraw()
      
      state.connect(state.changed, "notify::reveal-flap", changedCallback)
      
      proc foldCallback(widget: GtkWidget,
                        pspec: pointer,
                        data: ptr EventObj[proc (state: bool)]) {.cdecl.} =
        data[].callback(adw_flap_get_folded(widget) != 0)
        data[].redraw()
      
      state.connect(state.fold, "notify::folded", foldCallback)
    disconnectEvents:
      state.internalWidget.disconnect(state.changed)
      state.internalWidget.disconnect(state.fold)
  
  hooks foldPolicy:
    property:
      adw_flap_set_fold_policy(state.internal_widget, state.foldPolicy)
  
  hooks foldThresholdPolicy:
    property:
      adw_flap_set_fold_threshold_policy(state.internal_widget, state.foldThresholdPolicy)
  
  hooks transitionType:
    property:
      adw_flap_set_transition_type(state.internal_widget, state.transitionType)
  
  hooks revealed:
    property:
      adw_flap_set_reveal_flap(state.internal_widget, cbool(ord(state.revealed)))
  
  hooks modal:
    property:
      adw_flap_set_modal(state.internal_widget, cbool(ord(state.modal)))
  
  hooks locked:
    property:
      adw_flap_set_locked(state.internal_widget, cbool(ord(state.locked)))
  
  hooks swipeToOpen:
    property:
      adw_flap_set_swipe_to_open(state.internal_widget, cbool(ord(state.swipeToOpen)))
  
  hooks swipeToClose:
    property:
      adw_flap_set_swipe_to_close(state.internal_widget, cbool(ord(state.swipeToClose)))
  
  hooks flap:
    (build, update):
      if widget.hasFlap:
        widget.valFlap.widget.assignApp(state.app)
        let newChild =
          if state.flap.widget.isNil:
            widget.valFlap.widget.build()
          else:
            widget.valFlap.widget.update(state.flap.widget)
        if not newChild.isNil:
          let childWidget = newChild.unwrapInternalWidget()
          adw_flap_set_flap(state.internalWidget, childWidget)
          let styleContext = gtk_widget_get_style_context(childWidget)
          gtk_style_context_add_class(styleContext, "background")
          state.flap.widget = newChild
        
        if state.flap.width != widget.valFlap.width:
          state.flap.width = widget.valFlap.width
          let childWidget = state.flap.widget.unwrapInternalWidget()
          gtk_widget_set_size_request(childWidget, cint(state.flap.width), -1)
  
  hooks separator:
    (build, update):
      state.updateChild(state.separator, widget.valSeparator, adw_flap_set_separator)
  
  hooks content:
    (build, update):
      state.updateChild(state.content, widget.valContent, adw_flap_set_content)
  
  setter swipe: bool
  
  adder add:
    if widget.hasContent:
      raise newException(ValueError, "Unable to add multiple children to a adw.Flap. Use a Box widget to display multiple widgets in a adw.Flap.")
    widget.hasContent = true
    widget.valContent = child
  
  adder addSeparator:
    if widget.hasSeparator:
      raise newException(ValueError, "Unable to add multiple separators to a adw.Flap.")
    widget.hasSeparator = true
    widget.valSeparator = child
  
  adder addFlap {.width: -1.}:
    if widget.hasFlap:
      raise newException(ValueError, "Unable to add multiple flaps to a adw.Flap. Use a Box widget to display multiple widgets in a adw.Flap.")
    widget.hasFlap = true
    widget.valFlap = FlapChild[Widget](widget: child, width: width)
  
  example:
    Flap:
      revealed = app.showFlap
      transitionType = FlapTransitionOver
      
      proc changed(revealed: bool) =
        app.showFlap = revealed
      
      Label(text = "Flap") {.addFlap, width: 200.}
      
      Separator() {.addSeparator.}
      
      Box:
        Label:
          text = "Content ".repeat(10)
          wrap = true

proc `hasSwipe=`*(flap: Flap, has: bool) =
  flap.hasSwipeToOpen = has
  flap.hasSwipeToClose = has

proc `valSwipe=`*(flap: Flap, swipe: bool) =
  flap.valSwipeToOpen = swipe
  flap.valSwipeToClose = swipe

renderable SplitButton of BaseWidget:
  child: Widget
  popover: Widget
    
  proc clicked()
  
  hooks:
    beforeBuild:
      state.internalWidget = adw_split_button_new()
    connectEvents:
      state.connect(state.clicked, "clicked", eventCallback)
    disconnectEvents:
      state.internalWidget.disconnect(state.clicked)
  
  hooks child:
    (build, update):
      state.updateChild(state.child, widget.valChild, adw_split_button_set_child)
  
  hooks popover:
    (build, update):
      state.updateChild(state.popover, widget.valPopover, adw_split_button_set_popover)
  
  setter text: string
  setter icon: string ## Sets the icon of the SplitButton. See [recommended_tools.md](recommended_tools.md#icons) for a list of icons.
  
  adder addChild:
    if widget.hasChild:
      raise newException(ValueError, "Unable to add multiple children to a SplitButton. Use a Box widget to display multiple widgets in a SplitButton.")
    widget.hasChild = true
    widget.valChild = child
  
  adder add:
    if not widget.hasChild:
      widget.hasChild = true
      widget.valChild = child
    elif not widget.hasPopover:
      widget.hasPopover = true
      widget.valPopover = child
    else:
      raise newException(ValueError, "Unable to add more than two children to SplitButton")

proc `hasText=`*(splitButton: SplitButton, value: bool) = splitButton.hasChild = value
proc `valText=`*(splitButton: SplitButton, value: string) =
  splitButton.valChild = Label(hasText: true, valText: value)

proc `hasIcon=`*(splitButton: SplitButton, value: bool) = splitButton.hasChild = value
proc `valIcon=`*(splitButton: SplitButton, name: string) =
  splitButton.valChild = Icon(hasName: true, valName: name)

renderable StatusPage of BaseWidget:
  iconName: string ## The icon to render in the center of the StatusPage. Setting this overrides paintable. See the [tooling](https://can-lehmann.github.io/owlkettle/docs/recommended_tools.html) section for how to figure out what icon names are available.
  paintable: Widget ## The widget that implements GdkPaintable to render (e.g. IconPaintable, WidgetPaintable) in the center of the StatusPage. Setting this overrides iconName.
  title: string
  description: string
  child: Widget
  
  hooks:
    beforeBuild:
      state.internalWidget = adw_status_page_new()
  
  hooks iconName:
    property:
      adw_status_page_set_icon_name(state.internalWidget, state.iconName.cstring)
  
  hooks paintable:
    (build, update):
      state.updateChild(state.paintable, widget.valPaintable, adw_status_page_set_paintable)
  
  hooks title:
    property:
      adw_status_page_set_title(state.internalWidget, state.title.cstring)
  
  hooks description:
    property:
      adw_status_page_set_description(state.internalWidget, state.description.cstring)
  
  hooks child:
    (build, update):
      state.updateChild(state.child, widget.valChild, adw_status_page_set_child)
  
  adder add:
    if widget.hasChild:
      raise newException(ValueError, "Unable to add multiple children to a StatusPage.")
    widget.hasChild = true
    widget.valChild = child
    
  adder addPaintable:
    if widget.hasPaintable:
      raise newException(ValueError, "Unable to add multiple paintables to a StatusPage.")
    widget.hasPaintable = true
    widget.valPaintable = child

when AdwVersion >= (1, 2) or defined(owlkettleDocs):
  renderable AboutWindow:
    applicationName: string
    developerName: string
    version: string
    supportUrl: string
    issueUrl: string
    website: string
    copyright: string
    license: string
    
    hooks:
      beforeBuild:
        when AdwVersion >= (1, 2):
          state.internalWidget = adw_about_window_new()
    
    hooks applicationName:
      property:
        when AdwVersion >= (1, 2):
          adw_about_window_set_application_name(state.internalWidget, state.applicationName.cstring)

    hooks developerName:
      property:
        when AdwVersion >= (1, 2):
          adw_about_window_set_developer_name(state.internalWidget, state.developerName.cstring)

    hooks version:
      property:
        when AdwVersion >= (1, 2):
          adw_about_window_set_version(state.internalWidget, state.version.cstring)

    hooks supportUrl:
      property:
        when AdwVersion >= (1, 2):
          adw_about_window_set_support_url(state.internalWidget, state.supportUrl.cstring)

    hooks issueUrl:
      property:
        when AdwVersion >= (1, 2):
          adw_about_window_set_issue_url(state.internalWidget, state.issueUrl.cstring)

    
    hooks website:
      property:
        when AdwVersion >= (1, 2):
          adw_about_window_set_website(state.internalWidget, state.website.cstring)

    hooks copyright:
      property:
        when AdwVersion >= (1, 2):
          adw_about_window_set_copyright(state.internalWidget, state.copyright.cstring)

    hooks license:
      property:
        when AdwVersion >= (1, 2):
          adw_about_window_set_license(state.internalWidget, state.license.cstring)
  
  export AboutWindow

<<<<<<< HEAD
export WindowSurface, WindowTitle, Avatar, Bin, Clamp, PreferencesGroup, PreferencesRow, ActionRow, ExpanderRow, ComboRow, Flap, SplitButton, StatusPage
=======
when AdwVersion >= (1, 3) or defined(owlkettleDocs):
  renderable Banner of BaseWidget:
    ## A rectangular Box taking up the entire vailable width with an optional button.
    buttonLabel: string ## Label of the optional banner button. Button will only be added to the banner if this Label has a value.
    title: string
    useMarkup: bool = true ## Determines whether using Markup in title is allowed or not.
    revealed: bool = true ## Determines whether the banner is shown.
    
    proc clicked() ## Triggered by clicking the banner button
    
    hooks:
      beforeBuild:
        when AdwVersion >= (1, 3):
          state.internalWidget = adw_banner_new("".cstring)
      connectEvents:
        when AdwVersion >= (1, 3):
          state.connect(state.clicked, "button-clicked", eventCallback)
      disconnectEvents:
        when AdwVersion >= (1, 3):
          state.internalWidget.disconnect(state.clicked)
    hooks buttonLabel:
      property:
        when AdwVersion >= (1, 3):
          adw_banner_set_button_label(state.internalWidget, state.buttonLabel.cstring)
    
    hooks title:
      property:
        when AdwVersion >= (1, 3):
          adw_banner_set_title(state.internalWidget, state.title.cstring)
    
    hooks useMarkup:
      property:
        when AdwVersion >= (1, 3):
          adw_banner_set_use_markup(state.internalWidget, state.useMarkup.cbool)
  
    hooks revealed:
      property:
        when AdwVersion >= (1, 3):
          adw_banner_set_revealed(state.internalWidget, state.revealed.cbool)
  export Banner

export WindowSurface, WindowTitle, Avatar, Clamp, PreferencesGroup, PreferencesRow, ActionRow, ExpanderRow, ComboRow, Flap, SplitButton, StatusPage
>>>>>>> 32540a31

proc brew*(widget: Widget,
           icons: openArray[string] = [],
           colorScheme: ColorScheme = ColorSchemeDefault,
           stylesheets: openArray[Stylesheet] = []) =
  adw_init()
  let styleManager = adw_style_manager_get_default()
  adw_style_manager_set_color_scheme(styleManager, colorScheme)
  let state = setupApp(AppConfig(
    widget: widget,
    icons: @icons,
    dark_theme: false,
    stylesheets: @stylesheets
  ))
  runMainloop(state)<|MERGE_RESOLUTION|>--- conflicted
+++ resolved
@@ -731,9 +731,6 @@
   
   export AboutWindow
 
-<<<<<<< HEAD
-export WindowSurface, WindowTitle, Avatar, Bin, Clamp, PreferencesGroup, PreferencesRow, ActionRow, ExpanderRow, ComboRow, Flap, SplitButton, StatusPage
-=======
 when AdwVersion >= (1, 3) or defined(owlkettleDocs):
   renderable Banner of BaseWidget:
     ## A rectangular Box taking up the entire vailable width with an optional button.
@@ -774,9 +771,8 @@
         when AdwVersion >= (1, 3):
           adw_banner_set_revealed(state.internalWidget, state.revealed.cbool)
   export Banner
-
-export WindowSurface, WindowTitle, Avatar, Clamp, PreferencesGroup, PreferencesRow, ActionRow, ExpanderRow, ComboRow, Flap, SplitButton, StatusPage
->>>>>>> 32540a31
+  
+export WindowSurface, WindowTitle, Avatar, Bin, Clamp, PreferencesGroup, PreferencesRow, ActionRow, ExpanderRow, ComboRow, Flap, SplitButton, StatusPage
 
 proc brew*(widget: Widget,
            icons: openArray[string] = [],
