--- conflicted
+++ resolved
@@ -734,7 +734,6 @@
           adw_about_window_set_license(state.internalWidget, state.license.cstring)
   
   export AboutWindow
-<<<<<<< HEAD
 
 when AdwVersion >= (1, 4) or defined(owlkettleDocs):
   renderable SwitchRow of ActionRow:
@@ -779,8 +778,6 @@
             gtk_actionable_set_action_target(state.internalWidget, state.actionTarget.cstring)
   
   export SwitchRow
-=======
->>>>>>> 74026cd6
   
 when AdwVersion >= (1, 3) or defined(owlkettleDocs):
   renderable Banner of BaseWidget:
