# MIT License
# 
# Copyright (c) 2022 Can Joshua Lehmann
# 
# Permission is hereby granted, free of charge, to any person obtaining a copy
# of this software and associated documentation files (the "Software"), to deal
# in the Software without restriction, including without limitation the rights
# to use, copy, modify, merge, publish, distribute, sublicense, and/or sell
# copies of the Software, and to permit persons to whom the Software is
# furnished to do so, subject to the following conditions:
# 
# The above copyright notice and this permission notice shall be included in all
# copies or substantial portions of the Software.
# 
# THE SOFTWARE IS PROVIDED "AS IS", WITHOUT WARRANTY OF ANY KIND, EXPRESS OR
# IMPLIED, INCLUDING BUT NOT LIMITED TO THE WARRANTIES OF MERCHANTABILITY,
# FITNESS FOR A PARTICULAR PURPOSE AND NONINFRINGEMENT. IN NO EVENT SHALL THE
# AUTHORS OR COPYRIGHT HOLDERS BE LIABLE FOR ANY CLAIM, DAMAGES OR OTHER
# LIABILITY, WHETHER IN AN ACTION OF CONTRACT, TORT OR OTHERWISE, ARISING FROM,
# OUT OF OR IN CONNECTION WITH THE SOFTWARE OR THE USE OR OTHER DEALINGS IN THE
# SOFTWARE.

# Create libadwaita apps using owlkettle

when defined(nimPreviewSlimSystem):
  import std/assertions
import widgetdef, widgets, mainloop, widgetutils, common
import ./bindings/[adw, gtk]
import ../owlkettle
import std/[strutils, sequtils, strformat, options, sugar]

export adw.StyleManager
export adw.ColorScheme
export adw.FlapFoldPolicy
export adw.FoldThresholdPolicy
export adw.FlapTransitionType
export adw.ToastPriority
export adw.isNil
export adw.CenteringPolicy
export adw.AdwVersion

when defined(owlkettleDocs) and isMainModule:
  echo "# Libadwaita Widgets\n\n"

renderable AdwWindow of BaseWindow:
  ## A Window that does not have a title bar.
  content: Widget
  
  hooks:
    beforeBuild:
      state.internalWidget = adw_window_new()
  
  hooks content:
    (build, update):
      state.updateChild(state.content, widget.valContent, adw_window_set_content)
  
  adder add:
    ## Adds a child to the window surface. Each window surface may only have one child.
    if widget.hasContent:
      raise newException(ValueError, "Unable to add multiple children to a AdwWindow. Use a Box widget to display multiple widgets in a AdwWindow.")
    widget.hasContent = true
    widget.valContent = child
  
  example:
    AdwWindow:
      Box:
        orient = OrientX
        
        Box {.expand: false.}:
          sizeRequest = (250, -1)
          orient = OrientY
          
          HeaderBar {.expand: false.}:
            showTitleButtons = false
          
          Label(text = "Sidebar")
        
        Separator() {.expand: false.}
        
        Box:
          orient = OrientY
          
          HeaderBar() {.expand: false.}
          Label(text = "Main Content")

renderable WindowTitle of BaseWidget:
  title: string
  subtitle: string
  
  hooks:
    beforeBuild:
      state.internalWidget = adw_window_title_new(cstring(""), cstring(""))
  
  hooks title:
    property:
      adw_window_title_set_title(state.internalWidget, state.title.cstring)
  
  hooks subtitle:
    property:
      adw_window_title_set_subtitle(state.internalWidget, state.subtitle.cstring)
  
  example:
    Window:
      HeaderBar {.addTitlebar.}:
        WindowTitle {.addTitle.}:
          title = "Title"
          subtitle = "Subtitle"

renderable Avatar of BaseWidget:
  text: string
  size: int
  showInitials: bool
  iconName: string = "avatar-default-symbolic"
  
  hooks:
    beforeBuild:
      state.internalWidget = adw_avatar_new(
        widget.valSize.cint,
        widget.valText.cstring,
        widget.valShow_initials.ord.cbool
      )
  
  hooks text:
    property:
      adw_avatar_set_text(state.internalWidget, state.text.cstring)
  
  hooks size:
    property:
      adw_avatar_set_size(state.internalWidget, state.size.cint)
  
  hooks showInitials:
    property:
      adw_avatar_set_show_initials(state.internalWidget, state.showInitials.ord.cbool)
  
  hooks iconName:
    property:
      adw_avatar_set_icon_name(state.internalWidget, state.iconName.cstring)
  
  example:
    Avatar:
      text = "Erika Mustermann"
      size = 100
      showInitials = true

renderable ButtonContent of BaseWidget:
  label: string
  iconName: string
  useUnderline: bool ## Defines whether you can use `_` on part of the label to make the button accessible via hotkey. If you prefix a character of the label text with `_` it will hide the `_` and activate the button if you press ALT + the key of the character. E.g. `_Button Text` will trigger the button when pressing `ALT + B`.
  canShrink: bool ## Defines whether the ButtonContent can be smaller than the size of its contents. Only available for adwaita version 1.3 or higher. Does nothing if set when compiled for lower adwaita versions.
  
  hooks:
    beforeBuild:
      state.internalWidget = adw_button_content_new()
  
  hooks label:
    property:
      adw_button_content_set_label(state.internalWidget, state.label.cstring)
    
  hooks iconName:
    property:
      adw_button_content_set_icon_name(state.internalWidget, state.iconName.cstring)
    
  hooks useUnderline:
    property:
      adw_button_content_set_use_underline(state.internalWidget, state.useUnderline.cbool)
  
  hooks canShrink:
    property:
      when AdwVersion >= (1, 4):
        adw_button_content_set_can_shrink(state.internalWidget, state.canShrink.cbool)

renderable Clamp of BaseWidget:
  maximumSize: int ## Maximum width of the content
  child: Widget
  
  hooks:
    beforeBuild:
      state.internalWidget = adw_clamp_new()
  
  hooks maximumSize:
    property:
      adw_clamp_set_maximum_size(state.internalWidget, cint(state.maximumSize))
  
  hooks child:
    (build, update):
      state.updateChild(state.child, widget.valChild, adw_clamp_set_child)
  
  adder add:
    if widget.hasChild:
      raise newException(ValueError, "Unable to add multiple children to a Clamp. Use a Box widget to display multiple widgets in a Clamp.")
    widget.hasChild = true
    widget.valChild = child
  
  example:
    Clamp:
      maximumSize = 600
      margin = 12
      
      PreferencesGroup:
        title = "Settings"

renderable PreferencesGroup of BaseWidget:
  title: string
  description: string
  children: seq[Widget]
  suffix: Widget
  
  hooks:
    beforeBuild:
      state.internalWidget = adw_preferences_group_new()
  
  hooks title:
    property:
      adw_preferences_group_set_title(state.internalWidget, state.title.cstring)
  
  hooks description:
    property:
      adw_preferences_group_set_description(state.internalWidget, state.description.cstring)
  
  hooks suffix:
    (build, update):
      state.updateChild(state.suffix, widget.valSuffix, adw_preferences_group_set_header_suffix)
  
  hooks children:
    (build, update):
      state.updateChildren(
        state.children,
        widget.valChildren,
        adw_preferences_group_add,
        adw_preferences_group_remove
      )
  
  adder add:
    widget.hasChildren = true
    widget.valChildren.add(child)
  
  adder addSuffix:
    if widget.hasSuffix:
      raise newException(ValueError, "Unable to add multiple suffixes to a PreferencesGroup. Use a Box widget to display multiple widgets in a PreferencesGroup.")
    widget.hasSuffix = true
    widget.valSuffix = child
  
  example:
    PreferencesGroup:
      title = "Settings"
      description = "Application Settings"
      
      ActionRow:
        title = "My Setting"
        subtitle = "Subtitle"
        Switch() {.addSuffix.}

renderable PreferencesRow of ListBoxRow:
  title: string
  
  hooks:
    beforeBuild:
      state.internalWidget = adw_preferences_row_new()
  
  hooks title:
    property:
      adw_preferences_row_set_title(state.internalWidget, state.title.cstring)

renderable ActionRow of PreferencesRow:
  subtitle: string
  suffixes: seq[AlignedChild[Widget]]
  
  hooks:
    beforeBuild:
      state.internalWidget = adw_action_row_new()
  
  hooks subtitle:
    property:
      adw_action_row_set_subtitle(state.internalWidget, state.subtitle.cstring)
  
  hooks suffixes:
    (build, update):
      state.updateAlignedChildren(state.suffixes, widget.valSuffixes,
        adw_action_row_add_suffix,
        adw_action_row_remove
      )

  adder addSuffix {.hAlign: AlignFill, vAlign: AlignCenter.}:
    widget.hasSuffixes = true
    widget.valSuffixes.add(AlignedChild[Widget](
      widget: child,
      hAlign: hAlign,
      vAlign: vAlign
    ))
  
  example:
    ActionRow:
      title = "Color"
      subtitle = "Color of the object"
      
      ColorButton {.addSuffix.}:
        discard

renderable ExpanderRow of PreferencesRow:
  subtitle: string
  actions: seq[AlignedChild[Widget]]
  rows: seq[AlignedChild[Widget]]
  
  hooks:
    beforeBuild:
      state.internalWidget = adw_expander_row_new()
  
  hooks subtitle:
    property:
      adw_expander_row_set_subtitle(state.internalWidget, state.subtitle.cstring)
  
  hooks actions:
    (build, update):
      state.updateAlignedChildren(state.actions, widget.valActions,
        adw_expander_row_add_action,
        adw_expander_row_remove
      )
  
  hooks rows:
    (build, update):
      state.updateAlignedChildren(state.rows, widget.valRows,
        adw_expander_row_add_row,
        adw_expander_row_remove
      )
  
  adder addAction {.hAlign: AlignFill, vAlign: AlignCenter.}:
    widget.hasActions = true
    widget.valActions.add(AlignedChild[Widget](
      widget: child,
      hAlign: hAlign,
      vAlign: vAlign
    ))
  
  adder addRow {.hAlign: AlignFill, vAlign: AlignFill.}:
    widget.hasRows = true
    widget.valRows.add(AlignedChild[Widget](
      widget: child,
      hAlign: hAlign,
      vAlign: vAlign
    ))
  
  example:
    ExpanderRow:
      title = "Expander Row"
      
      for it in 0..<3:
        ActionRow {.addRow.}:
          title = "Nested Row " & $it

renderable ComboRow of ActionRow:
  items: seq[string]
  selected: int
  
  proc select(item: int)
  
  hooks:
    beforeBuild:
      state.internalWidget = adw_combo_row_new()
    connectEvents:
      proc selectCallback(widget: GtkWidget,
                          pspec: pointer,
                          data: ptr EventObj[proc (item: int)]) {.cdecl.} =
        let
          selected = int(adw_combo_row_get_selected(widget))
          state = ComboRowState(data[].widget)
        if selected != state.selected:
          state.selected = selected
          data[].callback(selected)
          data[].redraw()
      
      state.connect(state.select, "notify::selected", selectCallback)
    disconnectEvents:
      state.internalWidget.disconnect(state.select)
  
  hooks items:
    property:
      let items = allocCStringArray(state.items)
      defer: deallocCStringArray(items)
      adw_combo_row_set_model(state.internalWidget, gtk_string_list_new(items))
  
  hooks selected:
    property:
      adw_combo_row_set_selected(state.internalWidget, cuint(state.selected))
  
  example:
    ComboRow:
      title = "Combo Row"
      items = @["Option 1", "Option 2", "Option 3"]
      
      selected = app.selected
      proc select(item: int) =
        app.selected = item

when AdwVersion >= (1, 2) or defined(owlkettleDocs):
  renderable EntryRow of PreferencesRow:
    suffixes: seq[AlignedChild[Widget]]
    text: string
    
    proc changed(text: string)
    
    hooks:
      beforeBuild:
        when AdwVersion >= (1, 2):
          state.internalWidget = adw_entry_row_new()
        else:
          raise newException(ValueError, "Compile for Adwaita version 1.2 or higher with -d:adwMinor=2 to enable the EntryRow widget.")
      connectEvents:
        proc changedCallback(widget: GtkWidget, data: ptr EventObj[proc (text: string)]) {.cdecl.} =
          let text = $gtk_editable_get_text(widget)
          EntryRowState(data[].widget).text = text
          data[].callback(text)
          data[].redraw()
        
        state.connect(state.changed, "changed", changedCallback)
      disconnectEvents:
        state.internalWidget.disconnect(state.changed)
    
    hooks suffixes:
      (build, update):
        when AdwVersion >= (1, 2):
          state.updateAlignedChildren(state.suffixes, widget.valSuffixes,
            adw_entry_row_add_suffix,
            adw_entry_row_remove
          )
    
    hooks text:
      property:
        gtk_editable_set_text(state.internalWidget, state.text.cstring)
      read:
        state.text = $gtk_editable_get_text(state.internalWidget)
  
    adder addSuffix {.hAlign: AlignFill, vAlign: AlignCenter.}:
      widget.hasSuffixes = true
      widget.valSuffixes.add(AlignedChild[Widget](
        widget: child,
        hAlign: hAlign,
        vAlign: vAlign
      ))
    
    example:
      EntryRow:
        title = "Name"
        text = app.name
        
        proc changed(name: string) =
          app.name = name
  
  renderable PasswordEntryRow of EntryRow:
    ## An `EntryRow` that hides the user input
    
    hooks:
      beforeBuild:
        when AdwVersion >= (1, 2):
          state.internalWidget = adw_password_entry_row_new()
    
    example:
      PasswordEntryRow:
        title = "Password"
        text = app.password
        
        proc changed(password: string) =
          app.password = password
  
  export EntryRow, PasswordEntryRow

type FlapChild[T] = object
  widget: T
  width: int

renderable Flap:
  content: Widget
  separator: Widget
  flap: FlapChild[Widget]
  revealed: bool = false
  foldPolicy: FlapFoldPolicy = FlapFoldAuto
  foldThresholdPolicy: FoldThresholdPolicy = FoldThresholdNatural
  transitionType: FlapTransitionType = FlapTransitionOver
  modal: bool = true
  locked: bool = false
  swipeToClose: bool = true
  swipeToOpen: bool = true
  
  proc changed(revealed: bool)
  proc fold(folded: bool)
  
  hooks:
    beforeBuild:
      state.internalWidget = adw_flap_new()
    connectEvents:
      proc changedCallback(widget: GtkWidget,
                           pspec: pointer,
                           data: ptr EventObj[proc (state: bool)]) {.cdecl.} =
        let
          revealed = adw_flap_get_reveal_flap(widget) != 0
          state = FlapState(data[].widget)
        if state.revealed != revealed:
          state.revealed = revealed
          data[].callback(revealed)
          data[].redraw()
      
      state.connect(state.changed, "notify::reveal-flap", changedCallback)
      
      proc foldCallback(widget: GtkWidget,
                        pspec: pointer,
                        data: ptr EventObj[proc (state: bool)]) {.cdecl.} =
        data[].callback(adw_flap_get_folded(widget) != 0)
        data[].redraw()
      
      state.connect(state.fold, "notify::folded", foldCallback)
    disconnectEvents:
      state.internalWidget.disconnect(state.changed)
      state.internalWidget.disconnect(state.fold)
  
  hooks foldPolicy:
    property:
      adw_flap_set_fold_policy(state.internal_widget, state.foldPolicy)
  
  hooks foldThresholdPolicy:
    property:
      adw_flap_set_fold_threshold_policy(state.internal_widget, state.foldThresholdPolicy)
  
  hooks transitionType:
    property:
      adw_flap_set_transition_type(state.internal_widget, state.transitionType)
  
  hooks revealed:
    property:
      adw_flap_set_reveal_flap(state.internal_widget, cbool(ord(state.revealed)))
  
  hooks modal:
    property:
      adw_flap_set_modal(state.internal_widget, cbool(ord(state.modal)))
  
  hooks locked:
    property:
      adw_flap_set_locked(state.internal_widget, cbool(ord(state.locked)))
  
  hooks swipeToOpen:
    property:
      adw_flap_set_swipe_to_open(state.internal_widget, cbool(ord(state.swipeToOpen)))
  
  hooks swipeToClose:
    property:
      adw_flap_set_swipe_to_close(state.internal_widget, cbool(ord(state.swipeToClose)))
  
  hooks flap:
    (build, update):
      if widget.hasFlap:
        widget.valFlap.widget.assignApp(state.app)
        let newChild =
          if state.flap.widget.isNil:
            widget.valFlap.widget.build()
          else:
            widget.valFlap.widget.update(state.flap.widget)
        if not newChild.isNil:
          let childWidget = newChild.unwrapInternalWidget()
          adw_flap_set_flap(state.internalWidget, childWidget)
          let styleContext = gtk_widget_get_style_context(childWidget)
          gtk_style_context_add_class(styleContext, "background")
          state.flap.widget = newChild
        
        if state.flap.width != widget.valFlap.width:
          state.flap.width = widget.valFlap.width
          let childWidget = state.flap.widget.unwrapInternalWidget()
          gtk_widget_set_size_request(childWidget, cint(state.flap.width), -1)
  
  hooks separator:
    (build, update):
      state.updateChild(state.separator, widget.valSeparator, adw_flap_set_separator)
  
  hooks content:
    (build, update):
      state.updateChild(state.content, widget.valContent, adw_flap_set_content)
  
  setter swipe: bool
  
  adder add:
    if widget.hasContent:
      raise newException(ValueError, "Unable to add multiple children to a adw.Flap. Use a Box widget to display multiple widgets in a adw.Flap.")
    widget.hasContent = true
    widget.valContent = child
  
  adder addSeparator:
    if widget.hasSeparator:
      raise newException(ValueError, "Unable to add multiple separators to a adw.Flap.")
    widget.hasSeparator = true
    widget.valSeparator = child
  
  adder addFlap {.width: -1.}:
    if widget.hasFlap:
      raise newException(ValueError, "Unable to add multiple flaps to a adw.Flap. Use a Box widget to display multiple widgets in a adw.Flap.")
    widget.hasFlap = true
    widget.valFlap = FlapChild[Widget](widget: child, width: width)
  
  example:
    Flap:
      revealed = app.showFlap
      transitionType = FlapTransitionOver
      
      proc changed(revealed: bool) =
        app.showFlap = revealed
      
      Label(text = "Flap") {.addFlap, width: 200.}
      
      Separator() {.addSeparator.}
      
      Box:
        Label:
          text = "Content ".repeat(10)
          wrap = true

proc `hasSwipe=`*(flap: Flap, has: bool) =
  flap.hasSwipeToOpen = has
  flap.hasSwipeToClose = has

proc `valSwipe=`*(flap: Flap, swipe: bool) =
  flap.valSwipeToOpen = swipe
  flap.valSwipeToClose = swipe

renderable AdwHeaderBar of BaseWidget:
  ## Adwaita Headerbar that combines GTK Headerbar and WindowControls.
  packLeft: seq[Widget]
  packRight: seq[Widget]
  centeringPolicy: CenteringPolicy = CenteringPolicyLoose
  decorationLayout: Option[string] = none(string)
  showRightButtons: bool = true ## Determines whether the buttons in `rightButtons` are shown. Does not affect Widgets in `packRight`.
  showLeftButtons: bool = true ## Determines whether the buttons in `leftButtons` are shown. Does not affect Widgets in `packLeft`.
  titleWidget: Widget ## A widget for the title. Replaces the title string, if there is one.
  showBackButton: bool = true
  showTitle: bool = true ## Determines whether to show or hide the title
  
  setter windowControls: DecorationLayout
  setter windowControls: Option[DecorationLayout]
  
  hooks:
    beforeBuild:
      state.internalWidget = adw_header_bar_new()
  
  hooks packRight:
    (build, update):
      state.updateChildren(
        state.packRight,
        widget.valPackRight,
        adw_header_bar_pack_end,
        adw_header_bar_remove
      )
      
  hooks packLeft:
    (build, update):
      state.updateChildren(
        state.packLeft,
        widget.valPackLeft,
        adw_header_bar_pack_start,
        adw_header_bar_remove
      )
      
  hooks centeringPolicy:
    property:
      adw_header_bar_set_centering_policy(state.internalWidget, state.centeringPolicy)
  
  hooks decorationLayout:
    property:
      if state.decorationLayout.isSome():
        adw_header_bar_set_decoration_layout(state.internalWidget, state.decorationLayout.get().cstring)
      else:
        adw_header_bar_set_decoration_layout(state.internalWidget, nil)
  
  hooks showRightButtons:
    property:
      adw_header_bar_set_show_end_title_buttons(state.internalWidget, state.showRightButtons.cbool)
  
  hooks showLeftButtons:
    property:
      adw_header_bar_set_show_start_title_buttons(state.internalWidget, state.showLeftButtons.cbool)
  
  hooks titleWidget:
    (build, update):
      state.updateChild(
        state.titleWidget,
        widget.valTitleWidget,
        adw_header_bar_set_title_widget
      )
  
  hooks showBackButton:
    property:
      when AdwVersion >= (1, 4):
        adw_header_bar_set_show_back_button(state.internalWidget, state.showBackButton.cbool)
  
  hooks showTitle:
    property:
      when AdwVersion >= (1, 4):
        adw_header_bar_set_show_title(state.internalWidget, state.showTitle.cbool)
  
  adder addLeft:
    ## Adds a widget to the left side of the HeaderBar.
    widget.hasPackLeft = true
    widget.valPackLeft.add(child)
  
  adder addRight:
    ## Adds a widget to the right side of the HeaderBar.
    widget.hasPackRight = true
    widget.valPackRight.add(child)
  
  adder addTitle:
    when AdwVersion >= (1, 4):
      if widget.hasTitleWidget:
        raise newException(ValueError, "Unable to add multiple children as title to HeaderBar. Use a Box widget to display multiple widgets.")
      widget.hasTitleWidget = true
      widget.valTitleWidget = child
    else:
      raise newException(ValueError, "Compile for Adwaita version 1.4 or higher with -d:adwMinor=4 to enable setting a Title Widget for Headerbar.")

proc `hasWindowControls=`*(widget: AdwHeaderbar, has: bool) =
  widget.hasDecorationLayout = true

proc `valWindowControls=`*(widget: AdwHeaderbar, buttons: DecorationLayout) =
  widget.valDecorationLayout = some(buttons.toLayoutString())

proc `valWindowControls=`*(widget: AdwHeaderbar, buttons: Option[DecorationLayout]) =
  let decorationLayout: Option[string] = buttons.map(controls => controls.toLayoutString())
  widget.valDecorationLayout = decorationLayout
  
renderable SplitButton of BaseWidget:
  child: Widget
  popover: Widget
    
  proc clicked()
  
  hooks:
    beforeBuild:
      state.internalWidget = adw_split_button_new()
    connectEvents:
      state.connect(state.clicked, "clicked", eventCallback)
    disconnectEvents:
      state.internalWidget.disconnect(state.clicked)
  
  hooks child:
    (build, update):
      state.updateChild(state.child, widget.valChild, adw_split_button_set_child)
  
  hooks popover:
    (build, update):
      state.updateChild(state.popover, widget.valPopover, adw_split_button_set_popover)
  
  setter text: string
  setter icon: string ## Sets the icon of the SplitButton. See [recommended_tools.md](recommended_tools.md#icons) for a list of icons.
  
  adder addChild:
    if widget.hasChild:
      raise newException(ValueError, "Unable to add multiple children to a SplitButton. Use a Box widget to display multiple widgets in a SplitButton.")
    widget.hasChild = true
    widget.valChild = child
  
  adder add:
    if not widget.hasChild:
      widget.hasChild = true
      widget.valChild = child
    elif not widget.hasPopover:
      widget.hasPopover = true
      widget.valPopover = child
    else:
      raise newException(ValueError, "Unable to add more than two children to SplitButton")

proc `hasText=`*(splitButton: SplitButton, value: bool) = splitButton.hasChild = value
proc `valText=`*(splitButton: SplitButton, value: string) =
  splitButton.valChild = Label(hasText: true, valText: value)

proc `hasIcon=`*(splitButton: SplitButton, value: bool) = splitButton.hasChild = value
proc `valIcon=`*(splitButton: SplitButton, name: string) =
  splitButton.valChild = Icon(hasName: true, valName: name)

renderable StatusPage of BaseWidget:
  iconName: string ## The icon to render in the center of the StatusPage. Setting this overrides paintable. See the [tooling](https://can-lehmann.github.io/owlkettle/docs/recommended_tools.html) section for how to figure out what icon names are available.
  paintable: Widget ## The widget that implements GdkPaintable to render (e.g. IconPaintable, WidgetPaintable) in the center of the StatusPage. Setting this overrides iconName.
  title: string
  description: string
  child: Widget
  
  hooks:
    beforeBuild:
      state.internalWidget = adw_status_page_new()
  
  hooks iconName:
    property:
      adw_status_page_set_icon_name(state.internalWidget, state.iconName.cstring)
  
  hooks paintable:
    (build, update):
      state.updateChild(state.paintable, widget.valPaintable, adw_status_page_set_paintable)
  
  hooks title:
    property:
      adw_status_page_set_title(state.internalWidget, state.title.cstring)
  
  hooks description:
    property:
      adw_status_page_set_description(state.internalWidget, state.description.cstring)
  
  hooks child:
    (build, update):
      state.updateChild(state.child, widget.valChild, adw_status_page_set_child)
  
  adder add:
    if widget.hasChild:
      raise newException(ValueError, "Unable to add multiple children to a StatusPage.")
    widget.hasChild = true
    widget.valChild = child
    
  adder addPaintable:
    if widget.hasPaintable:
      raise newException(ValueError, "Unable to add multiple paintables to a StatusPage.")
    widget.hasPaintable = true
    widget.valPaintable = child

when AdwVersion >= (1, 2) or defined(owlkettleDocs):
  renderable AboutWindow:
    applicationName: string
    developerName: string
    version: string
    supportUrl: string
    issueUrl: string
    website: string
    copyright: string
    license: string
    
    hooks:
      beforeBuild:
        when AdwVersion >= (1, 2):
          state.internalWidget = adw_about_window_new()
    
    hooks applicationName:
      property:
        when AdwVersion >= (1, 2):
          adw_about_window_set_application_name(state.internalWidget, state.applicationName.cstring)

    hooks developerName:
      property:
        when AdwVersion >= (1, 2):
          adw_about_window_set_developer_name(state.internalWidget, state.developerName.cstring)

    hooks version:
      property:
        when AdwVersion >= (1, 2):
          adw_about_window_set_version(state.internalWidget, state.version.cstring)

    hooks supportUrl:
      property:
        when AdwVersion >= (1, 2):
          adw_about_window_set_support_url(state.internalWidget, state.supportUrl.cstring)

    hooks issueUrl:
      property:
        when AdwVersion >= (1, 2):
          adw_about_window_set_issue_url(state.internalWidget, state.issueUrl.cstring)
    
    hooks website:
      property:
        when AdwVersion >= (1, 2):
          adw_about_window_set_website(state.internalWidget, state.website.cstring)

    hooks copyright:
      property:
        when AdwVersion >= (1, 2):
          adw_about_window_set_copyright(state.internalWidget, state.copyright.cstring)

    hooks license:
      property:
        when AdwVersion >= (1, 2):
          adw_about_window_set_license(state.internalWidget, state.license.cstring)
  
  export AboutWindow

## Adw.Toast
type Toast* = ref object
  title*: string
  customTitle*: Widget
  buttonLabel*: string
  priority*: ToastPriority
  timeout*: int
  dismissalHandler: proc(toast: Toast)
  clickedHandler: proc()
  useMarkup: bool

proc newToast*(
  title: string,
  buttonLabel: string = "", 
  priority: ToastPriority = ToastPriorityNormal, 
  dismissalHandler: proc(toast: Toast) = nil, 
  clickedHandler: proc() = nil,
  timeout: int = 5, 
  useMarkup: bool = false,
  customTitle: Widget = nil.Widget
): Toast =
  result = Toast(
    title: title, 
    buttonLabel: buttonLabel,
    priority: priority,
    timeout: timeout,
    dismissalHandler: dismissalHandler
  )
  
  when AdwVersion >= (1, 2):
    result.clickedHandler = clickedHandler
    result.customTitle = customTitle
  else:
    let isUsingCustomTitle = not customTitle.isNil()
    if isUsingCustomTitle:
      raise newException(LibraryError, "The customTitle field on Toast is not available when compiling for Adwaita versions below 1.2. Compile for Adwaita version 1.2 or higher with -d:adwminor=2 to enable it")

    let isUsingClickedHandler = not clickedHandler.isNil()
    if isUsingClickedHandler:
      raise newException(LibraryError, "The clickedHandler field on Toast is not available when compiling for Adwaita versions below 1.2. Compile for Adwaita version 1.2 or higher with -d:adwminor=2 to enable it")
      
  when AdwVersion >= (1, 4):
    result.useMarkup = useMarkup
  else:
    let isUsingUseMarkup = useMarkup == true
    if isUsingUseMarkup:
      raise newException(LibraryError, "The useMarkup on Toast field is not available when compiling for Adwaita versions below 1.4. Compile for Adwaita version 1.4 or higher with -d:adwminor=4 to enable it")

proc toOwl(adwToast: AdwToast): Toast =
  when AdwVersion >= (1, 4):
    let useMarkup = adw_toast_get_use_markup(adwToast).bool
  else:
    let useMarkup = false
  
  result = newToast(
    title = $adw_toast_get_title(adwToast),
    buttonLabel = $adw_toast_get_button_label(adwToast),
    priority = adw_toast_get_priority(adwToast),
    timeout = adw_toast_get_timeout(adwToast).int,
    useMarkup = useMarkup
  )
  
proc toGtk(toast: Toast): AdwToast =
  result = adw_toast_new(toast.title.cstring)
  if toast.buttonLabel != "":
    adw_toast_set_button_label(result, toast.buttonLabel.cstring)
  adw_toast_set_priority(result, toast.priority)
  let timeout: cuint = cuint(toast.timeout)
  adw_toast_set_timeout(result, timeout)
  
  # Set Dismissal Handler
  if not toast.dismissalHandler.isNil():
    proc dismissalCallback(dismissedToast: AdwToast, data: ptr EventObj[proc (toast: Toast)]) {.cdecl.} = 
      let event = unwrapSharedCell(data)
      let toast: Toast = dismissedToast.toOwl()
      event.callback(toast)
      # Disconnect event-handler after Toast was dismissed
      g_signal_handler_disconnect(pointer(dismissedToast), event.handler)
    
    let event = EventObj[proc(toast: Toast)]()
    let data = allocSharedCell(event)
    data.callback = toast.dismissalHandler
    data.handler = g_signal_connect(result, "dismissed".cstring, dismissalCallback, data)
  
  when AdwVersion >= (1, 2):
    if not toast.customTitle.isNil():
      let customTitleWidget = toast.customTitle.build().unwrapInternalWidget()
      adw_toast_set_custom_title(result, customTitleWidget)

    # Set Clicked Handler
    if not toast.clickedHandler.isNil():
      proc clickCallback(dismissedToast: AdwToast, data: ptr EventObj[proc()]) {.cdecl.} =
        let event = unwrapSharedCell(data)
        event.callback()
        # Disconnect event-handler after first click as that will dismisses the toast
        g_signal_handler_disconnect(pointer(dismissedToast), event.handler)
      
      let event = EventObj[proc()]()
      let data = allocSharedCell(event)
      data.callback = toast.clickedHandler
      data.handler = g_signal_connect(result, "button-clicked".cstring, clickCallback, data)

  when AdwVersion >= (1, 4):
    adw_toast_set_use_markup(result, toast.useMarkup.cbool)

renderable ToastOverlay of BaseWidget:
  ## An overlay to display Toast messages that can be dismissed manually and automatically!<br>
  ## Use `newToast` to create an `Toast`.
  ## `Toast` has the following properties that can be assigned to:
  ## - actionName
  ## - actionTarget
  ## - buttonLabel: If set, the Toast will contain a button with this string as its text. If not set, it will not contain a button.
  ## - detailedActionName
  ## - priority: Defines the behaviour of the toast. `ToastPriorityNormal` will put the toast at the end of the queue of toasts to display. `ToastPriorityHigh` will display the toast **immediately**, ignoring any others.
  ## - timeout: The time in seconds after which the toast is dismissed automatically. Disables automatic dismissal if set to 0. Defaults to 5. 
  ## - title: The text to display in the toast. Gets hidden if customTitle is set.
  ## - customTitle: A Widget to display in the toast. Causes title to be hidden if it is set. Only available when compiling for Adwaita version 1.2 or higher.
  ## - dismissalHandler: An event-handler proc that gets called when this specific toast gets dismissed
  ## - clickedHandler: An event-handler proc that gets called when the User clicks on the toast's button that appears if `buttonLabel` is defined. Only available when compiling for Adwaita version 1.4 or higher.

  child: Widget
  toasts: seq[Toast] ## The Toasts to display. Toasts of priority `ToastPriorityNormal` are displayed in order of a FIFO queue, after toasts of priority `ToastPriorityHigh` which are displayed in order of a LIFO queue.

  hooks:
    beforeBuild:
      state.internalWidget = adw_toast_overlay_new()
  
  hooks child:
    (build, update):
      state.updateChild(state.child, widget.valChild, adw_toast_overlay_set_child)
  
  hooks toasts:
    property:
      for toast in state.toasts:
        let adwToast: AdwToast = toast.toGtk()
        adw_toast_overlay_add_toast(state.internalWidget, adwToast)
  
  setter toast: Toast
  
  adder add:
    if widget.hasChild:
      raise newException(ValueError, "Unable to add multiple children to a Toast Overlay.")
    widget.hasChild = true
    widget.valChild = child

proc `hasToast=`*(overlay: ToastOverlay, has: bool) =
  overlay.hasToasts = has

proc `valToast=`*(overlay: ToastOverlay, toast: Toast) =
  overlay.valToasts = @[toast]

when AdwVersion >= (1, 4) or defined(owlkettleDocs):
  renderable SwitchRow of ActionRow:
    active: bool    
    
    proc activated(active: bool)
    
    hooks:
      beforeBuild:
        when AdwVersion >= (1, 4):
          state.internalWidget = adw_switch_row_new()
      connectEvents:
        when AdwVersion >= (1, 4):
          proc activatedCallback(widget: GtkWidget, data: ptr EventObj[proc (active: bool)]) {.cdecl.} =
            let active: bool = adw_switch_row_get_active(widget).bool
            SwitchRowState(data[].widget).active = active
            data[].callback(active)
            data[].redraw()
            
          state.connect(state.activated, "activated", activatedCallback)
      disconnectEvents:
        when AdwVersion >= (1, 4):
          state.internalWidget.disconnect(state.activated)
    
    hooks active:
      property:
        when AdwVersion >= (1, 4):
          adw_switch_row_set_active(state.internalWidget, state.active.cbool)
    
  export SwitchRow
  
when AdwVersion >= (1, 3) or defined(owlkettleDocs):
  renderable Banner of BaseWidget:
    ## A rectangular Box taking up the entire vailable width with an optional button.
    buttonLabel: string ## Label of the optional banner button. Button will only be added to the banner if this Label has a value.
    title: string
    useMarkup: bool = true ## Determines whether using Markup in title is allowed or not.
    revealed: bool = true ## Determines whether the banner is shown.
    
    proc clicked() ## Triggered by clicking the banner button
    
    hooks:
      beforeBuild:
        when AdwVersion >= (1, 3):
          state.internalWidget = adw_banner_new("".cstring)
      connectEvents:
        when AdwVersion >= (1, 3):
          state.connect(state.clicked, "button-clicked", eventCallback)
      disconnectEvents:
        when AdwVersion >= (1, 3):
          state.internalWidget.disconnect(state.clicked)
    hooks buttonLabel:
      property:
        when AdwVersion >= (1, 3):
          adw_banner_set_button_label(state.internalWidget, state.buttonLabel.cstring)
    
    hooks title:
      property:
        when AdwVersion >= (1, 3):
          adw_banner_set_title(state.internalWidget, state.title.cstring)
    
    hooks useMarkup:
      property:
        when AdwVersion >= (1, 3):
          adw_banner_set_use_markup(state.internalWidget, state.useMarkup.cbool)
  
    hooks revealed:
      property:
        when AdwVersion >= (1, 3):
          adw_banner_set_revealed(state.internalWidget, state.revealed.cbool)
  export Banner

<<<<<<< HEAD
export ToastOverlay, Toast
export AdwWindow, WindowTitle, AdwHeaderBar, Avatar, Clamp, PreferencesGroup, PreferencesRow, ActionRow, ExpanderRow, ComboRow, Flap, SplitButton, StatusPage
=======
export AdwWindow, WindowTitle, AdwHeaderBar, Avatar, ButtonContent, Clamp, PreferencesGroup, PreferencesRow, ActionRow, ExpanderRow, ComboRow, Flap, SplitButton, StatusPage

type AdwAppConfig = object of AppConfig
  colorScheme: ColorScheme

proc setupApp(config: AdwAppConfig): WidgetState =
  let styleManager = adw_style_manager_get_default()
  adw_style_manager_set_color_scheme(styleManager, config.colorScheme)
  result = setupApp(AppConfig(config))
>>>>>>> 0684a387

proc brew*(widget: Widget,
           icons: openArray[string] = [],
           colorScheme: ColorScheme = ColorSchemeDefault,
           stylesheets: openArray[Stylesheet] = []) =
  adw_init()
  let state = setupApp(AdwAppConfig(
    widget: widget,
    icons: @icons,
    darkTheme: false,
    colorScheme: colorScheme,
    stylesheets: @stylesheets
  ))
  runMainloop(state)

proc brew*(id: string,
           widget: Widget,
           icons: openArray[string] = [],
           colorScheme: ColorScheme = ColorSchemeDefault,
           stylesheets: openArray[Stylesheet] = []) =
  var config = AdwAppConfig(
    widget: widget,
    icons: @icons,
    darkTheme: false,
    colorScheme: colorScheme,
    stylesheets: @stylesheets
  )
  
  proc activateCallback(app: GApplication, data: ptr AdwAppConfig) {.cdecl.} =
    let
      state = setupApp(data[])
      window = state.unwrapRenderable().internalWidget
    gtk_window_present(window)
    gtk_application_add_window(app, window)
  
  let app = adw_application_new(id.cstring, G_APPLICATION_FLAGS_NONE)
  defer: g_object_unref(app.pointer)
  
  discard g_signal_connect(app, "activate", activateCallback, config.addr)
  discard g_application_run(app)
<|MERGE_RESOLUTION|>--- conflicted
+++ resolved
@@ -1092,10 +1092,7 @@
           adw_banner_set_revealed(state.internalWidget, state.revealed.cbool)
   export Banner
 
-<<<<<<< HEAD
 export ToastOverlay, Toast
-export AdwWindow, WindowTitle, AdwHeaderBar, Avatar, Clamp, PreferencesGroup, PreferencesRow, ActionRow, ExpanderRow, ComboRow, Flap, SplitButton, StatusPage
-=======
 export AdwWindow, WindowTitle, AdwHeaderBar, Avatar, ButtonContent, Clamp, PreferencesGroup, PreferencesRow, ActionRow, ExpanderRow, ComboRow, Flap, SplitButton, StatusPage
 
 type AdwAppConfig = object of AppConfig
@@ -1105,7 +1102,6 @@
   let styleManager = adw_style_manager_get_default()
   adw_style_manager_set_color_scheme(styleManager, config.colorScheme)
   result = setupApp(AppConfig(config))
->>>>>>> 0684a387
 
 proc brew*(widget: Widget,
            icons: openArray[string] = [],
