# MIT License
# 
# Copyright (c) 2022 Can Joshua Lehmann
# 
# Permission is hereby granted, free of charge, to any person obtaining a copy
# of this software and associated documentation files (the "Software"), to deal
# in the Software without restriction, including without limitation the rights
# to use, copy, modify, merge, publish, distribute, sublicense, and/or sell
# copies of the Software, and to permit persons to whom the Software is
# furnished to do so, subject to the following conditions:
# 
# The above copyright notice and this permission notice shall be included in all
# copies or substantial portions of the Software.
# 
# THE SOFTWARE IS PROVIDED "AS IS", WITHOUT WARRANTY OF ANY KIND, EXPRESS OR
# IMPLIED, INCLUDING BUT NOT LIMITED TO THE WARRANTIES OF MERCHANTABILITY,
# FITNESS FOR A PARTICULAR PURPOSE AND NONINFRINGEMENT. IN NO EVENT SHALL THE
# AUTHORS OR COPYRIGHT HOLDERS BE LIABLE FOR ANY CLAIM, DAMAGES OR OTHER
# LIABILITY, WHETHER IN AN ACTION OF CONTRACT, TORT OR OTHERWISE, ARISING FROM,
# OUT OF OR IN CONNECTION WITH THE SOFTWARE OR THE USE OR OTHER DEALINGS IN THE
# SOFTWARE.

# Default widgets

import std/[unicode, os, sets, tables, options, asyncfutures, hashes, times]
when defined(nimPreviewSlimSystem):
  import std/assertions
import gtk, widgetdef, cairo, widgetutils, common

customPragmas()
when defined(owlkettleDocs) and isMainModule:
  echo "# Widgets"

type 
  Margin* = object
    top*, bottom*, left*, right*: int

  StyleClass* = distinct string

proc `$`*(x: StyleClass): string = x.string
proc hash*(x: StyleClass): Hash {.borrow.}
proc `==`*(x, y: StyleClass): bool {.borrow.}

renderable BaseWidget:
  ## The base widget of all widgets. Supports redrawing the entire Application
  ## by calling `<WidgetName>State.app.redraw()`
  privateMargin {.private.}: Margin = Margin() ## Allows setting top, bottom, left and right margin of a widget. Margin has those names as fields to set integer values to.
  privateStyle {.private.}: HashSet[StyleClass] = initHashSet[StyleClass]()
  sensitive: bool = true ## If the widget is interactive
  sizeRequest: tuple[x, y: int] = (-1, -1) ## Requested widget size. A value of -1 means that the natural size of the widget will be used.
  tooltip: string = "" ## The widget's tooltip is shown on hover

  hooks privateMargin:
    (build, update):
      if widget.hasPrivateMargin:
        state.privateMargin = widget.valPrivateMargin
        gtk_widget_set_margin_top(state.internalWidget, cint(state.privateMargin.top))
        gtk_widget_set_margin_bottom(state.internalWidget, cint(state.privateMargin.bottom))
        gtk_widget_set_margin_start(state.internalWidget, cint(state.privateMargin.left))
        gtk_widget_set_margin_end(state.internalWidget, cint(state.privateMargin.right))

  hooks privateStyle:
    (build, update):
      updateStyle(state, widget)

  hooks sensitive:
    property:
      gtk_widget_set_sensitive(state.internalWidget, cbool(ord(state.sensitive)))
  
  hooks sizeRequest:
    property:
      gtk_widget_set_size_request(
        state.internalWidget,
        cint(state.sizeRequest.x),
        cint(state.sizeRequest.y)
      )

  hooks tooltip:
    property:
      if state.tooltip.len > 0:
        gtk_widget_set_tooltip_text(state.internalWidget, state.tooltip.cstring)
      else:
        gtk_widget_set_has_tooltip(state.internalWidget, cbool(0))
  
  setter margin: int
  setter margin: Margin
  setter style: StyleClass # Applies CSS classes to the widget. There are some pre-defined classes available. You can also use custom CSS classes using `StyleClass("my-class")`.
  setter style: varargs[StyleClass] # Applies CSS classes to the widget.
  setter style: HashSet[StyleClass] # Applies CSS classes to the widget.

proc `hasMargin=`*(widget: BaseWidget, has: bool) =
  widget.hasPrivateMargin = has

proc `valMargin=`*(widget: BaseWidget, width: int) =
  widget.valPrivateMargin = Margin(top: width, bottom: width, left: width, right: width)

proc `valMargin=`*(widget: BaseWidget, margin: Margin) =
  widget.valPrivateMargin = margin

proc `hasStyle=`*(widget: BaseWidget, has: bool) =
  widget.hasPrivateStyle = has

proc `valStyle=`*(widget: BaseWidget, cssClasses: HashSet[StyleClass]) =
  widget.valPrivateStyle = cssClasses

proc `valStyle=`*(widget: BaseWidget, cssClasses: varargs[StyleClass]) =
  widget.valPrivateStyle = cssClasses.toHashSet()

proc `valStyle=`*(widget: BaseWidget, cssClass: StyleClass) =
  widget.valPrivateStyle = [cssClass].toHashSet()

renderable BaseWindow of BaseWidget:
  defaultSize: tuple[width, height: int] = (800, 600) ## Initial size of the window
  fullscreened: bool
  iconName: string
  
  proc close() ## Called when the window is closed
  
  hooks:
    connectEvents:
      state.connect(state.close, "destroy", eventCallback)
    disconnectEvents:
      state.internalWidget.disconnect(state.close)
  
  hooks defaultSize:
    property:
      gtk_window_set_default_size(state.internalWidget,
        state.defaultSize.width.cint,
        state.defaultSize.height.cint
      )
  
  hooks fullscreened:
    property:
      if state.fullscreened:
        gtk_window_fullscreen(state.internalWidget)
      else:
        gtk_window_unfullscreen(state.internalWidget)
  
  hooks iconName:
    property:
      gtk_window_set_icon_name(state.internalWidget, state.iconName.cstring)

renderable Window of BaseWindow:
  title: string
  titlebar: Widget ## Custom widget set as the titlebar of the window
  child: Widget
  
  hooks:
    beforeBuild:
      state.internalWidget = gtk_window_new(GTK_WINDOW_TOPLEVEL)
  
  hooks title:
    property:
      if state.titlebar.isNil:
        gtk_window_set_title(state.internalWidget, state.title.cstring)
  
  hooks titlebar:
    (build, update):
      state.updateChild(state.titlebar, widget.valTitlebar, gtk_window_set_titlebar)
  
  hooks child:
    (build, update):
      state.updateChild(state.child, widget.valChild, gtk_window_set_child)
  
  adder add:
    ## Adds a child to the window. Each window may only have one child.
    if widget.hasChild:
      raise newException(ValueError, "Unable to add multiple children to a Window. Use a Box widget to display multiple widgets in a Window.")
    widget.hasChild = true
    widget.valChild = child
  
  adder addTitlebar:
    ## Sets a custom titlebar for the window
    widget.hasTitlebar = true
    widget.valTitlebar = child
  
  example:
    Window:
      Label(text = "Hello, world")

type Orient* = enum OrientX, OrientY

proc toGtk(orient: Orient): GtkOrientation =
  result = [GTK_ORIENTATION_HORIZONTAL, GTK_ORIENTATION_VERTICAL][ord(orient)]

const
  BoxLinked* = "linked".StyleClass
  BoxCard* = "card".StyleClass
  BoxToolbar* = "toolbar".StyleClass
  BoxOsd* = "osd".StyleClass

type BoxChild[T] = object
  widget: T
  expand: bool
  hAlign: Align
  vAlign: Align

proc assignApp[T](child: BoxChild[T], app: Viewable) =
  child.widget.assignApp(app)

renderable Box of BaseWidget:
  ## A Box arranges its child widgets along one dimension.
  orient: Orient ## Orientation of the Box and its containing elements. May be one of OrientX (to orient horizontally) or OrientY (to orient vertically)
  spacing: int ## Spacing between the children of the Box
  children: seq[BoxChild[Widget]]

  hooks:
    beforeBuild:
      state.internalWidget = gtk_box_new(
        toGtk(widget.valOrient),
        widget.valSpacing.cint
      )
  
  hooks spacing:
    property:
      gtk_box_set_spacing(state.internalWidget, state.spacing.cint)

  hooks children:
    (build, update):
      widget.valChildren.assignApp(state.app)
      var it = 0
      while it < widget.valChildren.len and it < state.children.len:
        let
          child = widget.valChildren[it]
          newChild = child.widget.update(state.children[it].widget)
        if not newChild.isNil:
          gtk_box_remove(
            state.internalWidget,
            state.children[it].widget.unwrapInternalWidget()
          )
          var sibling: GtkWidget = nil.GtkWidget
          if it > 0:
            sibling = state.children[it - 1].widget.unwrapInternalWidget()
          let newWidget = newChild.unwrapInternalWidget()
          gtk_box_insert_child_after(state.internalWidget, newWidget, sibling)
          state.children[it].widget = newChild
        
        let childWidget = state.children[it].widget.unwrapInternalWidget()
        
        if not newChild.isNil or child.expand != state.children[it].expand:
          case state.orient:
            of OrientX: gtk_widget_set_hexpand(childWidget, child.expand.ord.cbool)
            of OrientY: gtk_widget_set_vexpand(childWidget, child.expand.ord.cbool)
          state.children[it].expand = child.expand
        
        if not newChild.isNil or child.hAlign != state.children[it].hAlign:
          state.children[it].hAlign = child.hAlign
          gtk_widget_set_halign(childWidget, toGtk(child.hAlign))
        
        if not newChild.isNil or child.vAlign != state.children[it].vAlign:
          state.children[it].vAlign = child.vAlign
          gtk_widget_set_valign(childWidget, toGtk(child.vAlign))
        
        it += 1
      
      while it < widget.valChildren.len:
        let
          child = widget.valChildren[it]
          childState = child.widget.build()
          childWidget = childState.unwrapInternalWidget()
        case state.orient:
          of OrientX: gtk_widget_set_hexpand(childWidget, child.expand.ord.cbool)
          of OrientY: gtk_widget_set_vexpand(childWidget, child.expand.ord.cbool)
        gtk_widget_set_halign(childWidget, toGtk(child.hAlign))
        gtk_widget_set_valign(childWidget, toGtk(child.vAlign))
        gtk_box_append(state.internalWidget, childWidget)
        state.children.add(BoxChild[WidgetState](
          widget: childState,
          expand: child.expand,
          hAlign: child.hAlign,
          vAlign: child.vAlign
        ))
        it += 1
      
      while it < state.children.len:
        gtk_box_remove(
          state.internalWidget,
          state.children[^1].widget.unwrapInternalWidget()
        )
        discard state.children.pop()

  adder add {.expand: true,
              hAlign: AlignFill,
              vAlign: AlignFill.}:
    ## Adds a child to the Box.
    ## When expand is true, the child grows to fill up the remaining space in the Box.
    ## The `hAlign` and `vAlign` properties allow you to set the horizontal and vertical 
    ## alignment of the child within its allocated area. They may be one of `AlignFill`, 
    ## `AlignStart`, `AlignEnd` or `AlignCenter`.
    widget.valChildren.add(BoxChild[Widget](
      widget: child,
      expand: expand,
      hAlign: hAlign, 
      vAlign: vAlign
    ))
  
  example:
    Box:
      orient = OrientX
      Label(text = "Label")
      Button(text = "Button") {.expand: false.}
  
  example:
    Box:
      orient = OrientY
      margin = 12
      spacing = 6
      
      for it in 0..<5:
        Label(text = "Label " & $it)
  
  example:
    HeaderBar {.addTitlebar.}:
      Box {.addLeft.}:
        style = [BoxLinked]
        
        for it in 0..<5:
          Button {.expand: false.}:
            text = "Button " & $it
            proc clicked() =
              echo it

type BaselinePosition* = enum
  BaselineTop, BaselineCenter, BaselineBottom

proc toGtk(x: BaselinePosition): GtkBaselinePosition = GtkBaselinePosition(ord(x))

renderable CenterBox of BaseWidget:
  startWidget: Widget
  centerWidget: Widget
  endWidget: Widget
  baselinePosition: BaselinePosition = BaselineCenter
  shrinkCenterLast: bool = false ## Requires GTK 4.12 or higher to work. Compile with `-d:gtkminor=12` to enable it
  
  hooks:
    beforeBuild:
      state.internalWidget = gtk_center_box_new()

  hooks startWidget:
    (build, update):
      state.updateChild(state.startWidget, widget.valStartWidget, gtk_center_box_set_start_widget)
  
  hooks endWidget:
    (build, update):
      state.updateChild(state.endWidget, widget.valEndWidget, gtk_center_box_set_end_widget)
  
  hooks centerWidget:
    (build, update):
      state.updateChild(state.centerWidget, widget.valCenterWidget, gtk_center_box_set_center_widget)

  hooks baselinePosition:
    property:
      gtk_center_box_set_baseline_position(state.internalWidget, state.baselinePosition.toGtk())

  hooks shrinkCenterLast:
    property:
      when GtkMinor >= 12:
        gtk_center_box_set_shrink_center_last(state.internalWidget, state.shrinkCenterLast.cbool)

  adder addStart:
    if widget.hasStartWidget:
      raise newException(ValueError, "Unable to add multiple children to the start of CenterBox.")
    widget.hasStartWidget = true
    widget.valStartWidget = child

  adder addEnd:
    if widget.hasEndWidget:
      raise newException(ValueError, "Unable to add multiple children to the end of CenterBox.")
    widget.hasEndWidget = true
    widget.valEndWidget = child

  adder add:
    if widget.hasCenterWidget:
      raise newException(ValueError, "Unable to add multiple children to the center of CenterBox.")
    widget.hasCenterWidget = true
    widget.valCenterWidget = child

renderable Overlay of BaseWidget:
  child: Widget
  overlays: seq[AlignedChild[Widget]]
  
  hooks:
    beforeBuild:
      state.internalWidget = gtk_overlay_new()
  
  hooks child:
    (build, update):
      state.updateChild(state.child, widget.valChild, gtk_overlay_set_child)
  
  hooks overlays:
    (build, update):
      state.updateAlignedChildren(
        state.overlays,
        widget.valOverlays,
        gtk_overlay_add_overlay,
        gtk_overlay_remove_overlay
      )
  
  adder add:
    if widget.hasChild:
      raise newException(ValueError, "Unable to add multiple children to an Overlay. You can add overlays using the addOverlay adder.")
    widget.hasChild = true
    widget.valChild = child
  
  adder addOverlay {.hAlign: AlignFill,
                     vAlign: AlignFill.}:
    widget.hasOverlays = true
    widget.valOverlays.add(AlignedChild[Widget](
      widget: child,
      hAlign: hAlign,
      vAlign: vAlign
    ))

renderable EmojiChooser of BaseWidget:
  
  proc emojiPicked(emoji: string)
  
  hooks:
    beforeBuild:
      state.internalWidget = gtk_emoji_chooser_new()
    
    connectEvents:
      proc emojiPickedCallback(widget: GtkWidget, pickedEmoji: cstring, data: ptr EventObj[proc (emoji: string)]) {.cdecl.} =
        data[].callback($pickedEmoji)
        data[].redraw()
    
      state.connect(state.emojiPicked, "emoji-picked", emojiPickedCallback)
      
    disconnectEvents:
      state.internalWidget.disconnect(state.emojiPicked)
  

const
  LabelTitle1* = "title-1".StyleClass
  LabelTitle2* = "title-2".StyleClass
  LabelTitle3* = "title-3".StyleClass
  LabelTitle4* = "title-4".StyleClass
  LabelHeading* = "heading".StyleClass
  LabelBody* = "body".StyleClass
  LabelMonospace* = "monospace".StyleClass

type EllipsizeMode* = enum
  ## Determines whether to ellipsize text when text does not fit in a given space
  EllipsizeNone ## Do not ellipsize 
  EllipsizeStart, ## Start ellipsizing at the start of the text
  EllipsizeMiddle, ## Start ellipsizing in the middle of the text
  EllipsizeEnd ## Start ellipsizing at the end of the text

renderable Label of BaseWidget:
  ## The default widget to display text.
  ## Supports rendering [Pango Markup](https://docs.gtk.org/Pango/pango_markup.html#pango-markup) 
  ## if `useMarkup` is enabled.
  text: string ## The text of the Label to render
  xAlign: float = 0.5
  yAlign: float = 0.5
  ellipsize: EllipsizeMode ## Determines whether to ellipsise the text in case space is insufficient to render all of it. May be one of `EllipsizeNone`, `EllipsizeStart`, `EllipsizeMiddle` or `EllipsizeEnd`
  wrap: bool = false ## Enables/Disable wrapping of text.
  useMarkup: bool = false ## Determines whether to interpret the given text as Pango Markup or not.

  hooks:
    beforeBuild:
      state.internalWidget = gtk_label_new("")

  hooks text:
    property:
      if state.useMarkup:
        gtk_label_set_markup(state.internalWidget, state.text.cstring)
      else:
        gtk_label_set_text(state.internalWidget, state.text.cstring)
  
  hooks xAlign:
    property:
      gtk_label_set_xalign(state.internalWidget, state.xAlign.cdouble)
  
  hooks yAlign:
    property:
      gtk_label_set_yalign(state.internalWidget, state.yAlign.cdouble)
  
  hooks ellipsize:
    property:
      gtk_label_set_ellipsize(state.internalWidget, PangoEllipsizeMode(ord(state.ellipsize)))
  
  hooks wrap:
    property:
      gtk_label_set_wrap(state.internalWidget, cbool(ord(state.wrap)))
  
  hooks useMarkup:
    property:
      gtk_label_set_use_markup(state.internalWidget, cbool(ord(state.useMarkup)))
  
  example:
    Label:
      text = "Hello, world!"
      xAlign = 0.0
      ellipsize = EllipsizeEnd
  
  example:
    Label:
      text = "Test ".repeat(50)
      wrap = true
  
  example:
    Label:
      text = "<b>Bold</b>, <i>Italic</i>, <span font=\"20\">Font Size</span>"
      useMarkup = true

renderable Icon of BaseWidget:
  name: string ## See [recommended_tools.md](recommended_tools.md#icons) for a list of icons.
  pixelSize: int = -1 ## Determines the size of the icon
  
  hooks:
    beforeBuild:
      state.internalWidget = gtk_image_new()
  
  hooks name:
    property:
      gtk_image_set_from_icon_name(state.internalWidget, state.name.cstring, GTK_ICON_SIZE_BUTTON)
  
  hooks pixelSize:
    property:
      gtk_image_set_pixel_size(state.internalWidget, state.pixelSize.cint)
  
  example:
    Icon:
      name = "list-add-symbolic"
  
  example:
    Icon:
      name = "object-select-symbolic"
      pixelSize = 100

type
  Colorspace* = enum
    ColorspaceRgb
  
  # Wrapper for the GdkPixbuf pointer to work with destructors of nim's ARC/ORC
  # Todo: As of 16.09.2023 it is mildly buggy to try and to `PixBuf = distinct GdkPixbuf` and
  # have destructors act on that new type directly. It was doable as shown in Ticket #75 and Github PR #81
  # But required a =sink hook for no understandable reason *and* seemed risky due to bugs likely making it unstable.
  # The pointer wrapped by intermediate type used as ref-type via an alias approach seems more stable for now.
  # Re-evaluate this in Match 2024 to see whether we can remove the wrapper obj.
  PixbufObj* = object
    gdk: GdkPixbuf
    
  Pixbuf* = ref PixbufObj

crossVersionDestructor(pixbuf, PixbufObj):
  if isNil(pixbuf.gdk):
    return
  
  g_object_unref(pointer(pixbuf.gdk))

proc `=copy`*(dest: var PixbufObj, source: PixbufObj) =
  let areSameObject = pointer(source.gdk) == pointer(dest.gdk)
  if areSameObject:
    return
  
  `=destroy`(dest)
  wasMoved(dest)
  if not isNil(source.gdk):
    g_object_ref(pointer(source.gdk))
    
  dest.gdk = source.gdk
    
proc newPixbuf(gdk: GdkPixbuf): Pixbuf =
  if gdk.isNil:
    raise newException(ValueError, "Unable to create Pixbuf from GdkPixbuf(nil)")

  result = Pixbuf(gdk: gdk)
  
proc newPixbuf*(width, height: int,
                bitsPerSample: int = 8,
                hasAlpha: bool = false,
                colorspace: Colorspace = ColorspaceRgb): Pixbuf =
  result = newPixbuf(gdk_pixbuf_new(
    GdkColorspace(ord(colorspace)),
    cbool(ord(hasAlpha)),
    bitsPerSample.cint,
    width.cint,
    height.cint
  ))

proc newPixbuf*(width, height: int,
                data: openArray[uint8],
                bitsPerSample: int = 8,
                hasAlpha: bool = false,
                colorspace: Colorspace = ColorspaceRgb): Pixbuf =
  let channels = if hasAlpha: 4 else: 3
  assert width * height * channels * (bitsPerSample div 8) == data.len
  
  proc destroy(pixels: pointer, data: pointer) {.cdecl.} =
    dealloc(pixels)
  
  let buffer = cast[ptr UncheckedArray[uint8]](alloc(data.len))
  if data.len > 0:
    copyMem(buffer, data[0].unsafeAddr, data.len)
  
  result = newPixbuf(gdk_pixbuf_new_from_data(
    buffer,
    GdkColorspace(ord(colorspace)),
    cbool(ord(hasAlpha)),
    bitsPerSample.cint,
    width.cint,
    height.cint,
    cint(channels * width * (bitsPerSample div 8)),
    destroy,
    nil
  ))

proc loadPixbuf*(path: string): Pixbuf =
  var error = GError(nil)
  let pixbuf = gdk_pixbuf_new_from_file(path.cstring, error.addr)
  if not error.isNil:
    let message = $error[].message
    raise newException(IoError, "Unable to load pixbuf: " & message)
  
  result = newPixbuf(pixbuf)

proc loadPixbuf*(path: string,
                 width, height: int,
                 preserveAspectRatio: bool = false): Pixbuf =
  var error = GError(nil)
  let pixbuf = gdk_pixbuf_new_from_file_at_scale(
    path.cstring,
    width.cint,
    height.cint,
    cbool(ord(preserveAspectRatio)),
    error.addr
  )
  if not error.isNil:
    let message = $error[].message
    raise newException(IoError, "Unable to load pixbuf: " & message)
  
  result = newPixbuf(pixbuf)

proc openInputStream(path: string): GInputStream =
  let file = g_file_new_for_path(path.cstring)
  var error = GError(nil)
  result = g_file_read(file, nil, error.addr)
  if not error.isNil:
    let message = $error[].message
    raise newException(IoError, "Unable to load pixbuf: " & message)

proc handlePixbufReady(stream: pointer, result: GAsyncResult, data: pointer) {.cdecl.} =
  let future = unwrapSharedCell(cast[ptr Future[Pixbuf]](data))
  
  var error = GError(nil)
  let pixbuf = gdk_pixbuf_new_from_stream_finish(result, error.addr)
  if error.isNil:
    future.complete(newPixbuf(pixbuf))
  else:
    let message = $error[].message
    future.fail(newException(IoError, "Unable to load pixbuf: " & message))
  
  if not stream.isNil:
    var error = GError(nil)
    discard g_input_stream_close(GInputStream(stream), nil, error.addr)
    if not error.isNil:
      let message = $error[].message
      raise newException(IoError, "Unable to close stream: " & message)
    g_object_unref(stream)

proc loadPixbufAsync*(path: string): Future[Pixbuf] =
  result = newFuture[Pixbuf]("loadPixbufAsync")
  let
    stream = openInputStream(path)
    data = allocSharedCell(result)
  gdk_pixbuf_new_from_stream_async(stream, nil, handlePixbufReady, data)

proc loadPixbufAsync*(path: string,
                      width, height: int,
                      preserveAspectRatio: bool = false): Future[Pixbuf] =
  result = newFuture[Pixbuf]("loadPixbufAsync")
  gdk_pixbuf_new_from_stream_at_scale_async(
    openInputStream(path),
    width.cint,
    height.cint,
    cbool(ord(preserveAspectRatio)),
    nil,
    handlePixbufReady,
    allocSharedCell(result)
  )

proc bitsPerSample*(pixbuf: Pixbuf): int =
  result = int(gdk_pixbuf_get_bits_per_sample(pixbuf.gdk))

proc width*(pixbuf: Pixbuf): int =
  result = int(gdk_pixbuf_get_width(pixbuf.gdk))

proc height*(pixbuf: Pixbuf): int =
  result = int(gdk_pixbuf_get_height(pixbuf.gdk))

proc channels*(pixbuf: Pixbuf): int =
  result = int(gdk_pixbuf_get_n_channels(pixbuf.gdk))

proc hasAlpha*(pixbuf: Pixbuf): bool =
  result = gdk_pixbuf_get_has_alpha(pixbuf.gdk) != 0

proc pixels*(pixbuf: Pixbuf): seq[byte] =
  let size = gdk_pixbuf_get_byte_length(pixbuf.gdk)
  result = newSeq[byte](size)
  if size > 0:
    let data = gdk_pixbuf_read_pixels(pixbuf.gdk)
    copyMem(result[0].addr, data, size)

proc flipVertical*(pixbuf: Pixbuf): Pixbuf =
  result = newPixbuf(gdk_pixbuf_flip(pixbuf.gdk, 0))

proc flipHorizontal*(pixbuf: Pixbuf): Pixbuf =
  result = newPixbuf(gdk_pixbuf_flip(pixbuf.gdk, 1))

proc crop*(pixbuf: Pixbuf, x, y, w, h: int): Pixbuf =
  let dest = gdk_pixbuf_new(
    gdk_pixbuf_get_colorspace(pixbuf.gdk),
    gdk_pixbuf_get_has_alpha(pixbuf.gdk),
    gdk_pixbuf_get_bits_per_sample(pixbuf.gdk),
    w.cint,
    h.cint
  )
  gdk_pixbuf_copy_area(
    pixbuf.gdk, x.cint, y.cint, w.cint, h.cint,
    dest, 0, 0
  )
  result = newPixbuf(dest)

proc scale*(pixbuf: Pixbuf, w, h: int, bilinear: bool = false): Pixbuf =
  var interp = GDK_INTERP_NEAREST
  if bilinear:
    interp = GDK_INTERP_BILINEAR
  result = newPixbuf(gdk_pixbuf_scale_simple(
    pixbuf.gdk, w.cint, h.cint, interp
  ))

proc rotate90*(pixbuf: Pixbuf): Pixbuf =
  result = newPixbuf(gdk_pixbuf_rotate_simple(
    pixbuf.gdk, GDK_PIXBUF_ROTATE_COUNTERCLOCKWISE
  ))

proc rotate180*(pixbuf: Pixbuf): Pixbuf =
  result = newPixbuf(gdk_pixbuf_rotate_simple(
    pixbuf.gdk, GDK_PIXBUF_ROTATE_UPSIDEDOWN
  ))

proc rotate270*(pixbuf: Pixbuf): Pixbuf =
  result = newPixbuf(gdk_pixbuf_rotate_simple(
    pixbuf.gdk, GDK_PIXBUF_ROTATE_CLOCKWISE
  ))

proc save*(pixbuf: Pixbuf,
           path: string,
           fileType: string,
           options: openArray[(string, string)] = []) =
  var
    keys: seq[string] = @[]
    values: seq[string] = @[]
  for (key, value) in options:
    keys.add(key)
    values.add(value)
  
  let
    keysArray = allocCStringArray(keys)
    valuesArray = allocCStringArray(values)
  defer:
    deallocCStringArray(keysArray)
    deallocCStringArray(valuesArray)
  
  var error = GError(nil)
  discard gdk_pixbuf_savev(pixbuf.gdk,
    path.cstring,
    fileType.cstring,
    keysArray,
    valuesArray,
    error.addr
  )
  if not error.isNil:
    let message = $error[].message
    raise newException(IoError, "Unable to save pixbuf: " & message)

type ContentFit* = enum
  ContentFill
  ContentContain
  ContentCover
  ContentScaleDown

renderable Picture of BaseWidget:
  pixbuf: Pixbuf
  contentFit: ContentFit = ContentContain ## Requires GTK 4.8 or higher to fully work, compile with `-d:gtkminor=8` to enable
  
  hooks:
    beforeBuild:
      state.internalWidget = gtk_picture_new()
  
  hooks pixbuf:
    property:
      gtk_picture_set_pixbuf(state.internalWidget, state.pixbuf.gdk)
  
  hooks contentFit:
    property:
      when GtkMinor >= 8:
        gtk_picture_set_content_fit(state.internalWidget, GtkContentFit(ord(state.contentFit)))
      else:
        gtk_picture_set_keep_aspect_ratio(
          state.internalWidget,
          cbool(ord(state.contentFit != ContentFill))
        )

const
  ButtonSuggested* = "suggested-action".StyleClass
  ButtonDestructive* = "destructive-action".StyleClass
  ButtonFlat* = "flat".StyleClass
  ButtonPill* = "pill".StyleClass
  ButtonCircular* = "circular".StyleClass

renderable Button of BaseWidget:
  child: Widget
  shortcut: string ## Keyboard shortcut
  
  proc clicked()
  
  hooks:
    beforeBuild:
      state.internalWidget = gtk_button_new()
    connectEvents:
      state.connect(state.clicked, "clicked", eventCallback)
    disconnectEvents:
      state.internalWidget.disconnect(state.clicked)
  
  hooks shortcut:
    build:
      if widget.hasShortcut:
        state.shortcut = widget.valShortcut
      if state.shortcut.len > 0: 
        let
          trigger = gtk_shortcut_trigger_parse_string(state.shortcut.cstring)
          action = gtk_shortcut_action_parse_string("signal(clicked)")
          shortcut = gtk_shortcut_new(trigger, action)
          controller = gtk_shortcut_controller_new()
        gtk_shortcut_controller_set_scope(controller, GTK_SHORTCUT_SCOPE_MANAGED)
        gtk_shortcut_controller_add_shortcut(controller, shortcut)
        gtk_widget_add_controller(state.internalWidget, controller)
    update:
      if widget.hasShortcut:
        assert state.shortcut == widget.valShortcut # TODO

  hooks child:
    (build, update):
      state.updateChild(state.child, widget.valChild, gtk_button_set_child)
  
  setter text: string
  setter icon: string ## Sets the icon of the Button (see [recommended_tools.md](recommended_tools.md#icons) for a list of icons)
  
  adder add:
    if widget.hasChild:
      raise newException(ValueError, "Unable to add multiple children to a Button. Use a Box widget to display multiple widgets in a Button.")
    widget.hasChild = true
    widget.valChild = child
  
  example:
    Button:
      icon = "list-add-symbolic"
      style = [ButtonSuggested]
      proc clicked() =
        echo "clicked"
  
  example:
    Button:
      text = "Delete"
      style = [ButtonDestructive]
  
  example:
    Button:
      text = "Inactive Button"
      sensitive = false
  
  example:
    Button:
      text = "Copy"
      shortcut = "<Ctrl>C"
      proc clicked() =
        app.writeClipboard("Hello, world!")


proc `hasText=`*(button: Button, value: bool) = button.hasChild = value
proc `valText=`*(button: Button, value: string) =
  button.valChild = Label(hasText: true, valText: value)

proc `hasIcon=`*(button: Button, value: bool) = button.hasChild = value
proc `valIcon=`*(button: Button, name: string) =
  button.valChild = Icon(hasName: true, valName: name)

proc updateChild*(state: Renderable,
                  child: var BoxChild[WidgetState],
                  updater: BoxChild[Widget],
                  setChild: proc(widget, child: GtkWidget) {.cdecl, locker.}) =
  if updater.widget.isNil:
    if not child.widget.isNil:
      child.widget = nil
      setChild(state.internalWidget, nil.GtkWidget)
  else:
    updater.assignApp(state.app)
    let newChild =
      if child.widget.isNil:
        updater.widget.build()
      else:
        updater.widget.update(child.widget)
    
    if not newChild.isNil:
      child.widget = newChild
      setChild(state.internalWidget, unwrapInternalWidget(child.widget))
    
    let childWidget = unwrapInternalWidget(child.widget)
    
    if not newChild.isNil or updater.hAlign != child.hAlign:
      child.hAlign = updater.hAlign
      gtk_widget_set_halign(childWidget, toGtk(child.hAlign))
    
    if not newChild.isNil or updater.vAlign != child.vAlign:
      child.vAlign = updater.vAlign
      gtk_widget_set_valign(childWidget, toGtk(child.vAlign))
    
    if not newChild.isNil or updater.expand != child.expand:
      child.expand = updater.expand
      gtk_widget_set_hexpand(childWidget, child.expand.ord.cbool)

renderable HeaderBar of BaseWidget:
  title: BoxChild[Widget]
  showTitleButtons: bool = true
  left: seq[Widget]
  right: seq[Widget]
  
  hooks:
    beforeBuild:
      state.internalWidget = gtk_header_bar_new()
  
  hooks showTitleButtons:
    property:
      gtk_header_bar_set_show_title_buttons(state.internalWidget, cbool(ord(state.showTitleButtons)))
  
  hooks left:
    (build, update):
      state.updateChildren(
        state.left,
        widget.valLeft,
        gtk_header_bar_pack_start,
        gtk_header_bar_remove
      )
  
  hooks right:
    (build, update):
      state.updateChildren(
        state.right,
        widget.valRight,
        gtk_header_bar_pack_end,
        gtk_header_bar_remove
      )
  
  hooks title:
    (build, update):
      state.updateChild(state.title, widget.valTitle, gtk_header_bar_set_title_widget)
  
  adder addTitle {.expand: false,
                   hAlign: AlignFill,
                   vAlign: AlignFill.}:
    ## Adds a custom title widget to the HeaderBar.
    ## When expand is true, it grows to fill up the remaining space in the headerbar.
    ## The `hAlign` and `vAlign` properties allow you to set the horizontal and vertical 
    ## alignment of the child within its allocated area. They may be one of `AlignFill`, 
    ## `AlignStart`, `AlignEnd` or `AlignCenter`.
    if widget.hasTitle:
      raise newException(ValueError, "Unable to add multiple title widgets to a HeaderBar.")
    widget.hasTitle = true
    widget.valTitle = BoxChild[Widget](
      widget: child,
      expand: expand,
      hAlign: hAlign,
      vAlign: vAlign
    )
  
  adder addLeft:
    ## Adds a widget to the left side of the HeaderBar.
    widget.hasLeft = true
    widget.valLeft.add(child)
  
  adder addRight:
    ## Adds a widget to the right side of the HeaderBar.
    widget.hasRight = true
    widget.valRight.add(child)
  
  
  example:
    Window:
      title = "Title"
      
      HeaderBar {.addTitlebar.}:
        Button {.addLeft.}:
          icon = "list-add-symbolic"
        
        Button {.addRight.}:
          icon = "open-menu-symbolic"

renderable ScrolledWindow of BaseWidget:
  child: Widget
  
  hooks:
    beforeBuild:
      state.internalWidget = gtk_scrolled_window_new(nil.GtkAdjustment, nil.GtkAdjustment)
  
  hooks child:
    (build, update):
      state.updateChild(state.child, widget.valChild, gtk_scrolled_window_set_child)
  
  adder add:
    if widget.hasChild:
      raise newException(ValueError, "Unable to add multiple children to a ScrolledWindow. Use a Box widget to display multiple widgets in a ScrolledWindow.")
    widget.hasChild = true
    widget.valChild = child

const
  EntrySuccess* = "success".StyleClass
  EntryWarning* = "warning".StyleClass
  EntryError* = "error".StyleClass

renderable Entry of BaseWidget:
  text: string
  placeholder: string ## Shown when the Entry is empty.
  width: int = -1
  maxWidth: int = -1
  xAlign: float = 0.0
  visibility: bool = true
  invisibleChar: Rune = '*'.Rune

  proc changed(text: string) ## Called when the text in the Entry changed
  proc activate() ## Called when the user presses enter/return

  hooks:
    beforeBuild:
      state.internalWidget = gtk_entry_new()
    connectEvents:
      proc changedCallback(widget: GtkWidget, data: ptr EventObj[proc (text: string)]) {.cdecl.} =
        let text = $gtk_editable_get_text(widget)
        EntryState(data[].widget).text = text
        data[].callback(text)
        data[].redraw()
      
      state.connect(state.changed, "changed", changedCallback)
      state.connect(state.activate, "activate", eventCallback)
    disconnectEvents:
      state.internalWidget.disconnect(state.changed)
      state.internalWidget.disconnect(state.activate)

  hooks text:
    property:
      gtk_editable_set_text(state.internalWidget, state.text.cstring)
    read:
      state.text = $gtk_editable_get_text(state.internalWidget)
  
  hooks placeholder:
    property:
      gtk_entry_set_placeholder_text(state.internalWidget, state.placeholder.cstring)
  
  hooks width:
    property:
      gtk_editable_set_width_chars(state.internalWidget, state.width.cint)
  
  hooks maxWidth:
    property:
      gtk_editable_set_max_width_chars(state.internalWidget, state.maxWidth.cint)
  
  hooks xAlign:
    property:
      gtk_entry_set_alignment(state.internalWidget, state.xAlign.cfloat)

  hooks visibility:
    property:
      gtk_entry_set_visibility(state.internalWidget, cbool(ord(state.visibility)))

  hooks invisibleChar:
    property:
      gtk_entry_set_invisible_char(state.internalWidget, state.invisibleChar.uint32)

  
  example:
    Entry:
      text = app.text
      proc changed(text: string) =
        app.text = text
  
  example:
    Entry:
      text = app.query
      placeholder = "Search..."
      proc changed(query: string) =
        app.query = query
      proc activate() =
        ## Runs when enter is pressed
        echo app.query
  
  example:
    Entry:
      placeholder = "Password"
      visibility = false
      invisibleChar = '*'.Rune

renderable Spinner of BaseWidget:
  spinning: bool

  hooks:
    beforeBuild:
      state.internalWidget = gtk_spinner_new()

  hooks spinning:
    property:
      gtk_spinner_set_spinning(state.internalWidget, cbool(ord(state.spinning)))

renderable SpinButton of BaseWidget:
  ## Entry for entering numeric values
  
  digits: uint = 1 ## Number of digits
  climbRate: float = 0.1
  wrap: bool ## When the maximum (minimum) value is reached, the SpinButton will wrap around to the minimum (maximum) value.
  min: float = 0.0 ## Lower bound
  max: float = 100.0 ## Upper bound
  stepIncrement: float = 0.1
  pageIncrement: float = 1
  pageSize: float = 0
  value: float
  
  proc valueChanged(value: float)
  
  hooks:
    beforeBuild:
      state.internalWidget = gtk_spin_button_new(
        GtkAdjustment(nil),
        cdouble(widget.valClimbRate),
        cuint(widget.valDigits)
      )
    connectEvents:
      proc valueChangedCallback(widget: GtkWidget, data: ptr EventObj[proc (value: float)]) {.cdecl.} =
        let value = float(gtk_spin_button_get_value(widget))
        SpinButtonState(data[].widget).value = value
        data[].callback(value)
        data[].redraw()
      
      state.connect(state.valueChanged, "value-changed", valueChangedCallback)
    disconnectEvents:
      state.internalWidget.disconnect(state.valueChanged)
  
  hooks digits:
    property:
      gtk_spin_button_set_digits(state.internalWidget, cuint(state.digits))
  
  hooks climbRate:
    property:
      gtk_spin_button_set_climb_rate(state.internalWidget, cdouble(state.climbRate))
  
  hooks wrap:
    property:
      gtk_spin_button_set_wrap(state.internalWidget, cbool(ord(state.wrap)))
  
  hooks min:
    property:
      let adjustment = gtk_spin_button_get_adjustment(state.internalWidget)
      gtk_adjustment_set_lower(adjustment, cdouble(state.min))
  
  hooks max:
    property:
      let adjustment = gtk_spin_button_get_adjustment(state.internalWidget)
      gtk_adjustment_set_upper(adjustment, cdouble(state.max))
  
  hooks stepIncrement:
    property:
      let adjustment = gtk_spin_button_get_adjustment(state.internalWidget)
      gtk_adjustment_set_step_increment(adjustment, cdouble(state.stepIncrement))
  
  hooks pageIncrement:
    property:
      let adjustment = gtk_spin_button_get_adjustment(state.internalWidget)
      gtk_adjustment_set_page_increment(adjustment, cdouble(state.pageIncrement))
  
  hooks pageSize:
    property:
      let adjustment = gtk_spin_button_get_adjustment(state.internalWidget)
      gtk_adjustment_set_page_size(adjustment, cdouble(state.pageSize))
  
  hooks value:
    property:
      gtk_spin_button_set_value(state.internalWidget, cdouble(state.value))
    read:
      state.value = float(gtk_spin_button_get_value(state.internalWidget))
  
  example:
    SpinButton:
      value = app.value
      
      proc valueChanged(value: float) =
        app.value = value

type PanedChild[T] = object
  widget: T
  resize: bool
  shrink: bool

proc buildPanedChild(child: PanedChild[Widget],
                     app: Viewable,
                     internalWidget: GtkWidget,
                     setChild: proc(paned, child: GtkWidget) {.cdecl, locker.},
                     setResize: proc(paned: GtkWidget, val: cbool) {.cdecl, locker.},
                     setShrink: proc(paned: GtkWidget, val: cbool) {.cdecl, locker.}): PanedChild[WidgetState] =
  child.widget.assignApp(app)
  result = PanedChild[WidgetState](
    widget: child.widget.build(),
    resize: child.resize,
    shrink: child.shrink
  )
  setChild(internalWidget, result.widget.unwrapInternalWidget())
  setResize(internalWidget, cbool(ord(child.resize)))
  setShrink(internalWidget, cbool(ord(child.shrink)))

proc updatePanedChild(state: var PanedChild[WidgetState],
                      target: PanedChild[Widget],
                      app: Viewable) =
  target.widget.assignApp(app)
  assert target.resize == state.resize
  assert target.shrink == state.shrink
  let newChild = target.widget.update(state.widget)
  assert newChild.isNil


renderable Paned of BaseWidget:
  orient: Orient ## Orientation of the panes
  initialPosition: int ## Initial position of the separator in pixels
  first: PanedChild[Widget]
  second: PanedChild[Widget]
  
  hooks:
    beforeBuild:
      state.internalWidget = gtk_paned_new(toGtk(widget.valOrient))
      state.orient = widget.valOrient
  
  hooks first:
    build:
      if widget.hasFirst:
        state.first = widget.valFirst.buildPanedChild(
          state.app, state.internalWidget,
          gtk_paned_set_start_child,
          gtk_paned_set_resize_start_child,
          gtk_paned_set_shrink_start_child
        )
    update:
      if widget.hasFirst:
        state.first.updatePanedChild(widget.valFirst, state.app)

  hooks initialPosition:
    build:
      if widget.hasInitialPosition:
        state.initialPosition = widget.valInitialPosition
        gtk_paned_set_position(state.internalWidget, cint(state.initialPosition))
  
  hooks second:
    build:
      if widget.hasSecond:
        state.second = widget.valSecond.buildPanedChild(
          state.app, state.internalWidget,
          gtk_paned_set_end_child,
          gtk_paned_set_resize_end_child,
          gtk_paned_set_shrink_end_child
        )
    update:
      if widget.hasSecond:
        state.second.updatePanedChild(widget.valSecond, state.app)
  
  adder add {.resize: true, shrink: false.}:
    let panedChild = PanedChild[Widget](
      widget: child,
      resize: resize,
      shrink: shrink
    )
    if widget.hasFirst:
      widget.hasSecond = true
      widget.valSecond = panedChild
    else:
      widget.hasFirst = true
      widget.valFirst = panedChild
  
  example:
    Paned:
      initialPosition = 200
      Box(orient = OrientY) {.resize: false.}:
        Label(text = "Sidebar")
      Box(orient = OrientY) {.resize: true.}:
        Label(text = "Content")

type
  ModifierKey* = enum
    ModifierCtrl, ModifierAlt, ModifierShift,
    ModifierSuper, ModifierMeta, ModifierHyper
  
  ButtonEvent* = object
    time*: uint32
    button*: int
    x*, y*: float
    modifiers*: set[ModifierKey]
  
  MotionEvent* = object
    time*: uint32
    x*, y*: float
    modifiers*: set[ModifierKey]
  
  KeyEvent* = object
    time*: uint32
    rune*: Rune
    value*: int
    modifiers*: set[ModifierKey]
  
  ScrollDirection* = enum
    ScrollUp, ScrollDown, ScrollLeft, ScrollRight, ScrollSmooth
  
  ScrollEvent* = object
    time*: uint32
    modifiers*: set[ModifierKey]
    case direction*: ScrollDirection:
      of ScrollSmooth: dx*, dy*: float
      else: discard

proc toScrollDirection(dir: GdkScrollDirection): ScrollDirection =
  result = ScrollDirection(ord(dir))

proc initModifierSet(state: GdkModifierType): set[ModifierKey] =
  const MODIFIERS = [
    (GDK_CONTROL_MASK, ModifierCtrl),
    (GDK_ALT_MASK, ModifierAlt),
    (GDK_SHIFT_MASK, ModifierShift),
    (GDK_SUPER_MASK, ModifierSuper),
    (GDK_HYPER_MASK, ModifierHyper)
  ]
  for (mask, key) in MODIFIERS:
    if mask in state:
      result.incl(key)

type
  CustomWidgetEventsObj = object
    mousePressed: proc(event: ButtonEvent): bool
    mouseReleased: proc(event: ButtonEvent): bool
    mouseMoved: proc(event: MotionEvent): bool
    scroll: proc(event: ScrollEvent): bool
    keyPressed: proc(event: KeyEvent): bool
    keyReleased: proc(event: KeyEvent): bool
    app: Viewable
  
  CustomWidgetEvents = ref CustomWidgetEventsObj

proc gdkEventCallback(controller: GtkEventController, event: GdkEvent, data: ptr CustomWidgetEventsObj): cbool =
  let
    modifiers = initModifierSet(gdk_event_get_modifier_state(event))
    time = gdk_event_get_time(event)
    pos = block:
      var nativePos = (x: cdouble(0.0), y: cdouble(0.0))
      discard gdk_event_get_position(event, nativePos.x.addr, nativePos.y.addr)
      
      let
        widget = gtk_event_controller_get_widget(controller)
        root = gtk_widget_get_root(widget)
        native = gtk_widget_get_native(root)
      
      var nativeOffset = (x: cdouble(0.0), y: cdouble(0.0))
      gtk_native_get_surface_transform(native, nativeOffset.x.addr, nativeOffset.y.addr)
      
      var localPos = (x: cdouble(0.0), y: cdouble(0.0))
      discard gtk_widget_translate_coordinates(
        root, widget,
        nativePos.x - nativeOffset.x, nativePos.y - nativeOffset.y,
        localPos.x.addr, localPos.y.addr
      )
      localPos
  
  var
    stopEvent = false
    requiresRedraw = false
  
  let kind = gdk_event_get_event_type(event)
  case kind:
    of GDK_MOTION_NOTIFY:
      if not data[].mouseMoved.isNil:
        stopEvent = data[].mouseMoved(MotionEvent(
          time: time,
          x: float(pos.x),
          y: float(pos.y),
          modifiers: modifiers
        ))
        requiresRedraw = true
    of GDK_BUTTON_PRESS, GDK_BUTTON_RELEASE:
      let evt = ButtonEvent(
        time: time,
        button: int(gdk_button_event_get_button(event)) - 1,
        x: float(pos.x),
        y: float(pos.y),
        modifiers: modifiers
      )
      if kind == GDK_BUTTON_PRESS:
        if not data[].mousePressed.isNil:
          stopEvent = data[].mousePressed(evt)
          requiresRedraw = true
      else:
        if not data[].mouseReleased.isNil:
          stopEvent = data[].mouseReleased(evt)
          requiresRedraw = true
    of GDK_KEY_PRESS, GDK_KEY_RELEASE:
      let
        keyVal = gdk_key_event_get_keyval(event)
        evt = KeyEvent(
          time: time,
          rune: Rune(gdk_keyval_to_unicode(keyVal)),
          value: keyVal.int,
          modifiers: modifiers
        )
      if kind == GDK_KEY_PRESS:
        if not data[].keyPressed.isNil:
          stopEvent = data[].keyPressed(evt)
          requiresRedraw = true
      else:
        if not data[].keyReleased.isNil:
          stopEvent = data[].keyReleased(evt)
          requiresRedraw = true
    of GDK_SCROLL:
      if not data[].scroll.isNil:
        var evt = ScrollEvent(
          time: time,
          direction: toScrollDirection(gdk_scroll_event_get_direction(event)),
          modifiers: modifiers
        )
        if evt.direction == ScrollSmooth:
          var
            dx: cdouble
            dy: cdouble
          gdk_scroll_event_get_deltas(event, dx.addr, dy.addr)
          evt.dx = float(dx)
          evt.dy = float(dy)
        stopEvent = data[].scroll(evt)
        requiresRedraw = true
    else: discard
  
  if requiresRedraw:
    if data[].app.isNil:
      raise newException(ValueError, "App is nil")
    discard data[].app.redraw()
  result = cbool(ord(stopEvent))

proc drawFunc(widget: GtkWidget,
              ctx: pointer,
              width, height: cint,
              data: pointer) {.cdecl.} =
  let
    event = cast[ptr EventObj[proc (ctx: CairoContext, size: (int, int)): bool]](data)
    requiresRedraw = event[].callback(CairoContext(ctx), (int(width), int(height)))
  if requiresRedraw:
    event[].redraw()

proc callbackOrNil[T](event: Event[T]): T =
  if event.isNil:
    result = nil
  else:
    result = event.callback

renderable CustomWidget of BaseWidget:
  focusable: bool
  events {.private, onlyState.}: CustomWidgetEvents
  
  proc mousePressed(event: ButtonEvent): bool
  proc mouseReleased(event: ButtonEvent): bool
  proc mouseMoved(event: MotionEvent): bool
  proc scroll(event: ScrollEvent): bool
  proc keyPressed(event: KeyEvent): bool
  proc keyReleased(event: KeyEvent): bool
  
  hooks:
    build:
      state.events = CustomWidgetEvents()
      let controller = gtk_event_controller_legacy_new()
      discard g_signal_connect(controller, "event", gdkEventCallback, state.events[].addr)
      gtk_widget_add_controller(state.internalWidget, controller)
      # TODO: Check memory safety
    connectEvents:
      state.events.app = state.app
      state.events.mousePressed = state.mousePressed.callbackOrNil
      state.events.mouseReleased = state.mouseReleased.callbackOrNil
      state.events.mouseMoved = state.mouseMoved.callbackOrNil
      state.events.scroll = state.scroll.callbackOrNil
      state.events.keyPressed = state.keyPressed.callbackOrNil
      state.events.keyReleased = state.keyReleased.callbackOrNil
  
  hooks focusable:
    property:
      gtk_widget_set_can_focus(state.internalWidget, cbool(ord(state.focusable)))

renderable DrawingArea of CustomWidget:
  ## Allows you to render 2d scenes using cairo.
  ## The `owlkettle/cairo` module provides bindings for cairo.
  
  proc draw(ctx: CairoContext, size: (int, int)): bool ## Called when the widget is rendered. Redraws the application if the callback returns true.
  
  hooks:
    beforeBuild:
      state.internalWidget = gtk_drawing_area_new()
    connectEvents:
      gtk_drawing_area_set_draw_func(state.internalWidget, draw_func, state.draw[].addr, nil)
    update:
      gtk_widget_queue_draw(state.internalWidget)
  
  example:
    DrawingArea:
      ## You need to import the owlkettle/cairo module in order to use CairoContext
      proc draw(ctx: CairoContext, size: tuple[width, height: int]): bool =
        ctx.rectangle(100, 100, 300, 200)
        ctx.source = (0.0, 0.0, 0.0)
        ctx.stroke()

proc setupEventCallback(widget: GtkWidget, data: ptr EventObj[proc (size: (int, int)): bool]) =
  gtk_gl_area_make_current(widget)
  if not gtk_gl_area_get_error(widget).isNil:
    raise newException(IOError, "Failed to initialize OpenGL context")
  
  let
    width = int(gtk_widget_get_allocated_width(widget))
    height = int(gtk_widget_get_allocated_height(widget))
    requiresRedraw = data[].callback((width, height))
  if requiresRedraw:
    data[].redraw()

proc renderEventCallback(widget: GtkWidget,
                         context: pointer,
                         data: ptr EventObj[proc (size: (int, int)): bool]): cbool =
  let
    width = int(gtk_widget_get_allocated_width(widget))
    height = int(gtk_widget_get_allocated_height(widget))
    requiresRedraw = data[].callback((width, height))
  if requiresRedraw:
    data[].redraw()
  result = cbool(ord(true))

renderable GlArea of CustomWidget:
  ## Allows you to render 3d scenes using OpenGL.
  
  useEs: bool = false
  requiredVersion: tuple[major, minor: int] = (4, 3)
  hasDepthBuffer: bool = true
  hasStencilBuffer: bool = false
  
  proc setup(size: (int, int)): bool ## Called after the OpenGL Context is initialized. Redraws the application if the callback returns true.
  proc render(size: (int, int)): bool ## Called when the widget is rendered. Your rendering code should be executed here. Redraws the application if the callback returns true.
  
  hooks:
    beforeBuild:
      state.internalWidget = gtk_gl_area_new()
    connectEvents:
      state.connect(state.setup, "realize", setupEventCallback)
      state.connect(state.render, "render", renderEventCallback)
    disconnectEvents:
      state.internalWidget.disconnect(state.setup)
      state.internalWidget.disconnect(state.render)
    update:
      gtk_widget_queue_draw(state.internalWidget)
  
  hooks useEs:
    property:
      gtk_gl_area_set_use_es(state.internalWidget, cbool(ord(state.useEs)))
  
  hooks hasDepthBuffer:
    property:
      gtk_gl_area_set_has_depth_buffer(state.internalWidget, cbool(ord(state.hasDepthBuffer)))
  
  hooks hasStencilBuffer:
    property:
      gtk_gl_area_set_has_stencil_buffer(state.internalWidget, cbool(ord(state.hasStencilBuffer)))
  
  hooks requiredVersion:
    property:
      gtk_gl_area_set_required_version(state.internalWidget, 
        cint(state.requiredVersion.major),
        cint(state.requiredVersion.minor)
      )

renderable ColorButton of BaseWidget:
  color: tuple[r, g, b, a: float] = (0.0, 0.0, 0.0, 1.0) ## Red, Geen, Blue, Alpha as floating point numbers in the range [0.0, 1.0]
  useAlpha: bool = false
  
  proc changed(color: tuple[r, g, b, a: float])
  
  hooks:
    beforeBuild:
      state.internalWidget = gtk_color_button_new()
    connectEvents:
      proc colorSetCallback(widget: GtkWidget, data: ptr EventObj[proc (color: tuple[r, g, b, a: float])]) {.cdecl.} =
        var gdkColor: GdkRgba
        gtk_color_chooser_get_rgba(widget, gdkColor.addr)
        let color = (gdkColor.r.float, gdkColor.g.float, gdkColor.b.float, gdkColor.a.float)
        ColorButtonState(data[].widget).color = color
        data[].callback(color)
        data[].redraw()
      
      state.connect(state.changed, "color-set", colorSetCallback)
    disconnectEvents:
      state.internalWidget.disconnect(state.changed)
  
  hooks color:
    property:
      var rgba = GdkRgba(
        r: cdouble(state.color.r),
        g: cdouble(state.color.g),
        b: cdouble(state.color.b),
        a: cdouble(state.color.a)
      )
      gtk_color_chooser_set_rgba(state.internalWidget, rgba.addr)
  
  hooks useAlpha:
    property:
      gtk_color_chooser_set_use_alpha(state.internalWidget, cbool(ord(state.useAlpha)))


renderable Switch of BaseWidget:
  state: bool
  
  proc changed(state: bool)
  
  hooks:
    beforeBuild:
      state.internalWidget = gtk_switch_new()
    connectEvents:
      proc stateSetCallback(widget: GtkWidget, state: cbool, data: ptr EventObj[proc (state: bool)]): cbool {.cdecl.} =
        let state = state != 0
        SwitchState(data[].widget).state = state
        data[].callback(state)
        data[].redraw()
      
      state.connect(state.changed, "state-set", stateSetCallback)
    disconnectEvents:
      state.internalWidget.disconnect(state.changed)
  
  hooks state:
    property:
      gtk_switch_set_active(state.internalWidget, cbool(ord(state.state)))
  
  example:
    Switch:
      state = app.state
      proc changed(state: bool) =
        app.state = state

renderable ToggleButton of Button:
  state: bool
  
  proc changed(state: bool)
  
  hooks:
    beforeBuild:
      state.internalWidget = gtk_toggle_button_new()
    connectEvents:
      proc toggledCallback(widget: GtkWidget, data: ptr EventObj[proc (state: bool)]) {.cdecl.} =
        let state = gtk_toggle_button_get_active(widget) != 0
        ToggleButtonState(data[].widget).state = state
        data[].callback(state)
        data[].redraw()
      
      state.connect(state.changed, "toggled", toggledCallback)
    disconnectEvents:
      state.internalWidget.disconnect(state.changed)
  
  hooks state:
    property:
      gtk_toggle_button_set_active(state.internalWidget, cbool(ord(state.state)))
  
  example:
    ToggleButton:
      text = "Current State: " & $app.state
      state = app.state
      proc changed(state: bool) =
        app.state = state

renderable LinkButton of Button:
  ## A clickable link.
  
  uri: string
  visited: bool
  
  hooks:
    beforeBuild:
      state.internalWidget = gtk_link_button_new("")
  
  hooks uri:
    property:
      gtk_link_button_set_uri(state.internalWidget, cstring(state.uri))
  
  hooks visited:
    property:
      gtk_link_button_set_visited(state.internalWidget, cbool(ord(state.visited)))

renderable CheckButton of BaseWidget:
  state: bool
  
  proc changed(state: bool)
  
  hooks:
    beforeBuild:
      state.internalWidget = gtk_check_button_new()
    connectEvents:
      proc toggledCallback(widget: GtkWidget, data: ptr EventObj[proc (state: bool)]) {.cdecl.} =
        let state = gtk_check_button_get_active(widget) != 0
        CheckButtonState(data[].widget).state = state
        data[].callback(state)
        data[].redraw()
      
      state.connect(state.changed, "toggled", toggledCallback)
    disconnectEvents:
      state.internalWidget.disconnect(state.changed)
  
  hooks state:
    property:
      gtk_check_button_set_active(state.internalWidget, cbool(ord(state.state)))
  
  example:
    CheckButton:
      state = app.state
      proc changed(state: bool) =
        app.state = state

renderable RadioGroup of BaseWidget:
  ## A list of options selectable using radio buttons.
  
  spacing: int = 3 ## Spacing between the rows
  rowSpacing: int = 6 ## Spacing between the radio button and 
  orient: Orient = OrientY ## Orientation of the list
  children: seq[Widget]
  
  selected: int ## Currently selected index, may be smaller or larger than the number of children to represent no option being selected
  proc select(index: int)
  
  type
    RadioGroupRowDataObj = object
      ## Data used to handle the toggled signals of the row
      state: RadioGroupState
      index: int
    
    RadioGroupRowData = ref RadioGroupRowDataObj
    
    RadioGroupRow = object
      box: GtkWidget
      button: GtkWidget
      data: RadioGroupRowData
  
  rows {.private, onlyState.}: seq[RadioGroupRow]
  
  hooks:
    beforeBuild:
      let orient = if widget.hasOrient: widget.valOrient else: OrientY
      state.internalWidget = gtk_box_new(
        toGtk(orient),
        widget.valSpacing.cint
      )
  
  hooks spacing:
    property:
      gtk_box_set_spacing(state.internalWidget, state.spacing.cint)
  
  hooks rowSpacing:
    property:
      for row in state.rows:
        gtk_box_set_spacing(row.box, state.rowSpacing.cint)
  
  hooks orient:
    property:
      gtk_orientable_set_orientation(state.internalWidget, state.orient.toGtk())

  hooks children:
    (build, update):
      widget.valChildren.assignApp(state.app)
      
      var it = 0
      while it < state.children.len and it < widget.valChildren.len:
        let newChild = widget.valChildren[it].update(state.children[it])
        if not newChild.isNil:
          let childWidget = newChild.unwrapInternalWidget()
          gtk_widget_set_hexpand(childWidget, cbool(ord(true)))
          
          let box = state.rows[it].box
          gtk_box_remove(box, state.children[it].unwrapInternalWidget())
          gtk_box_append(box, childWidget)
          
          state.children[it] = newChild
        
        it += 1
      
      while it < widget.valChildren.len:
        let box = gtk_box_new(GTK_ORIENTATION_HORIZONTAL, state.rowSpacing.cint)
        gtk_widget_set_hexpand(box, cbool(ord(true)))
        gtk_widget_set_vexpand(box, cbool(ord(true)))
        
        
        let radioButton = gtk_check_button_new()
        if it > 0:
          gtk_check_button_set_group(radioButton, state.rows[0].button)
        if it == state.selected:
          gtk_check_button_set_active(radioButton, cbool(ord(true)))
        
        let data = RadioGroupRowData(state: state, index: it)
        
        proc toggledCallback(widget: GtkWidget, data: ptr RadioGroupRowDataObj) =
          if gtk_check_button_get_active(widget) != 0 and
             data[].state.selected != data[].index:
            data[].state.selected = data[].index
            if not data[].state.select.isNil:
              data[].state.select.callback(data[].index)
              data[].state.select[].redraw()
        
        discard g_signal_connect(radioButton, "toggled", toggledCallback, data[].addr)
        
        gtk_box_append(box, radioButton)
        
        let
          child = widget.valChildren[it].build()
          childWidget = child.unwrapInternalWidget()
        state.children.add(child)
        gtk_widget_set_hexpand(childWidget, cbool(ord(true)))
        gtk_box_append(box, childWidget)
        
        gtk_box_append(state.internalWidget, box)
        
        state.rows.add(RadioGroupRow(
          box: box,
          button: radioButton,
          data: data
        ))
        
        it += 1
      
      while it < state.children.len:
        discard state.children.pop()
        gtk_box_remove(state.internalWidget, state.rows.pop().box)
  
  hooks selected:
    property:
      if state.selected in 0..<state.rows.len:
        gtk_check_button_set_active(state.rows[state.selected].button, cbool(ord(true)))
      else:
        for row in state.rows:
          gtk_check_button_set_active(row.button, cbool(ord(false)))
  
  adder add:
    widget.hasChildren = true
    widget.valChildren.add(child)
  
  example:
    RadioGroup:
      selected = app.selected
      
      proc select(index: int) =
        app.selected = index
      
      Label(text = "Option 0", xAlign = 0)
      Label(text = "Option 1", xAlign = 0)
      Label(text = "Option 2", xAlign = 0)

type PopoverPosition* = enum
  PopoverLeft
  PopoverRight
  PopoverTop
  PopoverBottom

proc toGtk(pos: PopoverPosition): GtkPositionType =
  result = GtkPositionType(ord(pos))

renderable BasePopover of BaseWidget:
  hasArrow: bool = true
  offset: tuple[x, y: int] = (0, 0)
  position: PopoverPosition = PopoverBottom
  
  hooks hasArrow:
    property:
      gtk_popover_set_has_arrow(state.internalWidget, cbool(ord(state.hasArrow)))
  
  hooks offset:
    property:
      gtk_popover_set_offset(state.internalWidget,
        cint(state.offset.x),
        cint(state.offset.y)
      )
  
  hooks position:
    property:
      gtk_popover_set_position(state.internalWidget, toGtk(state.position))

renderable Popover of BasePopover:
  child: Widget
  
  hooks:
    beforeBuild:
      state.internalWidget = gtk_popover_new(nil.GtkWidget)
  
  hooks child:
    (build, update):
      state.updateChild(state.child, widget.valChild, gtk_popover_set_child)
  
  adder add:
    if widget.hasChild:
      raise newException(ValueError, "Unable to add multiple children to a Popover. Use a Box widget to display multiple widgets in a popover.")
    widget.hasChild = true
    widget.valChild = child

renderable PopoverMenu of BasePopover:
  ## A popover with multiple pages.
  ## It is usually used to create a menu with nested submenus.
  
  pages: Table[string, Widget]
  
  hooks:
    beforeBuild:
      state.internalWidget = gtk_popover_menu_new_from_model(nil)
  
  hooks pages:
    (build, update):
      if widget.hasPages:
        for name, page in widget.valPages:
          page.assignApp(state.app)
        
        let
          window = gtk_popover_get_child(state.internalWidget)
          viewport = gtk_widget_get_first_child(window)
          stack = gtk_widget_get_first_child(viewport)
        
        for name, page in state.pages:
          if name notin widget.valPages:
            gtk_stack_remove(stack, page.unwrapInternalWidget())
        
        for name, pageWidget in widget.valPages:
          if name in state.pages:
            let
              page = state.pages[name]
              newPage = pageWidget.update(page)
            if not newPage.isNil:
              gtk_stack_remove(stack, page.unwrapInternalWidget())
              gtk_stack_add_named(stack, newPage.unwrapInternalWidget(), name.cstring)
              state.pages[name] = newPage
          else:
            let page = pageWidget.build()
            gtk_stack_add_named(stack, page.unwrapInternalWidget(), name.cstring)
            state.pages[name] = page
  
  adder add {.name: "main".}:
    ## Adds a page to the popover menu.
    
    if name in widget.valPages:
      raise newException(ValueError, "Page \"" & name & "\" already exists")
    widget.hasPages = true
    widget.valPages[name] = child

renderable MenuButton of BaseWidget:
  child: Widget
  popover: Widget

  hooks:
    beforeBuild:
      state.internalWidget = gtk_menu_button_new()
  
  hooks child:
    (build, update):
      state.updateChild(state.child, widget.valChild, gtk_menu_button_set_child)
  
  hooks popover:
    (build, update):
      state.updateChild(state.popover, widget.valPopover, gtk_menu_button_set_popover)

  setter text: string
  setter icon: string ## Sets the icon of the MenuButton. Typically `open-menu` is used. See [recommended_tools.md](recommended_tools.md#icons) for a list of icons.
  
  adder addChild:
    if widget.hasChild:
      raise newException(ValueError, "Unable to add multiple children to a MenuButton. Use a Box widget to display multiple widgets in a MenuButton.")
    widget.hasChild = true
    widget.valChild = child
  
  adder add:
    if not widget.hasChild:
      widget.hasChild = true
      widget.valChild = child
    elif not widget.hasPopover:
      widget.hasPopover = true
      widget.valPopover = child
    else:
      raise newException(ValueError, "Unable to add more than two children to MenuButton")
  
  example:
    MenuButton {.addRight.}:
      icon = "open-menu"
      
      PopoverMenu:
        Box:
          Label(text = "My Menu")

proc `hasText=`*(menuButton: MenuButton, value: bool) = menuButton.hasChild = value
proc `valText=`*(menuButton: MenuButton, value: string) =
  menuButton.valChild = Label(hasText: true, valText: value)

proc `hasIcon=`*(menuButton: MenuButton, value: bool) = menuButton.hasChild = value
proc `valIcon=`*(menuButton: MenuButton, name: string) =
  menuButton.valChild = Icon(hasName: true, valName: name)

renderable ModelButton of BaseWidget:
  text: string
  icon: string ## The icon of the ModelButton (see [recommended_tools.md](recommended_tools.md#icons) for a list of icons)
  shortcut: string
  menuName: string
  
  proc clicked()
  
  hooks:
    beforeBuild:
      state.internalWidget = GtkWidget(g_object_new(g_type_from_name("GtkModelButton"), nil))
    connectEvents:
      state.connect(state.clicked, "clicked", eventCallback)
    disconnectEvents:
      state.internalWidget.disconnect(state.clicked)
  
  hooks text:
    property:
      var value = g_value_new(state.text)
      g_object_set_property(state.internalWidget.pointer, "text", value.addr)
      g_value_unset(value.addr)
  
  hooks icon:
    property:
      var value = g_value_new(state.icon.len > 0)
      g_object_set_property(state.internalWidget.pointer, "iconic", value.addr)
      g_value_unset(value.addr)
      if state.icon.len > 0:
        var err: GError
        let icon = g_icon_new_for_string(state.icon.cstring, err.addr)
        var value = g_value_new(icon)
        g_object_set_property(state.internalWidget.pointer, "icon", value.addr)
        g_value_unset(value.addr)
  
  hooks menuName:
    property:
      var value: GValue
      discard g_value_init(value.addr, G_TYPE_STRING)
      if state.menuName.len > 0:
        g_value_set_string(value.addr, state.menuName.cstring)
      else:
        g_value_set_string(value.addr, nil)
      g_object_set_property(state.internalWidget.pointer, "menu_name", value.addr)
      g_value_unset(value.addr)
  
  hooks shortcut:
    property:
      var value = g_value_new(state.shortcut)
      g_object_set_property(state.internalWidget.pointer, "accel", value.addr)
      g_value_unset(value.addr)
  
  example:
    PopoverMenu:
      Box:
        orient = OrientY
        
        for it in 0..<10:
          ModelButton:
            text = "Menu Entry " & $it
            
            proc clicked() =
              echo "Clicked " & $it

renderable SearchEntry of BaseWidget:
  text: string
  # child: GtkWidget # This is currently not supported
  searchDelay: uint = 100 ## Determines the minimum time after a `searchChanged` event occurred before the next can be emitted. Only available when compiling for gtk 4.8
  placeholderText: string = "Search" ## Only available when compiling for gtk 4.10
  
  proc activate(searchString: string) ## Triggered when the user "activated" the search e.g. by hitting "enter" key while SearchEntry is in focus.
  proc nextMatch() ## Triggered when the user hits the "next entry" keybinding while the search entry is in focus, which is Ctrl-g by default. 
  proc previousMatch() ## Triggered when the user hits the "previous entry" keybinding while the search entry is in focus, which is Ctrl-Shift-g by default.
  proc changed(searchString: string) ## Triggered when the user types in the SearchEntry.
  proc searchStarted(searchString: string)
  proc stopSearch(searchString: string) ## Triggered when the user "stops" a search, e.g. by hitting the "Esc" key while SearchEntry is in focus. 
  
  hooks:
    beforeBuild:
      state.internalWidget = gtk_search_entry_new()
    connectEvents:
      proc searchCallback(widget: GtkWidget, data: ptr EventObj[proc(searchString: string)]) =
        let searchString = $gtk_editable_get_text(widget)
        data[].callback(searchString)
        data[].redraw()
      
      proc changedCallback(widget: GtkWidget, data: ptr EventObj[proc(searchString: string)]) =
        let searchString = $gtk_editable_get_text(widget)
        SearchEntryState(data[].widget).text = searchString
        data[].callback(searchString)
        data[].redraw()
      
      state.connect(state.activate, "activate", searchCallback)
      state.connect(state.nextMatch, "next-match", eventCallback)
      state.connect(state.previousMatch, "previous-match", eventCallback)
      state.connect(state.changed, "search-changed", changedCallback)
      state.connect(state.searchStarted, "search-changed", searchCallback)
      state.connect(state.stopSearch, "stop-search", searchCallback)
    disconnectEvents:
      state.internalWidget.disconnect(state.activate)
      state.internalWidget.disconnect(state.nextMatch)
      state.internalWidget.disconnect(state.previousMatch)
      state.internalWidget.disconnect(state.changed)
      state.internalWidget.disconnect(state.searchStarted)
      state.internalWidget.disconnect(state.stopSearch)

  # hooks child:
  #   property:
  #     gtk_search_entry_set_key_capture_widget(state.internalWidget, state.child.pointer)

  hooks text:
    property:
      gtk_editable_set_text(state.internalWidget, state.text.cstring)
    read:
      state.text = $gtk_editable_get_text(state.internalWidget)
  
  hooks searchDelay:
    property:
      when GtkMinor >= 8:
        gtk_search_entry_set_search_delay(state.internalWidget, state.searchDelay.cuint)
      else:
        discard

  hooks placeholderText:
    property:
      when GtkMinor >= 10:
        gtk_search_entry_set_placeholder_text(state.internalWidget, state.placeholderText.cstring)
      else:
        discard
    
renderable Separator of BaseWidget:
  ## A separator line.
  
  orient: Orient
  
  hooks:
    beforeBuild:
      state.internalWidget = gtk_separator_new(widget.valOrient.toGtk())

type
  UnderlineKind* = enum
    UnderlineNone, UnderlineSingle, UnderlineDouble,
    UnderlineLow, UnderlineError
  
  TagStyle* = object
    background*: Option[string]
    foreground*: Option[string]
    family*: Option[string]
    size*: Option[int]
    strikethrough*: Option[bool]
    weight*: Option[int]
    underline*: Option[UnderlineKind]
    style*: Option[CairoFontSlant]
  
  # Wrapper for the GtkTextBuffer pointer to work with destructors of nim's ARC/ORC
  # Todo: As of 16.09.2023 it is mildly buggy to try and to `TextBuffer = distinct GtkTextBuffer` and
  # have destructors act on that new type directly. It was doable as shown in Ticket #75 and Github PR #81
  # But required a =sink hook for no understandable reason *and* seemed risky due to bugs likely making it unstable.
  # The pointer wrapped by intermediate type used as ref-type via an alias approach seems more stable for now.
  # Re-evaluate this in Match 2024 to see whether we can remove the wrapper obj.
  TextBufferObj = object
    gtk: GtkTextBuffer
  
  TextBuffer* = ref TextBufferObj
  
  TextIter* = GtkTextIter
  TextTag* = GtkTextTag
  TextSlice* = HSlice[TextIter, TextIter]

crossVersionDestructor(buffer, TextBufferObj):
  if isNil(buffer.gtk):
    return
  
  g_object_unref(pointer(buffer.gtk))

proc `=copy`*(dest: var TextBufferObj, source: TextBufferObj) =
  let areSameObject = pointer(source.gtk) == pointer(dest.gtk)
  if areSameObject:
    return
  
  `=destroy`(dest)
  wasMoved(dest)
  if not isNil(source.gtk):
    g_object_ref(pointer(source.gtk))
    
  dest.gtk = source.gtk

proc newTextBuffer*(): TextBuffer =
  result = TextBuffer(gtk: gtk_text_buffer_new(nil.GtkTextTagTable))
  
{.push hint[Name]: off.}
proc g_value_new(value: UnderlineKind): GValue =
  discard g_value_init(result.addr, G_TYPE_INT)
  g_value_set_int(result.addr, cint(ord(value)))

proc g_value_new(value: CairoFontSlant): GValue =
  const IDS: array[CairoFontSlant, cint] = [
    FontSlantNormal: cint(0),
    FontSlantItalic: cint(2),
    FontSlantOblique: cint(1)
  ]
  discard g_value_init(result.addr, G_TYPE_INT)
  g_value_set_int(result.addr, IDS[value])
{.pop.}

proc registerTag*(buffer: TextBuffer, name: string, style: TagStyle): TextTag =
  result = gtk_text_buffer_create_tag(buffer.gtk, name.cstring, nil)
  for attr, value in fieldPairs(style):
    if value.isSome:
      var gvalue = g_value_new(get(value))
      g_object_set_property(result.pointer, attr.cstring, gvalue.addr)
      g_value_unset(gvalue.addr)

proc lookupTag*(buffer: TextBuffer, name: string): TextTag =
  let tab = gtk_text_buffer_get_tag_table(buffer.gtk)
  result = gtk_text_tag_table_lookup(tab, name.cstring)

proc unregisterTag*(buffer: TextBuffer, tag: TextTag) =
  let tab = gtk_text_buffer_get_tag_table(buffer.gtk)
  gtk_text_tag_table_remove(tab, tag)

proc unregisterTag*(buffer: TextBuffer, name: string) =
  buffer.unregisterTag(buffer.lookupTag(name))

{.push inline.}
proc lineCount*(buffer: TextBuffer): int =
  result = int(gtk_text_buffer_get_line_count(buffer.gtk))

proc charCount*(buffer: TextBuffer): int =
  result = int(gtk_text_buffer_get_char_count(buffer.gtk))

proc startIter*(buffer: TextBuffer): TextIter =
  gtk_text_buffer_get_start_iter(buffer.gtk, result.addr)

proc endIter*(buffer: TextBuffer): TextIter =
  gtk_text_buffer_get_end_iter(buffer.gtk, result.addr)

proc iterAtLine*(buffer: TextBuffer, line: int): TextIter =
  gtk_text_buffer_get_iter_at_line(buffer.gtk, result.addr, line.cint)

proc iterAtOffset*(buffer: TextBuffer, offset: int): TextIter =
  gtk_text_buffer_get_iter_at_offset(buffer.gtk, result.addr, offset.cint)

proc `text=`*(buffer: TextBuffer, text: string) =
  gtk_text_buffer_set_text(buffer.gtk, text.cstring, text.len.cint)

proc text*(buffer: TextBuffer, start, stop: TextIter, hiddenChars: bool = true): string =
  result = $gtk_text_buffer_get_text(
    buffer.gtk, start.unsafeAddr, stop.unsafeAddr, cbool(ord(hiddenChars))
  )

proc text*(buffer: TextBuffer, slice: TextSlice, hiddenChars: bool = true): string =
  result = buffer.text(slice.a, slice.b, hiddenChars)

proc text*(buffer: TextBuffer, hiddenChars: bool = true): string =
  result = buffer.text(buffer.startIter, buffer.endIter)

proc isModified*(buffer: TextBuffer): bool =
  result = gtk_text_buffer_get_modified(buffer.gtk) != 0

proc hasSelection*(buffer: TextBuffer): bool =
  result = gtk_text_buffer_get_has_selection(buffer.gtk) != 0

proc selection*(buffer: TextBuffer): TextSlice =
  discard gtk_text_buffer_get_selection_bounds(
    buffer.gtk, result.a.addr, result.b.addr
  )

proc placeCursor*(buffer: TextBuffer, iter: TextIter) =
  gtk_text_buffer_place_cursor(buffer.gtk, iter.unsafeAddr)

proc select*(buffer: TextBuffer, insert, other: TextIter) =
  gtk_text_buffer_select_range(buffer.gtk, insert.unsafeAddr, other.unsafeAddr)

proc delete*(buffer: TextBuffer, a, b: TextIter) =
  gtk_text_buffer_delete(buffer.gtk, a.unsafeAddr, b.unsafeAddr)

proc delete*(buffer: TextBuffer, slice: TextSlice) = buffer.delete(slice.a, slice.b)

proc insert*(buffer: TextBuffer, iter: TextIter, text: string) =
  gtk_text_buffer_insert(buffer.gtk, iter.unsafeAddr, cstring(text), cint(text.len))

proc applyTag*(buffer: TextBuffer, name: string, a, b: TextIter) =
  gtk_text_buffer_apply_tag_by_name(buffer.gtk, name.cstring, a.unsafeAddr, b.unsafeAddr)

proc applyTag*(buffer: TextBuffer, name: string, slice: TextSlice) =
  buffer.applyTag(name, slice.a, slice.b)

proc removeTag*(buffer: TextBuffer, name: string, a, b: TextIter) =
  gtk_text_buffer_remove_tag_by_name(buffer.gtk, name.cstring, a.unsafeAddr, b.unsafeAddr)

proc removeTag*(buffer: TextBuffer, name: string, slice: TextSlice) =
  buffer.removeTag(name, slice.a, slice.b)

proc removeAllTags*(buffer: TextBuffer, a, b: TextIter) =
  gtk_text_buffer_remove_all_tags(buffer.gtk, a.unsafeAddr, b.unsafeAddr)

proc removeAllTags*(buffer: TextBuffer, slice: TextSlice) =
  buffer.removeAllTags(slice.a, slice.b)

proc canRedo*(buffer: TextBuffer): bool = bool(gtk_text_buffer_get_can_redo(buffer.gtk) != 0)
proc canUndo*(buffer: TextBuffer): bool = bool(gtk_text_buffer_get_can_undo(buffer.gtk) != 0)
proc redo*(buffer: TextBuffer) = gtk_text_buffer_redo(buffer.gtk)
proc undo*(buffer: TextBuffer) = gtk_text_buffer_undo(buffer.gtk)
{.pop.}

{.push inline.}
proc `==`*(a, b: TextIter): bool =
  result = gtk_text_iter_equal(a.unsafeAddr, b.unsafeAddr) != 0

proc `<`*(a, b: TextIter): bool =
  result = gtk_text_iter_compare(a.unsafeAddr, b.unsafeAddr) < 0

proc `<=`*(a, b: TextIter): bool =
  result = gtk_text_iter_compare(a.unsafeAddr, b.unsafeAddr) <= 0

proc cmp*(a, b: TextIter): int =
  result = int(gtk_text_iter_compare(a.unsafeAddr, b.unsafeAddr))

proc contains*(slice: TextSlice, iter: TextIter): bool =
  ## Checks if `iter` is in [`slice.a`, `slice.b`)
  result = gtk_text_iter_in_range(iter.unsafeAddr, slice.a.unsafeAddr, slice.b.unsafeAddr) != 0

proc forwardChars*(iter: var TextIter, count: int): bool =
  result = gtk_text_iter_forward_to_tag_toggle(iter.addr, nil.GtkTextTag) != 0

proc forwardLine*(iter: var TextIter): bool =
  result = gtk_text_iter_forward_line(iter.addr) != 0

proc forwardToLineEnd*(iter: var TextIter): bool =
  result = gtk_text_iter_forward_to_line_end(iter.addr) != 0

proc forwardToTagToggle*(iter: var TextIter): bool =
  result = gtk_text_iter_forward_to_tag_toggle(iter.addr, nil.GtkTextTag) != 0

proc forwardToTagToggle*(iter: var TextIter, tag: TextTag): bool =
  result = gtk_text_iter_forward_to_tag_toggle(iter.addr, tag) != 0

proc backwardChars*(iter: var TextIter, count: int): bool =
  result = gtk_text_iter_backward_to_tag_toggle(iter.addr, nil.GtkTextTag) != 0

proc backwardLine*(iter: var TextIter): bool =
  result = gtk_text_iter_backward_line(iter.addr) != 0

proc backwardToTagToggle*(iter: var TextIter): bool =
  result = gtk_text_iter_backward_to_tag_toggle(iter.addr, nil.GtkTextTag) != 0

proc backwardToTagToggle*(iter: var TextIter, tag: TextTag): bool =
  result = gtk_text_iter_backward_to_tag_toggle(iter.addr, tag) != 0

proc isStart*(iter: TextIter): bool = gtk_text_iter_is_start(iter.unsafeAddr) != 0
proc isEnd*(iter: TextIter): bool = gtk_text_iter_is_end(iter.unsafeAddr) != 0
proc canInsert*(iter: TextIter): bool = gtk_text_iter_can_insert(iter.unsafeAddr) != 0

proc hasTag*(iter: TextIter, tag: TextTag): bool =
  result = gtk_text_iter_has_tag(iter.unsafeAddr, tag) != 0

proc startsTag*(iter: TextIter, tag: TextTag): bool =
  result = gtk_text_iter_starts_tag(iter.unsafeAddr, tag) != 0

proc endsTag*(iter: TextIter, tag: TextTag): bool =
  result = gtk_text_iter_ends_tag(iter.unsafeAddr, tag) != 0

proc offset*(iter: TextIter): int = gtk_text_iter_get_offset(iter.unsafeAddr)
proc line*(iter: TextIter): int = gtk_text_iter_get_line(iter.unsafeAddr)
proc lineOffset*(iter: TextIter): int = gtk_text_iter_get_line_offset(iter.unsafeAddr)
proc `offset=`*(iter: TextIter, val: int) = gtk_text_iter_set_offset(iter.unsafeAddr, cint(val))
proc `line=`*(iter: TextIter, val: int) = gtk_text_iter_set_line(iter.unsafeAddr, cint(val))
proc `lineOffset=`*(iter: TextIter, val: int) = gtk_text_iter_set_line_offset(iter.unsafeAddr, cint(val))
{.pop.}

renderable TextView of BaseWidget:
  ## A text editor with support for formatted text.
  
  buffer: TextBuffer ## The buffer containing the displayed text.
  monospace: bool = false
  cursorVisible: bool = true
  editable: bool = true
  acceptsTab: bool = true
  indent: int = 0
  
  proc changed()
  
  hooks:
    beforeBuild:
      state.internalWidget = gtk_text_view_new()
    connectEvents:
      if not state.changed.isNil:
        state.changed.handler = g_signal_connect(
          GtkWidget(state.buffer.gtk), "changed", eventCallback, state.changed[].addr
        )
    disconnectEvents:
      GtkWidget(state.buffer.gtk).disconnect(state.changed)
  
  hooks monospace:
    property:
      gtk_text_view_set_monospace(state.internalWidget, cbool(ord(state.monospace)))
  
  hooks cursorVisible:
    property:
      gtk_text_view_set_cursor_visible(state.internalWidget, cbool(ord(state.cursorVisible)))
  
  hooks editable:
    property:
      gtk_text_view_set_editable(state.internalWidget, cbool(ord(state.editable)))
  
  hooks acceptsTab:
    property:
      gtk_text_view_set_accepts_tab(state.internalWidget, cbool(ord(state.acceptsTab)))
  
  hooks indent:
    property:
      gtk_text_view_set_indent(state.internalWidget, cint(state.indent))
  
  hooks buffer:
    property:
      if state.buffer.isNil:
        raise newException(ValueError, "TextView.buffer must not be nil")
      gtk_text_view_set_buffer(state.internalWidget, state.buffer.gtk)

renderable ListBoxRow of BaseWidget:
  ## A row in a `ListBox`.
  
  child: Widget
  
  proc activate()
  
  hooks:
    beforeBuild:
      state.internalWidget = gtk_list_box_row_new()
    connectEvents:
      state.connect(state.activate, "activate", eventCallback)
    disconnectEvents:
      state.internalWidget.disconnect(state.activate)
  
  hooks child:
    (build, update):
      state.updateChild(state.child, widget.valChild, gtk_list_box_row_set_child)
  
  adder add:
    if widget.hasChild:
      raise newException(ValueError, "Unable to add multiple children to a ListBoxRow. Use a Box widget to display multiple widgets in a ListBoxRow.")
    widget.hasChild = true
    widget.valChild = child

  
  example:
    ListBox:
      for it in 0..<10:
        ListBoxRow {.addRow.}:
          proc activate() =
            echo it
          Label(text = $it)

const ListBoxNavigationSidebar* = "navigation-sidebar".StyleClass

type SelectionMode* = enum
  SelectionNone, SelectionSingle, SelectionBrowse, SelectionMultiple

renderable ListBox of BaseWidget:
  rows: seq[Widget]
  selectionMode: SelectionMode
  selected: HashSet[int] ## Indices of the currently selected items.

  proc select(rows: HashSet[int])
  
  hooks:
    beforeBuild:
      state.internalWidget = gtk_list_box_new()
      
      proc handleUnrealize(widget: GtkWidget, data: ptr ListBoxState) {.cdecl.} =
        let state = unwrapSharedCell(data)
        state.internalWidget.disconnect(state.select)
      
      let data = allocSharedCell(state)
      discard g_signal_connect(state.internalWidget, "unrealize", handleUnrealize, data)
    connectEvents:
      proc selectedRowsChanged(widget: GtkWidget, data: ptr EventObj[proc (state: HashSet[int])]) {.cdecl.} =
        let selected = gtk_list_box_get_selected_rows(widget)
        var
          rows = initHashSet[int]()
          cur = selected
        while not cur.isNil:
          rows.incl(int(gtk_list_box_row_get_index(GtkWidget(cur[].data))))
          cur = cur[].next
        g_list_free(selected)
        ListBoxState(data[].widget).selected = rows
        data[].callback(rows)
        data[].redraw()
      
      state.connect(state.select, "selected-rows-changed", selectedRowsChanged)
    disconnectEvents:
      state.internalWidget.disconnect(state.select)
  
  hooks rows:
    (build, update):
      state.updateChildren(
        state.rows,
        widget.valRows,
        gtk_list_box_append,
        gtk_list_box_insert,
        gtk_list_box_remove
      )
  
  hooks selectionMode:
    property:
      gtk_list_box_set_selection_mode(state.internalWidget,
        GtkSelectionMode(ord(state.selectionMode))
      )
  
  hooks selected:
    (build, update):
      if widget.hasSelected:
        for index in state.selected - widget.valSelected:
          if index >= state.rows.len:
            continue
          let row = state.rows[index].unwrapInternalWidget()
          gtk_list_box_unselect_row(state.internalWidget, row)
        for index in widget.valSelected - state.selected:
          let row = state.rows[index].unwrapInternalWidget()
          gtk_list_box_select_row(state.internalWidget, row)
        state.selected = widget.valSelected
        for row in state.selected:
          if row >= state.rows.len:
            raise newException(IndexDefect, "Unable to select row " & $row & ", since there are only " & $state.rows.len & " rows in the ListBox.")

  adder addRow:
    ## Adds a row to the list. The added child widget must be a `ListBoxRow`.
    widget.hasRows = true
    widget.valRows.add(child)
  
  adder add:
    if child of ListBoxRow:
      widget.addRow(ListBoxRow(child))
    else:
      widget.addRow(ListBoxRow(hasChild: true, valChild: child))
  
  example:
    ListBox:
      for it in 0..<10:
        Label(text = $it)

renderable FlowBoxChild of BaseWidget:
  child: Widget
  
  hooks:
    beforeBuild:
      state.internalWidget = gtk_flow_box_child_new()
  
  hooks child:
    (build, update):
      state.updateChild(state.child, widget.valChild, gtk_flow_box_child_set_child)
  
  adder add:
    if widget.hasChild:
      raise newException(ValueError, "Unable to add multiple children to a FlowBoxChild. Use a Box widget to display multiple widgets in a FlowBoxChild.")
    widget.hasChild = true
    widget.valChild = child
  
  example:
    FlowBox:
      columns = 1..5
      for it in 0..<10:
        FlowBoxChild {.addChild.}:
          Label(text = $it)

renderable FlowBox of BaseWidget:
  homogeneous: bool
  rowSpacing: int
  columnSpacing: int
  columns: HSlice[int, int] = 1..5
  selectionMode: SelectionMode
  children: seq[Widget]
  
  hooks:
    beforeBuild:
      state.internalWidget = gtk_flow_box_new()
  
  hooks homogeneous:
    property:
      gtk_flow_box_set_homogeneous(state.internalWidget, cbool(ord(state.homogeneous)))
  
  hooks rowSpacing:
    property:
      gtk_flow_box_set_row_spacing(state.internalWidget, cuint(state.rowSpacing))
  
  hooks columnSpacing:
    property:
      gtk_flow_box_set_column_spacing(state.internalWidget, cuint(state.columnSpacing))
  
  hooks columns:
    property:
      gtk_flow_box_set_min_children_per_line(state.internalWidget, cuint(state.columns.a))
      gtk_flow_box_set_max_children_per_line(state.internalWidget, cuint(state.columns.b))
  
  hooks selectionMode:
    property:
      gtk_flow_box_set_selection_mode(state.internalWidget,
        GtkSelectionMode(ord(state.selectionMode))
      )
  
  hooks children:
    (build, update):
      state.updateChildren(
        state.children,
        widget.valChildren,
        gtk_flow_box_append,
        gtk_flow_box_insert,
        gtk_flow_box_remove
      )
  
  adder addChild:
    widget.hasChildren = true
    widget.valChildren.add(child)

  adder add:
    widget.addChild(FlowBoxChild(hasChild: true, valChild: child))
  
  example:
    FlowBox:
      columns = 1..5
      for it in 0..<10:
        Label(text = $it)

renderable Frame of BaseWidget:
  label: string
  align: tuple[x, y: float] = (0.0, 0.0)
  child: Widget
  
  hooks:
    beforeBuild:
      state.internalWidget = gtk_frame_new(nil)
  
  hooks label:
    property:
      if state.label.len == 0:
        gtk_frame_set_label(state.internalWidget, nil)
      else:
        gtk_frame_set_label(state.internalWidget, state.label.cstring)
  
  hooks align:
    property:
      gtk_frame_set_label_align(state.internalWidget,
        state.align.x.cfloat, state.align.y.cfloat
      )
  
  hooks child:
    (build, update):
      state.updateChild(state.child, widget.valChild, gtk_frame_set_child)
  
  adder add:
    if widget.hasChild:
      raise newException(ValueError, "Unable to add multiple children to a Frame. Use a Box widget to display multiple widgets in a Frame.")
    widget.hasChild = true
    widget.valChild = child 
  
  example:
    Frame:
      label = "Frame Title"
      align = (0.2, 0.0)
      Label:
        text = "Content"

renderable DropDown of BaseWidget:
  ## A drop down that allows the user to select an item from a list of items.
  
  items: seq[string]
  selected: int ## Index of the currently selected item.
  enableSearch: bool
  showArrow: bool = true
  
  proc select(item: int)
  
  hooks:
    beforeBuild:
      state.internalWidget = gtk_drop_down_new(GListModel(nil), nil)
      
      proc getString(stringObject: GtkStringObject): pointer {.cdecl.} =
        let str = gtk_string_object_get_string(stringObject)
        result = g_strdup(str)
      
      let expr = gtk_cclosure_expression_new(G_TYPE_STRING, nil, 0, nil, GCallback(getString), nil, nil)
      gtk_drop_down_set_expression(state.internalWidget, expr)
      gtk_expression_unref(expr)
    connectEvents:
      proc selectCallback(widget: GtkWidget,
                          pspec: pointer,
                          data: ptr EventObj[proc (item: int)]) {.cdecl.} =
        let
          selected = int(gtk_drop_down_get_selected(widget))
          state = DropDownState(data[].widget)
        if selected != state.selected:
          state.selected = selected
          data[].callback(selected)
          data[].redraw()
      
      state.connect(state.select, "notify::selected", selectCallback)
    disconnectEvents:
      state.internalWidget.disconnect(state.select)
  
  hooks enableSearch:
    property:
      gtk_drop_down_set_enable_search(state.internalWidget, cbool(ord(state.enableSearch)))
  
  hooks items:
    property:
      let items = allocCStringArray(state.items)
      defer: deallocCStringArray(items)
      gtk_drop_down_set_model(state.internalWidget, gtk_string_list_new(items))
  
  hooks selected:
    property:
      gtk_drop_down_set_selected(state.internalWidget, cuint(state.selected))
  
  hooks showArrow:
    property:
      gtk_drop_down_set_show_arrow(state.internalWidget, cbool(ord(state.showArrow)))
  
  example:
    DropDown:
      items = @["Option 1", "Option 2", "Option 3"]
      selected = app.selectedItem
      
      proc select(itemIndex: int) =
        app.selectedItem = itemIndex

type
  GridRegion = object
    x, y: int
    width, height: int
  
  GridChild[T] = object
    widget: T
    region: GridRegion
    hExpand: bool
    vExpand: bool
    hAlign: Align
    vAlign: Align

proc assignApp(child: GridChild[Widget], app: Viewable) =
  child.widget.assignApp(app)

proc attach(grid: GtkWidget, child: GridChild[WidgetState]) =
  gtk_grid_attach(grid,
    child.widget.unwrapInternalWidget(),
    child.region.x.cint,
    child.region.y.cint,
    child.region.width.cint,
    child.region.height.cint
  )

renderable Grid of BaseWidget:
  ## A grid layout.
  
  children: seq[GridChild[Widget]]
  rowSpacing: int ## Spacing between the rows of the grid.
  columnSpacing: int ## Spacing between the columns of the grid.
  rowHomogeneous: bool
  columnHomogeneous: bool
  
  hooks:
    beforeBuild:
      state.internalWidget = gtk_grid_new()
  
  hooks rowSpacing:
    property:
      gtk_grid_set_row_spacing(state.internalWidget, state.rowSpacing.cuint)
  
  hooks columnSpacing:
    property:
      gtk_grid_set_column_spacing(state.internalWidget, state.columnSpacing.cuint)
  
  hooks rowHomogeneous:
    property:
      gtk_grid_set_row_homogeneous(state.internalWidget, cbool(ord(state.rowHomogeneous)))
  
  hooks columnHomogeneous:
    property:
      gtk_grid_set_column_homogeneous(state.internalWidget, cbool(ord(state.columnHomogeneous)))
  
  hooks children:
    (build, update):
      widget.valChildren.assignApp(state.app)
      var it = 0
      while it < widget.valChildren.len and it < state.children.len:
        let
          oldChild = state.children[it].widget
          newChild = widget.valChildren[it].widget.update(oldChild)
        
        var readd = false
        if not newChild.isNil:
          state.children[it].widget = newChild
          readd = true
        
        if widget.valChildren[it].region != state.children[it].region:
          state.children[it].region = widget.valChildren[it].region
          readd = true
        
        if readd:
          let widget = oldChild.unwrapInternalWidget()
          g_object_ref(pointer(widget))
          gtk_grid_remove(state.internalWidget, widget)
          state.internalWidget.attach(state.children[it])
          g_object_unref(pointer(widget))
        
        let childWidget = state.children[it].widget.unwrapInternalWidget()
        
        if readd or state.children[it].hExpand != widget.valChildren[it].hExpand:
          state.children[it].hExpand = widget.valChildren[it].hExpand
          gtk_widget_set_hexpand(childWidget, cbool(ord(state.children[it].hExpand)))
        
        if readd or state.children[it].vExpand != widget.valChildren[it].vExpand:
          state.children[it].vExpand = widget.valChildren[it].vExpand
          gtk_widget_set_vexpand(childWidget, cbool(ord(state.children[it].vExpand)))
        
        if readd or state.children[it].hAlign != widget.valChildren[it].hAlign:
          state.children[it].hAlign = widget.valChildren[it].hAlign
          gtk_widget_set_halign(childWidget, toGtk(state.children[it].hAlign))
        
        if readd or state.children[it].vAlign != widget.valChildren[it].vAlign:
          state.children[it].vAlign = widget.valChildren[it].vAlign
          gtk_widget_set_valign(childWidget, toGtk(state.children[it].vAlign))
        
        it += 1
      
      while it < widget.valChildren.len:
        let
          updater = widget.valChildren[it]
          child = GridChild[WidgetState](
            widget: updater.widget.build(),
            region: updater.region,
            hExpand: updater.hExpand,
            vExpand: updater.vExpand,
            hAlign: updater.hAlign,
            vAlign: updater.vAlign
          )
        
        state.internalWidget.attach(child)
        
        let childWidget = child.widget.unwrapInternalWidget()
        gtk_widget_set_hexpand(childWidget, cbool(ord(child.hExpand)))
        gtk_widget_set_vexpand(childWidget, cbool(ord(child.vExpand)))
        gtk_widget_set_halign(childWidget, toGtk(child.hAlign))
        gtk_widget_set_valign(childWidget, toGtk(child.vAlign))
        
        state.children.add(child)
        
        it += 1
      
      while it < state.children.len:
        let child = state.children.pop()
        gtk_grid_remove(state.internalWidget, child.widget.unwrapInternalWidget())
        it += 1
  
  adder add {.x: 0, y: 0, width: 1, height: 1,
              hExpand: false, vExpand: false,
              hAlign: AlignFill, vAlign: AlignFill.}:
    ## Adds a child at the given location to the grid.
    ## The location of the child within the grid can be set using the `x`, `y`, `width` and `height` properties.
    ## The `hAlign` and `vAlign` properties allow you to set the horizontal and vertical 
    ## alignment of the child within its allocated area. They may be one of `AlignFill`,
    ## `AlignStart`, `AlignEnd` or `AlignCenter`.
    
    widget.hasChildren = true
    widget.valChildren.add(GridChild[Widget](
      widget: child,
      region: GridRegion(
        x: x,
        y: y,
        width: width,
        height: height
      ),
      hExpand: hExpand,
      vExpand: vExpand,
      hAlign: hAlign,
      vAlign: vAlign
    ))
  
  setter spacing: int ## Sets the spacing between the rows and columns of the grid.
  setter homogeneous: bool
  
  example:
    Grid:
      spacing = 6
      margin = 12
      
      Button {.x: 1, y: 1, hExpand: true, vExpand: true.}:
        text = "A"
      
      Button {.x: 2, y: 1.}:
        text = "B"
      
      Button {.x: 1, y: 2, width: 2, hAlign: AlignCenter.}:
        text = "C"

proc `hasSpacing=`*(grid: Grid, has: bool) =
  grid.hasColumnSpacing = has
  grid.hasRowSpacing = has

proc `valSpacing=`*(grid: Grid, spacing: int) =
  grid.valRowSpacing = spacing
  grid.valColumnSpacing = spacing

proc `hasHomogeneous=`*(grid: Grid, has: bool) =
  grid.hasColumnHomogeneous = has
  grid.hasRowHomogeneous = has

proc `valHomogeneous=`*(grid: Grid, homogeneous: bool) =
  grid.valRowHomogeneous = homogeneous
  grid.valColumnHomogeneous = homogeneous

type FixedChild[T] = object
  widget: T
  x, y: float

proc assignApp(child: FixedChild[Widget], app: Viewable) =
  child.widget.assignApp(app)

renderable Fixed of BaseWidget:
  ## A layout where children are placed at fixed positions.
  
  children: seq[FixedChild[Widget]]
  
  hooks:
    beforeBuild:
      state.internalWidget = gtk_fixed_new()
  
  hooks children:
    (build, update):
      widget.valChildren.assignApp(state.app)
      
      var
        it = 0
        forceReadd = false
      while it < widget.valChildren.len and it < state.children.len:
        let updater = widget.valChildren[it]
        var fixedChild = state.children[it]
        
        let newChild = updater.widget.update(fixedChild.widget)
        
        if not newChild.isNil or forceReadd:
          let oldChild = fixedChild.widget.unwrapInternalWidget()
          g_object_ref(pointer(oldChild))
          gtk_fixed_remove(state.internalWidget, oldChild)
          if not newChild.isNil:
            fixedChild.widget = newChild
          gtk_fixed_put(
            state.internalWidget,
            fixedChild.widget.unwrapInternalWidget(),
            cdouble(fixedChild.x),
            cdouble(fixedChild.y)
          )
          g_object_unref(pointer(oldChild))
          forceReadd = true
        elif updater.x != fixedChild.x or updater.y != fixedChild.y:
          fixedChild.x = updater.x
          fixedChild.y = updater.y
          gtk_fixed_move(
            state.internalWidget,
            fixedChild.widget.unwrapInternalWidget(),
            cdouble(fixedChild.x),
            cdouble(fixedChild.y)
          )
        
        state.children[it] = fixedChild
        it += 1
      
      while it < widget.valChildren.len:
        let
          updater = widget.valChildren[it]
          fixedChild = FixedChild[WidgetState](
            widget: updater.widget.build(),
            x: updater.x,
            y: updater.y
          )
        
        gtk_fixed_put(
          state.internalWidget,
          fixedChild.widget.unwrapInternalWidget(),
          cdouble(fixedChild.x),
          cdouble(fixedChild.y)
        )
        
        state.children.add(fixedChild)
        it += 1
      
      while it < state.children.len:
        let fixedChild = state.children.pop()
        gtk_fixed_remove(state.internalWidget, fixedChild.widget.unwrapInternalWidget())
  
  adder add {.x: 0.0, y: 0.0.}:
    ## Adds a child at the given position
    widget.hasChildren = true
    widget.valChildren.add(FixedChild[Widget](
      widget: child, x: x, y: y
    ))
  
  example:
    Fixed:
      Label(text = "Fixed Layout") {.x: 200, y: 100.}

renderable ContextMenu:
  ## Adds a context menu to a widget.
  ## Context menus are shown when the user right clicks the widget.
  
  child: Widget
  menu: Widget
  controller: GtkEventController = GtkEventController(nil)
  
  hooks:
    beforeBuild:
      state.internalWidget = gtk_box_new(GTK_ORIENTATION_HORIZONTAL, 0)
  
  hooks controller:
    (build, update):
      discard
  
  hooks child:
    (build, update):
      proc addChild(box, child: GtkWidget) {.cdecl.} =
        gtk_widget_set_hexpand(child, 1)
        gtk_box_append(box, child)
      
      state.updateChild(state.child, widget.valChild, addChild, gtk_box_remove)
  
  hooks menu:
    (build, update):
      proc replace(box, oldMenu, newMenu: GtkWidget) {.locker.} =
        if not oldMenu.isNil:
          gtk_widget_remove_controller(box, state.controller)
          state.controller = GtkEventController(nil)
          gtk_box_remove(box, oldMenu)
        assert state.controller.isNil
        
        if not newMenu.isNil:
          const RIGHT_CLICK = cuint(3)
          let cont = gtk_gesture_click_new()
          gtk_gesture_single_set_button(cont, RIGHT_CLICK)
          
          proc pressed(gesture: GtkEventController,
                       n_press: cint,
                       x, y: cdouble,
                       data: pointer) =
            let popover = GtkWidget(data)
            gtk_popover_present(popover)
            var rect = GdkRectangle(x: cint(x), y: cint(y), width: 1, height: 1)
            gtk_popover_set_pointing_to(popover, rect.addr)
            gtk_popover_popup(popover)
          
          discard g_signal_connect(cont, "pressed", pressed, pointer(newMenu))
          
          gtk_widget_add_controller(box, cont)
          state.controller = cont
          
          gtk_widget_set_halign(newMenu, GTK_ALIGN_START)
          gtk_box_append(box, newMenu)
      
      state.updateChild(state.menu, widget.valMenu, replace)
  
  adder add:
    if widget.hasChild:
      raise newException(ValueError, "Unable to add multiple children to a ContextMenu.")
    widget.hasChild = true
    widget.valChild = child
  
  adder addMenu:
    if widget.hasMenu:
      raise newException(ValueError, "Unable to add multiple menus to a ContextMenu.")
    widget.hasMenu = true
    widget.valMenu = child
  
  example:
    ContextMenu:
      Label:
        text = "Right click here"
      
      PopoverMenu {.addMenu.}:
        hasArrow = false
        
        Box(orient = OrientY):
          for it in 0..<3:
            ModelButton:
              text = "Menu Entry " & $it

type LevelBarMode* = enum
  LevelBarContinuous
  LevelBarDiscrete

proc toGtk(mode: LevelBarMode): GtkLevelBarMode =
  result = GtkLevelBarMode(ord(mode))

renderable LevelBar of BaseWidget:
  value: float = 0.0
  min: float = 0.0
  max: float = 1.0
  inverted: bool = false
  mode: LevelBarMode = LevelBarContinuous
  orient: Orient = OrientX
  
  hooks:
    beforeBuild:
      state.internalWidget = gtk_level_bar_new()
  
  hooks value:
    property:
      gtk_level_bar_set_value(state.internalWidget, cdouble(state.value))
  
  hooks min:
    property:
      gtk_level_bar_set_min_value(state.internalWidget, cdouble(state.min))
  
  hooks max:
    property:
      gtk_level_bar_set_max_value(state.internalWidget, cdouble(state.max))
  
  hooks inverted:
    property:
      gtk_level_bar_set_inverted(state.internalWidget, cbool(ord(state.inverted)))
  
  hooks mode:
    property:
      gtk_level_bar_set_mode(state.internalWidget, toGtk(state.mode))
  
  hooks orient:
    property:
      gtk_orientable_set_orientation(state.internalWidget, toGtk(state.orient))
  
  example:
    LevelBar:
      value = 0.2
      min = 0
      max = 1
  
  example:
    LevelBar:
      value = 2
      max = 10
      orient = OrientY
      mode = LevelBarDiscrete

renderable Calendar of BaseWidget:
  ## Displays a calendar
  
  date: DateTime
  markedDays: seq[int] = @[]
  showDayNames: bool = true
  showHeading: bool = true
  showWeekNumbers: bool = true
  
  proc daySelected(date: DateTime)
  proc nextMonth(date: DateTime)
  proc prevMonth(date: DateTime)
  proc nextYear(date: DateTime)
  proc prevYear(date: DateTime)
  
  hooks:
    beforeBuild:
      state.internalWidget = gtk_calendar_new()
    connectEvents:
      proc selectedCallback(widget: GtkWidget, data: ptr EventObj[proc (state: DateTime)]) {.cdecl.} =
        let
          gtkDate = gtk_calendar_get_date(widget)
          date = fromUnix(g_date_time_to_unix(gtkDate)).inZone(utc())
        g_date_time_unref(gtkDate)
        
        CalendarState(data[].widget).date = date
        data[].callback(date)
        data[].redraw()
      
      state.connect(state.daySelected, "day-selected", selectedCallback)
      state.connect(state.nextMonth, "next-month", selectedCallback)
      state.connect(state.prevMonth, "prev-month", selectedCallback)
      state.connect(state.nextYear, "next-year", selectedCallback)
      state.connect(state.prevYear, "prev-year", selectedCallback)
    disconnectEvents:
      state.internalWidget.disconnect(state.daySelected)
      state.internalWidget.disconnect(state.nextMonth)
      state.internalWidget.disconnect(state.prevMonth)
      state.internalWidget.disconnect(state.nextYear)
      state.internalWidget.disconnect(state.prevYear)
  
  hooks date:
    property:
      let
        unix = state.date.toTime().toUnix()
        dateTime = g_date_time_new_from_unix_local(unix)
      gtk_calendar_select_day(state.internalWidget, dateTime)
      g_date_time_unref(dateTime)
  
  hooks markedDays:
    property:
      gtk_calendar_clear_marks(state.internalWidget)
      for day in state.markedDays:
        gtk_calendar_mark_day(state.internalWidget, cuint(day))
  
  hooks showDayNames:
    property:
      gtk_calendar_set_show_day_names(state.internalWidget, cbool(ord(state.showDayNames)))
  
  hooks showHeading:
    property:
      gtk_calendar_set_show_heading(state.internalWidget, cbool(ord(state.showHeading)))
  
  hooks showWeekNumbers:
    property:
      gtk_calendar_set_show_week_numbers(state.internalWidget, cbool(ord(state.showWeekNumbers)))
  
  example:
    Calendar:
      date = app.date
      
      proc select(date: DateTime) =
        ## Shortcut for handling all calendar events (daySelected,
        ## nextMonth, prevMonth, nextYear, prevYear)
        app.date = date

proc `select=`*(calendar: Calendar, event: Event[proc(date: DateTime)]) =
  if not event.isNil:
    calendar.daySelected = Event[proc(date: DateTime)](callback: event.callback)
    calendar.nextMonth = Event[proc(date: DateTime)](callback: event.callback)
    calendar.prevMonth = Event[proc(date: DateTime)](callback: event.callback)
    calendar.nextYear = Event[proc(date: DateTime)](callback: event.callback)
    calendar.prevYear = Event[proc(date: DateTime)](callback: event.callback)

type
  DialogResponseKind* = enum
    DialogCustom,
    DialogReject, DialogAccept, DialogCancel,
    DialogDeleteEvent, DialogOk, DialogClose
  
  DialogResponse* = object
    case kind*: DialogResponseKind:
      of DialogCustom: id*: int
      else: discard

proc toDialogResponse*(id: cint): DialogResponse =
  case id:
    of -2: result = DialogResponse(kind: DialogReject)
    of -3: result = DialogResponse(kind: DialogAccept)
    of -4: result = DialogResponse(kind: DialogDeleteEvent)
    of -5: result = DialogResponse(kind: DialogOk)
    of -6: result = DialogResponse(kind: DialogCancel)
    of -7: result = DialogResponse(kind: DialogClose)
    else: result = DialogResponse(kind: DialogCustom, id: int(id))

proc toGtk*(resp: DialogResponse): cint =
  case resp.kind:
    of DialogCustom: result = resp.id.cint
    of DialogReject: result = -2
    of DialogAccept: result = -3
    of DialogDeleteEvent: result = -4
    of DialogOk: result = -5
    of DialogCancel: result = -6
    of DialogClose: result = -7

renderable DialogButton:
  ## A button which closes the currently open dialog and sends a response to the caller.
  ## This widget can only be used with the `addButton` adder of `Dialog` or `BuiltinDialog`.
  
  text: string
  response: DialogResponse
  privateStyle {.private.}: HashSet[StyleClass]
  
  setter res: DialogResponseKind
  setter style: varargs[StyleClass] ## Applies CSS classes to the button. There are some pre-defined classes available: `ButtonSuggested`, `ButtonDestructive`, `ButtonFlat`, `ButtonPill` or `ButtonCircular`. You can also use custom CSS classes using `StyleClass("my-class")`. Consult the [GTK4 documentation](https://developer.gnome.org/hig/patterns/controls/buttons.html?highlight=button#button-styles) for guidance on what to use.
  setter style: HashSet[StyleClass] ## Applies CSS classes to the button.
  setter style: StyleClass  ## Applies CSS classes to the button.
  
  hooks privateStyle:
    (build, update):
      updateStyle(state, widget)

proc `hasStyle=`*(button: DialogButton, has: bool) =
  button.hasPrivateStyle = has

proc `valStyle=`*(button: DialogButton, cssClasses: HashSet[StyleClass]) =
  button.valPrivateStyle = cssClasses

proc `valStyle=`*(button: DialogButton, cssClasses: varargs[StyleClass]) =
  button.valPrivateStyle = cssClasses.toHashSet()

proc `valStyle=`*(button: DialogButton, cssClass: StyleClass) =
  button.valPrivateStyle = [cssClass].toHashSet()

proc `hasRes=`*(button: DialogButton, value: bool) =
  button.hasResponse = value

proc `valRes=`*(button: DialogButton, kind: DialogResponseKind) =
  button.valResponse = DialogResponse(kind: kind)

renderable Dialog of Window:
  ## A window which can contain `DialogButton` widgets in its header bar.

  buttons: seq[DialogButton]
  
  hooks:
    beforeBuild:
      state.internalWidget = gtk_dialog_new_with_buttons("", nil.GtkWidget, GTK_DIALOG_USE_HEADER_BAR, nil)
      gtk_window_set_child(state.internalWidget, nil.GtkWidget)
  
  hooks buttons:
    build:
      for button in widget.val_buttons:
        let
          buttonWidget = gtk_dialog_add_button(state.internalWidget,
            button.valText.cstring,
            button.valResponse.toGtk
          )
          ctx = gtk_widget_get_style_context(buttonWidget)
        for styleClass in button.valPrivateStyle:
          gtk_style_context_add_class(ctx, cstring($styleClass))
  
  adder addButton
  
  example:
    Dialog:
      title = "My Dialog"
      defaultSize = (300, 200)
      
      DialogButton {.addButton.}:
        text = "Ok"
        res = DialogAccept
      
      DialogButton {.addButton.}:
        text = "Cancel"
        res = DialogCancel
      
      Label(text = "Hello, world!")

proc addButton*(dialog: Dialog, button: DialogButton) =
  dialog.hasButtons = true
  dialog.valButtons.add(button)

renderable BuiltinDialog of BaseWidget:
  ## Base widget for builtin dialogs.
  ## If you want to create a custom dialog, you should use `Window` or `Dialog` instead.
  
  title: string
  buttons: seq[DialogButton]
  
  hooks buttons:
    build:
      for button in widget.valButtons:
        let
          buttonWidget = gtk_dialog_add_button(state.internalWidget,
            button.valText.cstring,
            button.valResponse.toGtk
          )
          ctx = gtk_widget_get_style_context(buttonWidget)
        for styleClass in button.valPrivateStyle:
          gtk_style_context_add_class(ctx, cstring($styleClass))
  
  adder addButton

proc addButton*(dialog: BuiltinDialog, button: DialogButton) =
  dialog.hasButtons = true
  dialog.valButtons.add(button)

type FileChooserAction* = enum
  FileChooserOpen,
  FileChooserSave,
  FileChooserSelectFolder,
  FileChooserCreateFolder

renderable FileChooserDialog of BuiltinDialog:
  ## A dialog for opening/saving files or folders.
  
  action: FileChooserAction
  selectMultiple: bool = false
  initialPath: string ## Path of the initially shown folder
  filenames: seq[string] ## The selected file paths
  
  hooks:
    beforeBuild:
      state.internalWidget = gtk_file_chooser_dialog_new(
        widget.valTitle.cstring,
        nil.GtkWidget,
        GtkFileChooserAction(ord(widget.valAction)),
        nil
      )
  
  hooks selectMultiple:
    property:
      gtk_file_chooser_set_select_multiple(state.internalWidget,
        cbool(ord(state.selectMultiple))
      )
  
  hooks initialPath:
    build:
      if widget.hasInitialPath:
        state.initialPath = widget.valInitialPath
      if state.initialPath.len > 0:
        let
          file = g_file_new_for_path(state.initialPath.cstring)
          success = gtk_file_chooser_set_current_folder(state.internalWidget, file, nil)
        if success == cbool(0):
          raise newException(IOError, "Failed to set initialPath of FileChooserDialog")
        g_object_unref(pointer(file))
  
  hooks filenames:
    read:
      state.filenames = @[]
      let files = gtk_file_chooser_get_files(state.internalWidget)
      for file in files:
        state.filenames.add($g_file_get_path(GFile(file)))
        g_object_unref(file)
      g_object_unref(pointer(files))
  
  example:
    FileChooserDialog:
      title = "Open a File"
      action = FileChooserOpen
      selectMultiple = true
      
      DialogButton {.addButton.}:
        text = "Cancel"
        res = DialogCancel
      
      DialogButton {.addButton.}:
        text = "Open"
        res = DialogAccept
        style = [ButtonSuggested]

proc filename*(dialog: FileChooserDialogState): string {.deprecated: "Use filenames instead".} =
  case dialog.filenames.len:
    of 0: result = ""
    of 1: result = dialog.filenames[0]
    else:
      raise newException(ValueError, "Multiple files were selected")

renderable ColorChooserDialog of BuiltinDialog:
  ## A dialog for choosing a color.
  
  color: tuple[r, g, b, a: float] = (0.0, 0.0, 0.0, 1.0)
  useAlpha: bool = false
  
  hooks:
    beforeBuild:
      state.internalWidget = gtk_color_chooser_dialog_new(
        widget.valTitle.cstring,
        nil.GtkWidget
      )
  
  hooks color:
    property:
      var rgba = GdkRgba(
        r: cdouble(state.color.r),
        g: cdouble(state.color.g),
        b: cdouble(state.color.b),
        a: cdouble(state.color.a)
      )
      gtk_color_chooser_set_rgba(state.internalWidget, rgba.addr)
    read:
      var color: GdkRgba
      gtk_color_chooser_get_rgba(state.internalWidget, color.addr)
      state.color = (color.r.float, color.g.float, color.b.float, color.a.float)
  
  hooks useAlpha:
    property:
      gtk_color_chooser_set_use_alpha(state.internalWidget, cbool(ord(state.useAlpha)))

  example:
    ColorChooserDialog:
      color = (1.0, 0.0, 0.0, 1.0)
      useAlpha = true

renderable MessageDialog of BuiltinDialog:
  ## A dialog for showing a message to the user.
  
  message: string
  
  hooks:
    beforeBuild:
      state.internalWidget = gtk_message_dialog_new(
        nil.GtkWidget,
        GTK_DIALOG_DESTROY_WITH_PARENT,
        GTK_MESSAGE_INFO,
        GTK_BUTTONS_NONE,
        widget.valMessage.cstring,
        nil
      )
  
  example:
    MessageDialog:
      message = "Hello, world!"
      
      DialogButton {.addButton.}:
        text = "Ok"
        res = DialogAccept

renderable AboutDialog of BaseWidget:
  programName: string
  logo: string
  copyright: string
  version: string
  license: string
  credits: seq[(string, seq[string])]
  
  hooks:
    beforeBuild:
      state.internalWidget = gtk_about_dialog_new()
  
  hooks programName:
    property:
      gtk_about_dialog_set_program_name(state.internalWidget, state.programName.cstring)
  
  hooks logo:
    property:
      gtk_about_dialog_set_logo_icon_name(state.internalWidget, state.logo.cstring)
  
  hooks copyright:
    property:
      gtk_about_dialog_set_copyright(state.internalWidget, state.copyright.cstring)
  
  hooks version:
    property:
      gtk_about_dialog_set_version(state.internalWidget, state.version.cstring)
  
  hooks license:
    property:
      gtk_about_dialog_set_license(state.internalWidget, state.license.cstring)
  
  hooks credits:
    build:
      if widget.hasCredits:
        state.credits = widget.valCredits
        for (sectionName, people) in state.credits:
          let names = allocCStringArray(people)
          defer: deallocCStringArray(names)
          gtk_about_dialog_add_credit_section(state.internalWidget, sectionName.cstring, names)
  
  example:
    AboutDialog:
      programName = "My Application"
      logo = "applications-graphics"
      version = "1.0.0"
      credits = @{
        "Code": @[
          "Erika Mustermann",
          "Max Mustermann",
        ],
        "Art": @["Max Mustermann"]
      }

type ScalePosition* = enum
  ScaleLeft,
  ScaleRight,
  ScaleTop,
  ScaleBottom

proc toGtk(pos: ScalePosition): GtkPositionType =
  result = GtkPositionType(ord(pos))

type ScaleMark* = object
  label*: Option[string]
  value*: float
  position*: ScalePosition

renderable Scale of BaseWidget:
  ## A slider for choosing a numeric value within a range.
  min: float = 0 ## Lower end of the range displayed by the scale
  max: float = 100 ## Upper end of the range displayed by the scale
  value: float = 0 ## The value the Scale widget displays. Remember to update it via your `valueChanged` proc to reflect the new value on the Scale widget.
  marks: seq[ScaleMark] = @[] ## Adds marks to the Scale at points where `ScaleMark.value` would be placed. If `ScaleMark.label` is provided, it will be rendered next to the mark. `ScaleMark.position` determines the mark's position (and its label) relative to the scale. Note that ScaleLeft and ScaleRight are only sensible when the Scale is vertically oriented (`orient` = `OrientY`), while ScaleTop and ScaleBottom are only sensible when it is horizontally oriented (`orient` = `OrientX`)
  inverted: bool = false ## Determines whether the min and max value of the Scale are ordered (low value) left => right (high value) in the case of `inverted = false` or (high value) left <= right (low value) in the case of `inverted = true`.
  showValue: bool = true ## Determines whether to display the numeric value as a label on the widget (`showValue = true`) or not (`showValue = false`)
  stepSize: float = 5 ## Determines the value increment/decrement when the widget is in focus and the user presses arrow keys.
  pageSize: float = 10 ## Determines the value increment/decrement when the widget is in focus and the user presses page keys. Typically larger than stepSize.
  orient: Orient = OrientX ## The orientation of the widget. Orients the widget either horizontally (`orient = OrientX`) or vertically (`orient = OrientY`)
  showFillLevel: bool = true ## Determines whether to color the Scale from the "origin" to the place where the slider on the Scale sits. The Scale is filled left => right/top => bottom if `inverted = false` and left <= right/top <= bottom if `inverted = true`
  precision: int64 = 1 ## Number of decimal places to display for the value. `precision = 1` enables values like 1.2, while `precision = 2` enables values like 1.23 and so on.
  valuePosition: ScalePosition ## Specifies where the label of the Scale widget's value should be placed. This setting has no effect if `showValue = false`.
  
  proc valueChanged(newValue: float) ## Emitted when the range value changes from an interaction triggered by the user.

  hooks:
    beforeBuild:
      let orient: Orient = if widget.hasOrient: widget.valOrient else: OrientX
      state.internalWidget = gtk_scale_new(orient.toGtk(), nil.GtkAdjustment)

    connectEvents:
      proc valueChangedEventCallback(
        widget: GtkWidget, 
        data: ptr EventObj[proc(newValue: float)]
      ) {.cdecl.} =
        let scaleValue: float = gtk_range_get_value(widget).float
        ScaleState(data[].widget).value = scaleValue
        data[].callback(scaleValue)
        data[].redraw()
      
      state.connect(state.valueChanged, "value-changed", valueChangedEventCallback)
      
    disconnectEvents:
      disconnect(state.internalWidget, state.valueChanged)

  hooks min:
    property:
      gtk_range_set_range(state.internalWidget, state.min.cfloat, state.max.cfloat)
  
  hooks max:
    property:
      gtk_range_set_range(state.internalWidget, state.min.cfloat, state.max.cfloat)

  hooks marks:
    property:
      gtk_scale_clear_marks(state.internalWidget)
      for mark in state.marks:
        let label: string = if mark.label.isSome(): mark.label.get() else: $mark.value
        gtk_scale_add_mark(state.internalWidget, mark.value, mark.position.toGtk(), label.cstring)

  hooks value:
    property:
      gtk_range_set_value(state.internalWidget, state.value.cdouble)
    read:
      state.value = gtk_range_get_value(state.internalWidget).float
  
  hooks inverted:
    property:
      gtk_range_set_inverted(state.internalWidget, state.inverted.cbool)
  
  hooks showValue:
    property:
      gtk_scale_set_draw_value(state.internalWidget, state.showValue.cbool)

  hooks stepSize:
    property:
      gtk_range_set_increments(state.internalWidget, state.stepSize.cdouble, state.pageSize.cdouble)
  
  hooks pageSize:
    property:
      gtk_range_set_increments(state.internalWidget, state.stepSize.cdouble, state.pageSize.cdouble)
  
  hooks orient:
    property:
      gtk_orientable_set_orientation(state.internalWidget, state.orient.toGtk())

  hooks showFillLevel:
    property:
      gtk_scale_set_has_origin(state.internalWidget, state.showFillLevel.cbool)
  
  hooks precision:
    property:
      gtk_scale_set_digits(state.internalWidget, state.precision.cint)

  hooks valuePosition:
    property:
      gtk_scale_set_value_pos(state.internalWidget, state.valuePosition.toGtk())

  example:
    Scale:
      value = app.value
      showFillLevel = false
      min = 0
      max = 1
      marks = @[ScaleMark(some("Just a mark"), ScaleLeft, 0.5)]
      inverted = true
      showValue = false
      
      proc valueChanged(newValue: float) =
        echo "New value is ", newValue
        app.value = newValue


# See TODO at comment of PixbufObj regarding why we wrap GtkMediaStream with MediaStreamObj
type 
  MediaStreamObj = object
    gtk*: GtkMediaStream

  MediaStream* = ref MediaStreamObj 

crossVersionDestructor(stream, MediaStreamObj):
  if isNil(stream.gtk):
    return
  
  g_object_unref(pointer(stream.gtk))

proc `=sink`(dest: var MediaStreamObj; source: MediaStreamObj) =
  `=destroy`(dest)
  wasMoved(dest)
  dest.gtk = source.gtk
  
proc `=copy`*(dest: var MediaStreamObj, source: MediaStreamObj) =
  let areSameObject = pointer(source.gtk) == pointer(dest.gtk)
  if areSameObject:
    return
  
  `=destroy`(dest)
  wasMoved(dest)
  if not isNil(source.gtk):
    g_object_ref(pointer(source.gtk))
    
  dest.gtk = source.gtk

proc newMediaStream(gtk: GtkMediaStream): MediaStream =
  if gtk.isNil:
    raise newException(ValueError, "Unable to create MediaStream from GtkMediaStream(nil)")
  
  result = MediaStream(gtk: gtk)

proc newMediaStream*(fileName: string): MediaStream =
  if not fileExists(fileName):
    raise newException(IOError, "Unable to create MediaStream for file that does not exist: '" & fileName & "'")
  
  let gtk = gtk_media_file_new_for_filename(fileName.cstring)
  result = newMediaStream(gtk)

proc newMediaStream*(gFile: GFile): MediaStream =
  if gFile.isNil:
    raise newException(ValueError, "Unable to create MediaStream from GFile(nil)")
    
  let gtk = gtk_media_file_new_for_file(gFile)
  result = newMediaStream(gtk)

proc endStream*(stream: MediaStream) =
  when GtkMinor >= 4:
    gtk_media_stream_stream_ended(stream.gtk)
  else:
    gtk_media_stream_ended(stream.gtk)

proc loop*(stream: MediaStream): bool =
  gtk_media_stream_get_loop(stream.gtk).bool

proc playing*(stream: MediaStream): bool =
  gtk_media_stream_get_playing(stream.gtk).bool

proc hasAudio*(stream: MediaStream): bool =
  gtk_media_stream_has_audio(stream.gtk).bool

proc hasVideo*(stream: MediaStream): bool =
  gtk_media_stream_has_video(stream.gtk).bool

proc muted*(stream: MediaStream): bool =
  gtk_media_stream_get_muted(stream.gtk).bool

proc isSeekable*(stream: MediaStream): bool =
  gtk_media_stream_is_seekable(stream.gtk).bool

proc isSeeking*(stream: MediaStream): bool =
  gtk_media_stream_is_seeking(stream.gtk).bool

proc duration*(stream: MediaStream): int64 =
  gtk_media_stream_get_duration(stream.gtk)

proc hasEnded*(stream: MediaStream): bool =
  gtk_media_stream_get_ended(stream.gtk).bool

proc getError*(stream: MediaStream): GError =
  gtk_media_stream_get_error(stream.gtk)

proc timestamp*(stream: MediaStream): int64 =
  gtk_media_stream_get_timestamp(stream.gtk)

proc volume*(stream: MediaStream): float =
  gtk_media_stream_get_volume(stream.gtk).float

proc mute*(stream: MediaStream, mute: bool) = 
  gtk_media_stream_set_muted(stream.gtk, mute.cbool)

proc pause*(stream: MediaStream) =
  gtk_media_stream_pause(stream.gtk)

proc play*(stream: MediaStream) =
  gtk_media_stream_play(stream.gtk)

proc `muted=`*(stream: MediaStream, muted: bool) =
  gtk_media_stream_set_muted(stream.gtk, muted.cbool)

proc `loop=`*(stream: MediaStream, enableLooping: bool) =
  gtk_media_stream_set_loop(stream.gtk, enableLooping.cbool)

proc `playing=`*(stream: MediaStream, playing: bool) =
  gtk_media_stream_set_playing(stream.gtk, playing.cbool)

proc `volume=`*(stream: MediaStream, volume: float) =
  gtk_media_stream_set_volume(stream.gtk, volume.cdouble)

proc seek*(stream: MediaStream, timestamp: int64) =
  gtk_media_stream_seek(stream.gtk, timestamp)

proc seekRelative*(stream: MediaStream, intervalInMicroSeconds: int64) =
  let alreadySeeking = stream.isSeeking()
  if not stream.isSeekable() or alreadySeeking:
    return
  
  let timestampInMicroS = gtk_media_stream_get_timestamp(stream.gtk)
  gtk_media_stream_seek(stream.gtk, timestampInMicroS + intervalInMicroSeconds)

renderable Video of BaseWidget:
  autoplay: bool = false
  loop: bool = false
  mediaStream: MediaStream

  setter fileName: string
  setter file: GFile

  hooks:
    beforeBuild:
      state.internalWidget = gtk_video_new()
    
  hooks mediaStream:
    property:
      if isNil(state.mediaStream):
        gtk_video_set_media_stream(state.internalWidget, GtkMediaStream(nil))
      else:
        gtk_video_set_media_stream(state.internalWidget, state.mediaStream.gtk)
  
  hooks autoplay:
    property:
      gtk_video_set_autoplay(state.internalWidget, state.autoplay.cbool)

  hooks loop:
    property:
      gtk_video_set_loop(state.internalWidget, state.loop.cbool)

proc `hasFileName=`*(widget: Video, has: bool) =
  widget.hasMediaStream = has

proc `valFileName=`*(widget: Video, fileName: string) =
  if fileExists(fileName):
    widget.valMediaStream = newMediaStream(fileName)

proc `hasFile=`*(widget: Video, has: bool) =
  widget.hasMediaStream = has

proc `valFile=`*(widget: Video, file: GFile) =
  widget.valMediaStream = newMediaStream(file)

renderable Expander of BaseWidget:
  ## Container that shows or hides its child depending on whether it is expanded/collapsed 
  label: string ## Sets the clickable header of the Expander. Overwritten by `labelWidget` if it is provided via adder.
  labelWidget: Widget ## Sets the clickable header of the Expander. Overwrites `label` if provided.
  expanded: bool = false ## Determines whether the Expander body is shown (expanded = true) or not (expanded = false)
  child: Widget ## Determines the body of the Expander.
  resizeToplevel: bool = false
  useMarkup: bool = false
  useUnderline: bool = false
  
  proc activate(activated: bool) ## Triggered whenever Expander is expanded or collapsed
  
  hooks:
    beforeBuild:
      state.internalWidget = gtk_expander_new(widget.valLabel.cstring)
  
    connectEvents:
      proc activateEventCallback(
        widget: GtkWidget, 
        data: ptr EventObj[proc(activated: bool)]
      ) {.cdecl.} =
        let expanded: bool = not gtk_expander_get_expanded(widget).bool # Necessary as widget hasn't updated itself yet, thus this returns the old value
        ExpanderState(data[].widget).expanded = expanded
        data[].callback(expanded)
        data[].redraw()

      state.connect(state.activate, "activate", activateEventCallback)

    disconnectEvents:
      disconnect(state.internalWidget, state.activate)
      
  hooks label:
    property:
      gtk_expander_set_label(state.internalWidget, state.label.cstring)

  hooks expanded:
    property:
      gtk_expander_set_expanded(state.internalWidget, state.expanded.cbool)

  hooks resizeToplevel:
    property:
      gtk_expander_set_resize_toplevel(state.internalWidget, state.resizeToplevel.cbool)

  hooks useMarkup:
    property:
      gtk_expander_set_use_markup(state.internalWidget, state.useMarkup.cbool)

  hooks useUnderline:
    property:
      gtk_expander_set_use_underline(state.internalWidget, state.useUnderline.cbool)

  hooks child:
    (build, update):
      state.updateChild(state.child, widget.valChild, gtk_expander_set_child)
  
  hooks labelWidget:
    (build, update):
      state.updateChild(state.labelWidget, widget.valLabelWidget, gtk_expander_set_label_widget)
  
  adder add:
    if widget.hasChild:
      raise newException(ValueError, "Unable to add multiple children to the body of an Expander.")
    
    widget.hasChild = true
    widget.valChild = child

  adder addLabel:
    if widget.hasLabelWidget:
      raise newException(ValueError, "Unable to add multiple Labels as the header of an Expander")
    
    widget.hasLabelWidget = true
    widget.valLabelWidget = child
    
renderable ProgressBar of BaseWidget:
  ## A progress bar widget to show progress being made on a long-lasting task
  ellipsize: EllipsizeMode = EllipsizeEnd ## Determines how the `text` gets ellipsized if `showText = true` and `text` overflows.
  fraction: float = 0.0 ## Determines how much the ProgressBar is filled. Must be between 0.0 and 1.0. 
  inverted: bool = false
  pulseStep: float = 0.1
  showText: bool = false
  text: string = ""

  hooks:
    beforeBuild:
      state.internalWidget = gtk_progress_bar_new()
  
  hooks ellipsize:
    property:
      gtk_progress_bar_set_ellipsize(state.internalWidget, PangoEllipsizeMode(ord(state.ellipsize)))

  hooks fraction:
    property:
      gtk_progress_bar_set_fraction(state.internalWidget, state.fraction.cdouble)
  
  hooks inverted:
    property:
      gtk_progress_bar_set_inverted(state.internalWidget, state.inverted.cbool)
  
  hooks pulseStep:
    property:
      gtk_progress_bar_set_pulse_step(state.internalWidget, state.pulseStep.cdouble)
    
  hooks showText:
    property:
      gtk_progress_bar_set_show_text(state.internalWidget, state.showText.cbool)

  hooks text:
    property:
      gtk_progress_bar_set_text(state.internalWidget, state.text.cstring)

const
  ListViewRichList* = StyleClass("rich-list")
  ListViewNavigationSidebar* = StyleClass("navigation-sidebar")
  ListViewDataTable* = StyleClass("data-table")

renderable ListView of BaseWidget:
  size: int ## Number of items
  
  selectionMode: SelectionMode
  selected: HashSet[int] ## Indices of the currently selected items.
  
  showSeparators: bool = false
  singleClickActivate: bool = false
  enableRubberband: bool = false
  
  proc viewItem(index: int): Widget
  proc select(rows: HashSet[int])
  proc activate(index: int)
  
  type ItemState = object
    widgetState: WidgetState
    listItem: GtkWidget
  
  model {.private, onlyState.}: GListModel
  selectionModel {.private, onlyState.}: GtkSelectionModel
  factory {.private, onlyState.}: GtkListItemFactory
  itemStates {.private, onlyState.}: Table[int, ItemState]
  
  hooks:
    beforeBuild:
      state.factory = gtk_signal_list_item_factory_new()
      state.model = g_list_store_new(G_TYPE_OBJECT)
      state.internalWidget = gtk_list_view_new(GtkSelectionModel(nil), state.factory)
      
      type ListViewStateObj = typeof(ListViewState()[])
      
      proc bindCallback(factory: GtkListItemFactory,
                        listItem: GtkWidget,
                        stateObj: ptr ListViewStateObj) {.cdecl.} =
        let
          index = int(gtk_list_item_get_position(listItem))
          updater = stateObj[].viewItem.callback(index)
        updater.assignApp(stateObj[].app)
        let widgetState = updater.build()
        stateObj[].itemStates[index] = ItemState(
          widgetState: widgetState,
          listItem: listItem
        )
        gtk_list_item_set_child(listItem, widgetState.unwrapInternalWidget())
      
      proc unbindCallback(factory: GtkListItemFactory,
                          listItem: GtkWidget,
                          stateObj: ptr ListViewStateObj) {.cdecl.} =
        let index = int(gtk_list_item_get_position(listItem))
        stateObj[].itemStates.del(index)
      
      discard g_signal_connect(state.factory, "bind", pointer(bindCallback), state[].addr)
      discard g_signal_connect(state.factory, "unbind", pointer(unbindCallback), state[].addr)
    update:
      for index, itemState in state.itemStates.mpairs:
        let updater = state.viewItem.callback(index)
        updater.assignApp(state.app)
        let newState = updater.update(itemState.widgetState)
        if not newState.isNil:
          gtk_list_item_set_child(itemState.listItem, newState.unwrapInternalWidget())
          itemState.widgetState = newState
    connectEvents:
      proc activateCallback(widget: GtkWidget,
                            position: cuint,
                            data: ptr EventObj[proc(index: int)]) =
        data[].callback(int(position))
        data[].redraw()
      
      state.connect(state.activate, "activate", activateCallback)
      
      proc selectionChangedCallback(selectionModel: GtkSelectionModel,
                                    position: cuint,
                                    count: cuint,
                                    data: ptr EventObj[proc (rows: HashSet[int])]) {.cdecl.} =
        let state = ListViewState(data[].widget)
        for index in position..(position + count):
          if bool(gtk_selection_model_is_selected(selectionModel, index)):
            state.selected.incl(int(index))
          else:
            state.selected.excl(int(index))
        data[].callback(state.selected)
        data[].redraw()
      
      if not state.select.isNil:
        state.select.widget = state
        state.select.handler = g_signal_connect(
          state.selectionModel,
          "selection-changed",
          selectionChangedCallback,
          state.select[].addr
        )
    disconnectEvents:
      state.internalWidget.disconnect(state.activate)
      if not state.select.isNil:
        assert state.select.handler > 0
        g_signal_handler_disconnect(pointer(state.selectionModel), state.select.handler)
        state.select.handler = 0
        state.select.widget = nil
  
  # TODO: Custom List Model
  hooks size:
    build:
      for it in 0..<widget.valSize:
        g_list_store_append(state.model, pointer(state.model))
      state.size = widget.valSize
    update:
      if widget.hasSize:
        while state.size < widget.valSize:
          g_list_store_append(state.model, pointer(state.model))
          state.size += 1
        
        while state.size > widget.valSize:
          state.size -= 1
          g_list_store_remove(state.model, cuint(state.size))
  
  hooks selectionMode:
    property:
      case state.selectionMode:
        of SelectionNone:
          state.selectionModel = gtk_no_selection_new(state.model)
        of SelectionSingle:
          state.selectionModel = gtk_single_selection_new(state.model)
        of SelectionBrowse, SelectionMultiple:
          state.selectionModel = gtk_multi_selection_new(state.model)
      
      state.selected.reset()
      gtk_list_view_set_model(state.internalWidget, state.selectionModel)
  
  hooks selected:
    (build, update):
      if widget.hasSelected:
        for index in state.selected - widget.valSelected:
          gtk_selection_model_unselect_item(state.selectionModel, cuint(index))
        for index in widget.valSelected - state.selected:
          gtk_selection_model_select_item(
            state.selectionModel,
            cuint(index),
            cbool(ord(false))
          )
        state.selected = widget.valSelected
  
  hooks showSeparators:
    property:
      gtk_list_view_set_show_separators(state.internalWidget, cbool(ord(state.showSeparators)))
  
  hooks singleClickActivate:
    property:
      gtk_list_view_set_single_click_activate(state.internalWidget, cbool(ord(state.singleClickActivate)))
  
  hooks enableRubberband:
    property:
      gtk_list_view_set_enable_rubberband(state.internalWidget, cbool(ord(state.enableRubberband)))


export BaseWidget, BaseWidgetState, BaseWindow, BaseWindowState
export Window, Box, Overlay, Label, Icon, Picture, Button, HeaderBar, ScrolledWindow, Entry, Spinner
export SpinButton, Paned, ColorButton, Switch, LinkButton, ToggleButton, CheckButton, RadioGroup
export DrawingArea, GlArea, MenuButton, ModelButton, Separator, Popover, PopoverMenu
export TextView, ListBox, ListBoxRow, ListBoxRowState, FlowBox, FlowBoxChild
export Frame, DropDown, Grid, Fixed, ContextMenu, LevelBar, Calendar
export Dialog, DialogState, DialogButton
export BuiltinDialog, BuiltinDialogState
export FileChooserDialog, FileChooserDialogState
export ColorChooserDialog, ColorChooserDialogState
export MessageDialog, MessageDialogState
export AboutDialog, AboutDialogState
export buildState, updateState, assignAppEvents
export Scale
export Expander
<<<<<<< HEAD
export SearchEntry
=======
export Video
>>>>>>> 4cf8a3eb
export ProgressBar
export EmojiChooser
export CenterBox
export ListView<|MERGE_RESOLUTION|>--- conflicted
+++ resolved
@@ -4112,11 +4112,8 @@
 export buildState, updateState, assignAppEvents
 export Scale
 export Expander
-<<<<<<< HEAD
 export SearchEntry
-=======
 export Video
->>>>>>> 4cf8a3eb
 export ProgressBar
 export EmojiChooser
 export CenterBox
