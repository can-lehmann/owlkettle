--- conflicted
+++ resolved
@@ -22,11 +22,7 @@
 
 # Default widgets
 
-<<<<<<< HEAD
-import std/[unicode, os, sugar, sets, tables, options, asyncfutures, hashes, times, sequtils]
-=======
-import std/[unicode, os, sets, tables, options, asyncfutures, strutils, sequtils, sugar, strformat, hashes, times]
->>>>>>> 0684a387
+import std/[unicode, os, sugar, sets, tables, options, asyncfutures, hashes, times, strutils, sequtils, strformat]
 when defined(nimPreviewSlimSystem):
   import std/assertions
 import widgetdef, cairo, widgetutils, common
