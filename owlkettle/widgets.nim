# MIT License
# 
# Copyright (c) 2022 Can Joshua Lehmann
# 
# Permission is hereby granted, free of charge, to any person obtaining a copy
# of this software and associated documentation files (the "Software"), to deal
# in the Software without restriction, including without limitation the rights
# to use, copy, modify, merge, publish, distribute, sublicense, and/or sell
# copies of the Software, and to permit persons to whom the Software is
# furnished to do so, subject to the following conditions:
# 
# The above copyright notice and this permission notice shall be included in all
# copies or substantial portions of the Software.
# 
# THE SOFTWARE IS PROVIDED "AS IS", WITHOUT WARRANTY OF ANY KIND, EXPRESS OR
# IMPLIED, INCLUDING BUT NOT LIMITED TO THE WARRANTIES OF MERCHANTABILITY,
# FITNESS FOR A PARTICULAR PURPOSE AND NONINFRINGEMENT. IN NO EVENT SHALL THE
# AUTHORS OR COPYRIGHT HOLDERS BE LIABLE FOR ANY CLAIM, DAMAGES OR OTHER
# LIABILITY, WHETHER IN AN ACTION OF CONTRACT, TORT OR OTHERWISE, ARISING FROM,
# OUT OF OR IN CONNECTION WITH THE SOFTWARE OR THE USE OR OTHER DEALINGS IN THE
# SOFTWARE.

# Default widgets

import std/[unicode, sets, tables, options, asyncfutures, hashes, times]
when defined(nimPreviewSlimSystem):
  import std/assertions
import gtk, widgetdef, cairo, widgetutils, common

customPragmas()
when defined(owlkettleDocs) and isMainModule:
  echo "# Widgets"

const GtkMinor {.intdefine: "gtkminor".}: int = 0 ## Specifies the minimum GTK4 minor version required to run an application. Overwriteable via `-d:gtkminor=X`. Defaults to 0.

type 
  Margin* = object
    top*, bottom*, left*, right*: int

  StyleClass* = distinct string

proc `$`*(x: StyleClass): string = x.string
proc hash*(x: StyleClass): Hash {.borrow.}
proc `==`*(x, y: StyleClass): bool {.borrow.}

renderable BaseWidget:
  ## The base widget of all widgets. Supports redrawing the entire Application
  ## by calling `<WidgetName>State.app.redraw()`
  privateMargin {.private.}: Margin = Margin() ## Allows setting top, bottom, left and right margin of a widget. Margin has those names as fields to set integer values to.
  privateStyle {.private.}: HashSet[StyleClass] = initHashSet[StyleClass]()
  sensitive: bool = true ## If the widget is interactive
  sizeRequest: tuple[x, y: int] = (-1, -1) ## Requested widget size. A value of -1 means that the natural size of the widget will be used.
  tooltip: string = "" ## The widget's tooltip is shown on hover

  hooks privateMargin:
    (build, update):
      if widget.hasPrivateMargin:
        state.privateMargin = widget.valPrivateMargin
        gtk_widget_set_margin_top(state.internalWidget, cint(state.privateMargin.top))
        gtk_widget_set_margin_bottom(state.internalWidget, cint(state.privateMargin.bottom))
        gtk_widget_set_margin_start(state.internalWidget, cint(state.privateMargin.left))
        gtk_widget_set_margin_end(state.internalWidget, cint(state.privateMargin.right))

  hooks privateStyle:
    (build, update):
      updateStyle(state, widget)

  hooks sensitive:
    property:
      gtk_widget_set_sensitive(state.internalWidget, cbool(ord(state.sensitive)))
  
  hooks sizeRequest:
    property:
      gtk_widget_set_size_request(
        state.internalWidget,
        cint(state.sizeRequest.x),
        cint(state.sizeRequest.y)
      )

  hooks tooltip:
    property:
      if state.tooltip.len > 0:
        gtk_widget_set_tooltip_text(state.internalWidget, state.tooltip.cstring)
      else:
        gtk_widget_set_has_tooltip(state.internalWidget, cbool(0))
  
  setter margin: int
  setter margin: Margin
  setter style: StyleClass # Applies CSS classes to the widget. There are some pre-defined classes available. You can also use custom CSS classes using `StyleClass("my-class")`.
  setter style: varargs[StyleClass] # Applies CSS classes to the widget.
  setter style: HashSet[StyleClass] # Applies CSS classes to the widget.

proc `hasMargin=`*(widget: BaseWidget, has: bool) =
  widget.hasPrivateMargin = has

proc `valMargin=`*(widget: BaseWidget, width: int) =
  widget.valPrivateMargin = Margin(top: width, bottom: width, left: width, right: width)

proc `valMargin=`*(widget: BaseWidget, margin: Margin) =
  widget.valPrivateMargin = margin

proc `hasStyle=`*(widget: BaseWidget, has: bool) =
  widget.hasPrivateStyle = has

proc `valStyle=`*(widget: BaseWidget, cssClasses: HashSet[StyleClass]) =
  widget.valPrivateStyle = cssClasses

proc `valStyle=`*(widget: BaseWidget, cssClasses: varargs[StyleClass]) =
  widget.valPrivateStyle = cssClasses.toHashSet()

proc `valStyle=`*(widget: BaseWidget, cssClass: StyleClass) =
  widget.valPrivateStyle = [cssClass].toHashSet()

renderable BaseWindow of BaseWidget:
  defaultSize: tuple[width, height: int] = (800, 600) ## Initial size of the window
  fullscreened: bool
  iconName: string
  
  proc close() ## Called when the window is closed
  
  hooks:
    connectEvents:
      state.connect(state.close, "destroy", eventCallback)
    disconnectEvents:
      state.internalWidget.disconnect(state.close)
  
  hooks defaultSize:
    property:
      gtk_window_set_default_size(state.internalWidget,
        state.defaultSize.width.cint,
        state.defaultSize.height.cint
      )
  
  hooks fullscreened:
    property:
      if state.fullscreened:
        gtk_window_fullscreen(state.internalWidget)
      else:
        gtk_window_unfullscreen(state.internalWidget)
  
  hooks iconName:
    property:
      gtk_window_set_icon_name(state.internalWidget, state.iconName.cstring)

renderable Window of BaseWindow:
  title: string
  titlebar: Widget ## Custom widget set as the titlebar of the window
  child: Widget
  
  hooks:
    beforeBuild:
      state.internalWidget = gtk_window_new(GTK_WINDOW_TOPLEVEL)
  
  hooks title:
    property:
      if state.titlebar.isNil:
        gtk_window_set_title(state.internalWidget, state.title.cstring)
  
  hooks titlebar:
    (build, update):
      state.updateChild(state.titlebar, widget.valTitlebar, gtk_window_set_titlebar)
  
  hooks child:
    (build, update):
      state.updateChild(state.child, widget.valChild, gtk_window_set_child)
  
  adder add:
    ## Adds a child to the window. Each window may only have one child.
    if widget.hasChild:
      raise newException(ValueError, "Unable to add multiple children to a Window. Use a Box widget to display multiple widgets in a Window.")
    widget.hasChild = true
    widget.valChild = child
  
  adder addTitlebar:
    ## Sets a custom titlebar for the window
    widget.hasTitlebar = true
    widget.valTitlebar = child
  
  example:
    Window:
      Label(text = "Hello, world")

type Orient* = enum OrientX, OrientY

proc toGtk(orient: Orient): GtkOrientation =
  result = [GTK_ORIENTATION_HORIZONTAL, GTK_ORIENTATION_VERTICAL][ord(orient)]

const
  BoxLinked* = "linked".StyleClass
  BoxCard* = "card".StyleClass
  BoxToolbar* = "toolbar".StyleClass
  BoxOsd* = "osd".StyleClass

type BoxChild[T] = object
  widget: T
  expand: bool
  hAlign: Align
  vAlign: Align

proc assignApp[T](child: BoxChild[T], app: Viewable) =
  child.widget.assignApp(app)

renderable Box of BaseWidget:
  ## A Box arranges its child widgets along one dimension.
  orient: Orient ## Orientation of the Box and its containing elements. May be one of OrientX (to orient horizontally) or OrientY (to orient vertically)
  spacing: int ## Spacing between the children of the Box
  children: seq[BoxChild[Widget]]

  hooks:
    beforeBuild:
      state.internalWidget = gtk_box_new(
        toGtk(widget.valOrient),
        widget.valSpacing.cint
      )
  
  hooks spacing:
    property:
      gtk_box_set_spacing(state.internalWidget, state.spacing.cint)

  hooks children:
    (build, update):
      widget.valChildren.assignApp(state.app)
      var it = 0
      while it < widget.valChildren.len and it < state.children.len:
        let
          child = widget.valChildren[it]
          newChild = child.widget.update(state.children[it].widget)
        if not newChild.isNil:
          gtk_box_remove(
            state.internalWidget,
            state.children[it].widget.unwrapInternalWidget()
          )
          var sibling: GtkWidget = nil.GtkWidget
          if it > 0:
            sibling = state.children[it - 1].widget.unwrapInternalWidget()
          let newWidget = newChild.unwrapInternalWidget()
          gtk_box_insert_child_after(state.internalWidget, newWidget, sibling)
          state.children[it].widget = newChild
        
        let childWidget = state.children[it].widget.unwrapInternalWidget()
        
        if not newChild.isNil or child.expand != state.children[it].expand:
          case state.orient:
            of OrientX: gtk_widget_set_hexpand(childWidget, child.expand.ord.cbool)
            of OrientY: gtk_widget_set_vexpand(childWidget, child.expand.ord.cbool)
          state.children[it].expand = child.expand
        
        if not newChild.isNil or child.hAlign != state.children[it].hAlign:
          state.children[it].hAlign = child.hAlign
          gtk_widget_set_halign(childWidget, toGtk(child.hAlign))
        
        if not newChild.isNil or child.vAlign != state.children[it].vAlign:
          state.children[it].vAlign = child.vAlign
          gtk_widget_set_valign(childWidget, toGtk(child.vAlign))
        
        it += 1
      
      while it < widget.valChildren.len:
        let
          child = widget.valChildren[it]
          childState = child.widget.build()
          childWidget = childState.unwrapInternalWidget()
        case state.orient:
          of OrientX: gtk_widget_set_hexpand(childWidget, child.expand.ord.cbool)
          of OrientY: gtk_widget_set_vexpand(childWidget, child.expand.ord.cbool)
        gtk_widget_set_halign(childWidget, toGtk(child.hAlign))
        gtk_widget_set_valign(childWidget, toGtk(child.vAlign))
        gtk_box_append(state.internalWidget, childWidget)
        state.children.add(BoxChild[WidgetState](
          widget: childState,
          expand: child.expand,
          hAlign: child.hAlign,
          vAlign: child.vAlign
        ))
        it += 1
      
      while it < state.children.len:
        gtk_box_remove(
          state.internalWidget,
          state.children[^1].widget.unwrapInternalWidget()
        )
        discard state.children.pop()

  adder add {.expand: true,
              hAlign: AlignFill,
              vAlign: AlignFill.}:
    ## Adds a child to the Box.
    ## When expand is true, the child grows to fill up the remaining space in the Box.
    ## The `hAlign` and `vAlign` properties allow you to set the horizontal and vertical 
    ## alignment of the child within its allocated area. They may be one of `AlignFill`, 
    ## `AlignStart`, `AlignEnd` or `AlignCenter`.
    widget.valChildren.add(BoxChild[Widget](
      widget: child,
      expand: expand,
      hAlign: hAlign, 
      vAlign: vAlign
    ))
  
  example:
    Box:
      orient = OrientX
      Label(text = "Label")
      Button(text = "Button") {.expand: false.}
  
  example:
    Box:
      orient = OrientY
      margin = 12
      spacing = 6
      
      for it in 0..<5:
        Label(text = "Label " & $it)
  
  example:
    HeaderBar {.addTitlebar.}:
      Box {.addLeft.}:
        style = [BoxLinked]
        
        for it in 0..<5:
          Button {.expand: false.}:
            text = "Button " & $it
            proc clicked() =
              echo it

renderable Overlay of BaseWidget:
  child: Widget
  overlays: seq[AlignedChild[Widget]]
  
  hooks:
    beforeBuild:
      state.internalWidget = gtk_overlay_new()
  
  hooks child:
    (build, update):
      state.updateChild(state.child, widget.valChild, gtk_overlay_set_child)
  
  hooks overlays:
    (build, update):
      state.updateAlignedChildren(
        state.overlays,
        widget.valOverlays,
        gtk_overlay_add_overlay,
        gtk_overlay_remove_overlay
      )
  
  adder add:
    if widget.hasChild:
      raise newException(ValueError, "Unable to add multiple children to an Overlay. You can add overlays using the addOverlay adder.")
    widget.hasChild = true
    widget.valChild = child
  
  adder addOverlay {.hAlign: AlignFill,
                     vAlign: AlignFill.}:
    widget.hasOverlays = true
    widget.valOverlays.add(AlignedChild[Widget](
      widget: child,
      hAlign: hAlign,
      vAlign: vAlign
    ))

renderable EmojiChooser of BaseWidget:
  
  proc emojiPicked(emoji: string)
  
  hooks:
    beforeBuild:
      state.internalWidget = gtk_emoji_chooser_new()
    
    connectEvents:
      proc emojiPickedCallback(widget: GtkWidget, pickedEmoji: cstring, data: ptr EventObj[proc (emoji: string)]) {.cdecl.} =
        data[].callback($pickedEmoji)
        data[].redraw()
    
      state.connect(state.emojiPicked, "emoji-picked", emojiPickedCallback)
      
    disconnectEvents:
      state.internalWidget.disconnect(state.emojiPicked)
  

const
  LabelTitle1* = "title-1".StyleClass
  LabelTitle2* = "title-2".StyleClass
  LabelTitle3* = "title-3".StyleClass
  LabelTitle4* = "title-4".StyleClass
  LabelHeading* = "heading".StyleClass
  LabelBody* = "body".StyleClass
  LabelMonospace* = "monospace".StyleClass

type EllipsizeMode* = enum
  ## Determines whether to ellipsize text when text does not fit in a given space
  EllipsizeNone ## Do not ellipsize 
  EllipsizeStart, ## Start ellipsizing at the start of the text
  EllipsizeMiddle, ## Start ellipsizing in the middle of the text
  EllipsizeEnd ## Start ellipsizing at the end of the text

renderable Label of BaseWidget:
  ## The default widget to display text.
  ## Supports rendering [Pango Markup](https://docs.gtk.org/Pango/pango_markup.html#pango-markup) 
  ## if `useMarkup` is enabled.
  text: string ## The text of the Label to render
  xAlign: float = 0.5
  yAlign: float = 0.5
  ellipsize: EllipsizeMode ## Determines whether to ellipsise the text in case space is insufficient to render all of it. May be one of `EllipsizeNone`, `EllipsizeStart`, `EllipsizeMiddle` or `EllipsizeEnd`
  wrap: bool = false ## Enables/Disable wrapping of text.
  useMarkup: bool = false ## Determines whether to interpret the given text as Pango Markup or not.

  hooks:
    beforeBuild:
      state.internalWidget = gtk_label_new("")

  hooks text:
    property:
      if state.useMarkup:
        gtk_label_set_markup(state.internalWidget, state.text.cstring)
      else:
        gtk_label_set_text(state.internalWidget, state.text.cstring)
  
  hooks xAlign:
    property:
      gtk_label_set_xalign(state.internalWidget, state.xAlign.cdouble)
  
  hooks yAlign:
    property:
      gtk_label_set_yalign(state.internalWidget, state.yAlign.cdouble)
  
  hooks ellipsize:
    property:
      gtk_label_set_ellipsize(state.internalWidget, PangoEllipsizeMode(ord(state.ellipsize)))
  
  hooks wrap:
    property:
      gtk_label_set_wrap(state.internalWidget, cbool(ord(state.wrap)))
  
  hooks useMarkup:
    property:
      gtk_label_set_use_markup(state.internalWidget, cbool(ord(state.useMarkup)))
  
  example:
    Label:
      text = "Hello, world!"
      xAlign = 0.0
      ellipsize = EllipsizeEnd
  
  example:
    Label:
      text = "Test ".repeat(50)
      wrap = true
  
  example:
    Label:
      text = "<b>Bold</b>, <i>Italic</i>, <span font=\"20\">Font Size</span>"
      useMarkup = true

renderable Icon of BaseWidget:
  name: string ## See [recommended_tools.md](recommended_tools.md#icons) for a list of icons.
  pixelSize: int = -1 ## Determines the size of the icon
  
  hooks:
    beforeBuild:
      state.internalWidget = gtk_image_new()
  
  hooks name:
    property:
      gtk_image_set_from_icon_name(state.internalWidget, state.name.cstring, GTK_ICON_SIZE_BUTTON)
  
  hooks pixelSize:
    property:
      gtk_image_set_pixel_size(state.internalWidget, state.pixelSize.cint)
  
  example:
    Icon:
      name = "list-add-symbolic"
  
  example:
    Icon:
      name = "object-select-symbolic"
      pixelSize = 100

type
  Colorspace* = enum
    ColorspaceRgb
  
  # Wrapper for the GdkPixbuf pointer to work with destructors of nim's ARC/ORC
  # Todo: As of 16.09.2023 it is mildly buggy to try and to `PixBuf = distinct GdkPixbuf` and
  # have destructors act on that new type directly. It was doable as shown in Ticket #75 and Github PR #81
  # But required a =sink hook for no understandable reason *and* seemed risky due to bugs likely making it unstable.
  # The pointer wrapped by intermediate type used as ref-type via an alias approach seems more stable for now.
  # Re-evaluate this in Match 2024 to see whether we can remove the wrapper obj.
  PixbufObj* = object
    gdk: GdkPixbuf
    
  Pixbuf* = ref PixbufObj

crossVersionDestructor(pixbuf, PixbufObj):
  if isNil(pixbuf.gdk):
    return
  
  g_object_unref(pointer(pixbuf.gdk))

proc `=copy`*(dest: var PixbufObj, source: PixbufObj) =
  let areSameObject = pointer(source.gdk) == pointer(dest.gdk)
  if areSameObject:
    return
  
  `=destroy`(dest)
  wasMoved(dest)
  if not isNil(source.gdk):
    g_object_ref(pointer(source.gdk))
    
  dest.gdk = source.gdk
    
proc newPixbuf(gdk: GdkPixbuf): Pixbuf =
  if gdk.isNil:
    raise newException(ValueError, "Unable to create Pixbuf from GdkPixbuf(nil)")

  result = Pixbuf(gdk: gdk)
  
proc newPixbuf*(width, height: int,
                bitsPerSample: int = 8,
                hasAlpha: bool = false,
                colorspace: Colorspace = ColorspaceRgb): Pixbuf =
  result = newPixbuf(gdk_pixbuf_new(
    GdkColorspace(ord(colorspace)),
    cbool(ord(hasAlpha)),
    bitsPerSample.cint,
    width.cint,
    height.cint
  ))

proc newPixbuf*(width, height: int,
                data: openArray[uint8],
                bitsPerSample: int = 8,
                hasAlpha: bool = false,
                colorspace: Colorspace = ColorspaceRgb): Pixbuf =
  let channels = if hasAlpha: 4 else: 3
  assert width * height * channels * (bitsPerSample div 8) == data.len
  
  proc destroy(pixels: pointer, data: pointer) {.cdecl.} =
    dealloc(pixels)
  
  let buffer = cast[ptr UncheckedArray[uint8]](alloc(data.len))
  if data.len > 0:
    copyMem(buffer, data[0].unsafeAddr, data.len)
  
  result = newPixbuf(gdk_pixbuf_new_from_data(
    buffer,
    GdkColorspace(ord(colorspace)),
    cbool(ord(hasAlpha)),
    bitsPerSample.cint,
    width.cint,
    height.cint,
    cint(channels * width * (bitsPerSample div 8)),
    destroy,
    nil
  ))

proc loadPixbuf*(path: string): Pixbuf =
  var error = GError(nil)
  let pixbuf = gdk_pixbuf_new_from_file(path.cstring, error.addr)
  if not error.isNil:
    let message = $error[].message
    raise newException(IoError, "Unable to load pixbuf: " & message)
  
  result = newPixbuf(pixbuf)

proc loadPixbuf*(path: string,
                 width, height: int,
                 preserveAspectRatio: bool = false): Pixbuf =
  var error = GError(nil)
  let pixbuf = gdk_pixbuf_new_from_file_at_scale(
    path.cstring,
    width.cint,
    height.cint,
    cbool(ord(preserveAspectRatio)),
    error.addr
  )
  if not error.isNil:
    let message = $error[].message
    raise newException(IoError, "Unable to load pixbuf: " & message)
  
  result = newPixbuf(pixbuf)

proc openInputStream(path: string): GInputStream =
  let file = g_file_new_for_path(path.cstring)
  var error = GError(nil)
  result = g_file_read(file, nil, error.addr)
  if not error.isNil:
    let message = $error[].message
    raise newException(IoError, "Unable to load pixbuf: " & message)

proc handlePixbufReady(stream: pointer, result: GAsyncResult, data: pointer) {.cdecl.} =
  let future = unwrapSharedCell(cast[ptr Future[Pixbuf]](data))
  
  var error = GError(nil)
  let pixbuf = gdk_pixbuf_new_from_stream_finish(result, error.addr)
  if error.isNil:
    future.complete(newPixbuf(pixbuf))
  else:
    let message = $error[].message
    future.fail(newException(IoError, "Unable to load pixbuf: " & message))
  
  if not stream.isNil:
    var error = GError(nil)
    discard g_input_stream_close(GInputStream(stream), nil, error.addr)
    if not error.isNil:
      let message = $error[].message
      raise newException(IoError, "Unable to close stream: " & message)
    g_object_unref(stream)

proc loadPixbufAsync*(path: string): Future[Pixbuf] =
  result = newFuture[Pixbuf]("loadPixbufAsync")
  let
    stream = openInputStream(path)
    data = allocSharedCell(result)
  gdk_pixbuf_new_from_stream_async(stream, nil, handlePixbufReady, data)

proc loadPixbufAsync*(path: string,
                      width, height: int,
                      preserveAspectRatio: bool = false): Future[Pixbuf] =
  result = newFuture[Pixbuf]("loadPixbufAsync")
  gdk_pixbuf_new_from_stream_at_scale_async(
    openInputStream(path),
    width.cint,
    height.cint,
    cbool(ord(preserveAspectRatio)),
    nil,
    handlePixbufReady,
    allocSharedCell(result)
  )

proc bitsPerSample*(pixbuf: Pixbuf): int =
  result = int(gdk_pixbuf_get_bits_per_sample(pixbuf.gdk))

proc width*(pixbuf: Pixbuf): int =
  result = int(gdk_pixbuf_get_width(pixbuf.gdk))

proc height*(pixbuf: Pixbuf): int =
  result = int(gdk_pixbuf_get_height(pixbuf.gdk))

proc channels*(pixbuf: Pixbuf): int =
  result = int(gdk_pixbuf_get_n_channels(pixbuf.gdk))

proc hasAlpha*(pixbuf: Pixbuf): bool =
  result = gdk_pixbuf_get_has_alpha(pixbuf.gdk) != 0

proc pixels*(pixbuf: Pixbuf): seq[byte] =
  let size = gdk_pixbuf_get_byte_length(pixbuf.gdk)
  result = newSeq[byte](size)
  if size > 0:
    let data = gdk_pixbuf_read_pixels(pixbuf.gdk)
    copyMem(result[0].addr, data, size)

proc flipVertical*(pixbuf: Pixbuf): Pixbuf =
  result = newPixbuf(gdk_pixbuf_flip(pixbuf.gdk, 0))

proc flipHorizontal*(pixbuf: Pixbuf): Pixbuf =
  result = newPixbuf(gdk_pixbuf_flip(pixbuf.gdk, 1))

proc crop*(pixbuf: Pixbuf, x, y, w, h: int): Pixbuf =
  let dest = gdk_pixbuf_new(
    gdk_pixbuf_get_colorspace(pixbuf.gdk),
    gdk_pixbuf_get_has_alpha(pixbuf.gdk),
    gdk_pixbuf_get_bits_per_sample(pixbuf.gdk),
    w.cint,
    h.cint
  )
  gdk_pixbuf_copy_area(
    pixbuf.gdk, x.cint, y.cint, w.cint, h.cint,
    dest, 0, 0
  )
  result = newPixbuf(dest)

proc scale*(pixbuf: Pixbuf, w, h: int, bilinear: bool = false): Pixbuf =
  var interp = GDK_INTERP_NEAREST
  if bilinear:
    interp = GDK_INTERP_BILINEAR
  result = newPixbuf(gdk_pixbuf_scale_simple(
    pixbuf.gdk, w.cint, h.cint, interp
  ))

proc rotate90*(pixbuf: Pixbuf): Pixbuf =
  result = newPixbuf(gdk_pixbuf_rotate_simple(
    pixbuf.gdk, GDK_PIXBUF_ROTATE_COUNTERCLOCKWISE
  ))

proc rotate180*(pixbuf: Pixbuf): Pixbuf =
  result = newPixbuf(gdk_pixbuf_rotate_simple(
    pixbuf.gdk, GDK_PIXBUF_ROTATE_UPSIDEDOWN
  ))

proc rotate270*(pixbuf: Pixbuf): Pixbuf =
  result = newPixbuf(gdk_pixbuf_rotate_simple(
    pixbuf.gdk, GDK_PIXBUF_ROTATE_CLOCKWISE
  ))

proc save*(pixbuf: Pixbuf,
           path: string,
           fileType: string,
           options: openArray[(string, string)] = []) =
  var
    keys: seq[string] = @[]
    values: seq[string] = @[]
  for (key, value) in options:
    keys.add(key)
    values.add(value)
  
  let
    keysArray = allocCStringArray(keys)
    valuesArray = allocCStringArray(values)
  defer:
    deallocCStringArray(keysArray)
    deallocCStringArray(valuesArray)
  
  var error = GError(nil)
  discard gdk_pixbuf_savev(pixbuf.gdk,
    path.cstring,
    fileType.cstring,
    keysArray,
    valuesArray,
    error.addr
  )
  if not error.isNil:
    let message = $error[].message
    raise newException(IoError, "Unable to save pixbuf: " & message)

type ContentFit* = enum
  ContentFill
  ContentContain
  ContentCover
  ContentScaleDown

renderable Picture of BaseWidget:
  pixbuf: Pixbuf
  contentFit: ContentFit = ContentContain ## Requires GTK 4.8 or higher to fully work, compile with `-d:gtkminor=8` to enable
  
  hooks:
    beforeBuild:
      state.internalWidget = gtk_picture_new()
  
  hooks pixbuf:
    property:
      gtk_picture_set_pixbuf(state.internalWidget, state.pixbuf.gdk)
  
  hooks contentFit:
    property:
      when GtkMinor >= 8:
        gtk_picture_set_content_fit(state.internalWidget, GtkContentFit(ord(state.contentFit)))
      else:
        gtk_picture_set_keep_aspect_ratio(
          state.internalWidget,
          cbool(ord(state.contentFit != ContentFill))
        )

const
  ButtonSuggested* = "suggested-action".StyleClass
  ButtonDestructive* = "destructive-action".StyleClass
  ButtonFlat* = "flat".StyleClass
  ButtonPill* = "pill".StyleClass
  ButtonCircular* = "circular".StyleClass

renderable Button of BaseWidget:
  child: Widget
  shortcut: string ## Keyboard shortcut
  
  proc clicked()
  
  hooks:
    beforeBuild:
      state.internalWidget = gtk_button_new()
    connectEvents:
      state.connect(state.clicked, "clicked", eventCallback)
    disconnectEvents:
      state.internalWidget.disconnect(state.clicked)
  
  hooks shortcut:
    build:
      if widget.hasShortcut:
        state.shortcut = widget.valShortcut
      if state.shortcut.len > 0: 
        let
          trigger = gtk_shortcut_trigger_parse_string(state.shortcut.cstring)
          action = gtk_shortcut_action_parse_string("signal(clicked)")
          shortcut = gtk_shortcut_new(trigger, action)
          controller = gtk_shortcut_controller_new()
        gtk_shortcut_controller_set_scope(controller, GTK_SHORTCUT_SCOPE_MANAGED)
        gtk_shortcut_controller_add_shortcut(controller, shortcut)
        gtk_widget_add_controller(state.internalWidget, controller)
    update:
      if widget.hasShortcut:
        assert state.shortcut == widget.valShortcut # TODO

  hooks child:
    (build, update):
      state.updateChild(state.child, widget.valChild, gtk_button_set_child)
  
  setter text: string
  setter icon: string ## Sets the icon of the Button (see [recommended_tools.md](recommended_tools.md#icons) for a list of icons)
  
  adder add:
    if widget.hasChild:
      raise newException(ValueError, "Unable to add multiple children to a Button. Use a Box widget to display multiple widgets in a Button.")
    widget.hasChild = true
    widget.valChild = child
  
  example:
    Button:
      icon = "list-add-symbolic"
      style = [ButtonSuggested]
      proc clicked() =
        echo "clicked"
  
  example:
    Button:
      text = "Delete"
      style = [ButtonDestructive]
  
  example:
    Button:
      text = "Inactive Button"
      sensitive = false
  
  example:
    Button:
      text = "Copy"
      shortcut = "<Ctrl>C"
      proc clicked() =
        app.writeClipboard("Hello, world!")


proc `hasText=`*(button: Button, value: bool) = button.hasChild = value
proc `valText=`*(button: Button, value: string) =
  button.valChild = Label(hasText: true, valText: value)

proc `hasIcon=`*(button: Button, value: bool) = button.hasChild = value
proc `valIcon=`*(button: Button, name: string) =
  button.valChild = Icon(hasName: true, valName: name)

proc updateChild*(state: Renderable,
                  child: var BoxChild[WidgetState],
                  updater: BoxChild[Widget],
                  setChild: proc(widget, child: GtkWidget) {.cdecl, locker.}) =
  if updater.widget.isNil:
    if not child.widget.isNil:
      child.widget = nil
      setChild(state.internalWidget, nil.GtkWidget)
  else:
    updater.assignApp(state.app)
    let newChild =
      if child.widget.isNil:
        updater.widget.build()
      else:
        updater.widget.update(child.widget)
    
    if not newChild.isNil:
      child.widget = newChild
      setChild(state.internalWidget, unwrapInternalWidget(child.widget))
    
    let childWidget = unwrapInternalWidget(child.widget)
    
    if not newChild.isNil or updater.hAlign != child.hAlign:
      child.hAlign = updater.hAlign
      gtk_widget_set_halign(childWidget, toGtk(child.hAlign))
    
    if not newChild.isNil or updater.vAlign != child.vAlign:
      child.vAlign = updater.vAlign
      gtk_widget_set_valign(childWidget, toGtk(child.vAlign))
    
    if not newChild.isNil or updater.expand != child.expand:
      child.expand = updater.expand
      gtk_widget_set_hexpand(childWidget, child.expand.ord.cbool)

renderable HeaderBar of BaseWidget:
  title: BoxChild[Widget]
  showTitleButtons: bool = true
  left: seq[Widget]
  right: seq[Widget]
  
  hooks:
    beforeBuild:
      state.internalWidget = gtk_header_bar_new()
  
  hooks showTitleButtons:
    property:
      gtk_header_bar_set_show_title_buttons(state.internalWidget, cbool(ord(state.showTitleButtons)))
  
  hooks left:
    (build, update):
      state.updateChildren(
        state.left,
        widget.valLeft,
        gtk_header_bar_pack_start,
        gtk_header_bar_remove
      )
  
  hooks right:
    (build, update):
      state.updateChildren(
        state.right,
        widget.valRight,
        gtk_header_bar_pack_end,
        gtk_header_bar_remove
      )
  
  hooks title:
    (build, update):
      state.updateChild(state.title, widget.valTitle, gtk_header_bar_set_title_widget)
  
  adder addTitle {.expand: false,
                   hAlign: AlignFill,
                   vAlign: AlignFill.}:
    ## Adds a custom title widget to the HeaderBar.
    ## When expand is true, it grows to fill up the remaining space in the headerbar.
    ## The `hAlign` and `vAlign` properties allow you to set the horizontal and vertical 
    ## alignment of the child within its allocated area. They may be one of `AlignFill`, 
    ## `AlignStart`, `AlignEnd` or `AlignCenter`.
    if widget.hasTitle:
      raise newException(ValueError, "Unable to add multiple title widgets to a HeaderBar.")
    widget.hasTitle = true
    widget.valTitle = BoxChild[Widget](
      widget: child,
      expand: expand,
      hAlign: hAlign,
      vAlign: vAlign
    )
  
  adder addLeft:
    ## Adds a widget to the left side of the HeaderBar.
    widget.hasLeft = true
    widget.valLeft.add(child)
  
  adder addRight:
    ## Adds a widget to the right side of the HeaderBar.
    widget.hasRight = true
    widget.valRight.add(child)
  
  
  example:
    Window:
      title = "Title"
      
      HeaderBar {.addTitlebar.}:
        Button {.addLeft.}:
          icon = "list-add-symbolic"
        
        Button {.addRight.}:
          icon = "open-menu-symbolic"

renderable ScrolledWindow of BaseWidget:
  child: Widget
  
  hooks:
    beforeBuild:
      state.internalWidget = gtk_scrolled_window_new(nil.GtkAdjustment, nil.GtkAdjustment)
  
  hooks child:
    (build, update):
      state.updateChild(state.child, widget.valChild, gtk_scrolled_window_set_child)
  
  adder add:
    if widget.hasChild:
      raise newException(ValueError, "Unable to add multiple children to a ScrolledWindow. Use a Box widget to display multiple widgets in a ScrolledWindow.")
    widget.hasChild = true
    widget.valChild = child

const
  EntrySuccess* = "success".StyleClass
  EntryWarning* = "warning".StyleClass
  EntryError* = "error".StyleClass

renderable Entry of BaseWidget:
  text: string
  placeholder: string ## Shown when the Entry is empty.
  width: int = -1
  maxWidth: int = -1
  xAlign: float = 0.0
  visibility: bool = true
  invisibleChar: Rune = '*'.Rune

  proc changed(text: string) ## Called when the text in the Entry changed
  proc activate() ## Called when the user presses enter/return

  hooks:
    beforeBuild:
      state.internalWidget = gtk_entry_new()
    connectEvents:
      proc changedCallback(widget: GtkWidget, data: ptr EventObj[proc (text: string)]) {.cdecl.} =
        let text = $gtk_editable_get_text(widget)
        EntryState(data[].widget).text = text
        data[].callback(text)
        data[].redraw()
      
      state.connect(state.changed, "changed", changedCallback)
      state.connect(state.activate, "activate", eventCallback)
    disconnectEvents:
      state.internalWidget.disconnect(state.changed)
      state.internalWidget.disconnect(state.activate)

  hooks text:
    property:
      gtk_editable_set_text(state.internalWidget, state.text.cstring)
    read:
      state.text = $gtk_editable_get_text(state.internalWidget)
  
  hooks placeholder:
    property:
      gtk_entry_set_placeholder_text(state.internalWidget, state.placeholder.cstring)
  
  hooks width:
    property:
      gtk_editable_set_width_chars(state.internalWidget, state.width.cint)
  
  hooks maxWidth:
    property:
      gtk_editable_set_max_width_chars(state.internalWidget, state.maxWidth.cint)
  
  hooks xAlign:
    property:
      gtk_entry_set_alignment(state.internalWidget, state.xAlign.cfloat)

  hooks visibility:
    property:
      gtk_entry_set_visibility(state.internalWidget, cbool(ord(state.visibility)))

  hooks invisibleChar:
    property:
      gtk_entry_set_invisible_char(state.internalWidget, state.invisibleChar.uint32)

  
  example:
    Entry:
      text = app.text
      proc changed(text: string) =
        app.text = text
  
  example:
    Entry:
      text = app.query
      placeholder = "Search..."
      proc changed(query: string) =
        app.query = query
      proc activate() =
        ## Runs when enter is pressed
        echo app.query
  
  example:
    Entry:
      placeholder = "Password"
      visibility = false
      invisibleChar = '*'.Rune

renderable Spinner of BaseWidget:
  spinning: bool

  hooks:
    beforeBuild:
      state.internalWidget = gtk_spinner_new()

  hooks spinning:
    property:
      gtk_spinner_set_spinning(state.internalWidget, cbool(ord(state.spinning)))

renderable SpinButton of BaseWidget:
  ## Entry for entering numeric values
  
  digits: uint = 1 ## Number of digits
  climbRate: float = 0.1
  wrap: bool ## When the maximum (minimum) value is reached, the SpinButton will wrap around to the minimum (maximum) value.
  min: float = 0.0 ## Lower bound
  max: float = 100.0 ## Upper bound
  stepIncrement: float = 0.1
  pageIncrement: float = 1
  pageSize: float = 0
  value: float
  
  proc valueChanged(value: float)
  
  hooks:
    beforeBuild:
      state.internalWidget = gtk_spin_button_new(
        GtkAdjustment(nil),
        cdouble(widget.valClimbRate),
        cuint(widget.valDigits)
      )
    connectEvents:
      proc valueChangedCallback(widget: GtkWidget, data: ptr EventObj[proc (value: float)]) {.cdecl.} =
        let value = float(gtk_spin_button_get_value(widget))
        SpinButtonState(data[].widget).value = value
        data[].callback(value)
        data[].redraw()
      
      state.connect(state.valueChanged, "value-changed", valueChangedCallback)
    disconnectEvents:
      state.internalWidget.disconnect(state.valueChanged)
  
  hooks digits:
    property:
      gtk_spin_button_set_digits(state.internalWidget, cuint(state.digits))
  
  hooks climbRate:
    property:
      gtk_spin_button_set_climb_rate(state.internalWidget, cdouble(state.climbRate))
  
  hooks wrap:
    property:
      gtk_spin_button_set_wrap(state.internalWidget, cbool(ord(state.wrap)))
  
  hooks min:
    property:
      let adjustment = gtk_spin_button_get_adjustment(state.internalWidget)
      gtk_adjustment_set_lower(adjustment, cdouble(state.min))
  
  hooks max:
    property:
      let adjustment = gtk_spin_button_get_adjustment(state.internalWidget)
      gtk_adjustment_set_upper(adjustment, cdouble(state.max))
  
  hooks stepIncrement:
    property:
      let adjustment = gtk_spin_button_get_adjustment(state.internalWidget)
      gtk_adjustment_set_step_increment(adjustment, cdouble(state.stepIncrement))
  
  hooks pageIncrement:
    property:
      let adjustment = gtk_spin_button_get_adjustment(state.internalWidget)
      gtk_adjustment_set_page_increment(adjustment, cdouble(state.pageIncrement))
  
  hooks pageSize:
    property:
      let adjustment = gtk_spin_button_get_adjustment(state.internalWidget)
      gtk_adjustment_set_page_size(adjustment, cdouble(state.pageSize))
  
  hooks value:
    property:
      gtk_spin_button_set_value(state.internalWidget, cdouble(state.value))
    read:
      state.value = float(gtk_spin_button_get_value(state.internalWidget))
  
  example:
    SpinButton:
      value = app.value
      
      proc valueChanged(value: float) =
        app.value = value

type PanedChild[T] = object
  widget: T
  resize: bool
  shrink: bool

proc buildPanedChild(child: PanedChild[Widget],
                     app: Viewable,
                     internalWidget: GtkWidget,
                     setChild: proc(paned, child: GtkWidget) {.cdecl, locker.},
                     setResize: proc(paned: GtkWidget, val: cbool) {.cdecl, locker.},
                     setShrink: proc(paned: GtkWidget, val: cbool) {.cdecl, locker.}): PanedChild[WidgetState] =
  child.widget.assignApp(app)
  result = PanedChild[WidgetState](
    widget: child.widget.build(),
    resize: child.resize,
    shrink: child.shrink
  )
  setChild(internalWidget, result.widget.unwrapInternalWidget())
  setResize(internalWidget, cbool(ord(child.resize)))
  setShrink(internalWidget, cbool(ord(child.shrink)))

proc updatePanedChild(state: var PanedChild[WidgetState],
                      target: PanedChild[Widget],
                      app: Viewable) =
  target.widget.assignApp(app)
  assert target.resize == state.resize
  assert target.shrink == state.shrink
  let newChild = target.widget.update(state.widget)
  assert newChild.isNil


renderable Paned of BaseWidget:
  orient: Orient ## Orientation of the panes
  initialPosition: int ## Initial position of the separator in pixels
  first: PanedChild[Widget]
  second: PanedChild[Widget]
  
  hooks:
    beforeBuild:
      state.internalWidget = gtk_paned_new(toGtk(widget.valOrient))
      state.orient = widget.valOrient
  
  hooks first:
    build:
      if widget.hasFirst:
        state.first = widget.valFirst.buildPanedChild(
          state.app, state.internalWidget,
          gtk_paned_set_start_child,
          gtk_paned_set_resize_start_child,
          gtk_paned_set_shrink_start_child
        )
    update:
      if widget.hasFirst:
        state.first.updatePanedChild(widget.valFirst, state.app)

  hooks initialPosition:
    build:
      if widget.hasInitialPosition:
        state.initialPosition = widget.valInitialPosition
        gtk_paned_set_position(state.internalWidget, cint(state.initialPosition))
  
  hooks second:
    build:
      if widget.hasSecond:
        state.second = widget.valSecond.buildPanedChild(
          state.app, state.internalWidget,
          gtk_paned_set_end_child,
          gtk_paned_set_resize_end_child,
          gtk_paned_set_shrink_end_child
        )
    update:
      if widget.hasSecond:
        state.second.updatePanedChild(widget.valSecond, state.app)
  
  adder add {.resize: true, shrink: false.}:
    let panedChild = PanedChild[Widget](
      widget: child,
      resize: resize,
      shrink: shrink
    )
    if widget.hasFirst:
      widget.hasSecond = true
      widget.valSecond = panedChild
    else:
      widget.hasFirst = true
      widget.valFirst = panedChild
  
  example:
    Paned:
      initialPosition = 200
      Box(orient = OrientY) {.resize: false.}:
        Label(text = "Sidebar")
      Box(orient = OrientY) {.resize: true.}:
        Label(text = "Content")

type
  ModifierKey* = enum
    ModifierCtrl, ModifierAlt, ModifierShift,
    ModifierSuper, ModifierMeta, ModifierHyper
  
  ButtonEvent* = object
    time*: uint32
    button*: int
    x*, y*: float
    modifiers*: set[ModifierKey]
  
  MotionEvent* = object
    time*: uint32
    x*, y*: float
    modifiers*: set[ModifierKey]
  
  KeyEvent* = object
    time*: uint32
    rune*: Rune
    value*: int
    modifiers*: set[ModifierKey]
  
  ScrollDirection* = enum
    ScrollUp, ScrollDown, ScrollLeft, ScrollRight, ScrollSmooth
  
  ScrollEvent* = object
    time*: uint32
    modifiers*: set[ModifierKey]
    case direction*: ScrollDirection:
      of ScrollSmooth: dx*, dy*: float
      else: discard

proc toScrollDirection(dir: GdkScrollDirection): ScrollDirection =
  result = ScrollDirection(ord(dir))

proc initModifierSet(state: GdkModifierType): set[ModifierKey] =
  const MODIFIERS = [
    (GDK_CONTROL_MASK, ModifierCtrl),
    (GDK_ALT_MASK, ModifierAlt),
    (GDK_SHIFT_MASK, ModifierShift),
    (GDK_SUPER_MASK, ModifierSuper),
    (GDK_HYPER_MASK, ModifierHyper)
  ]
  for (mask, key) in MODIFIERS:
    if mask in state:
      result.incl(key)

type
  CustomWidgetEventsObj = object
    mousePressed: proc(event: ButtonEvent): bool
    mouseReleased: proc(event: ButtonEvent): bool
    mouseMoved: proc(event: MotionEvent): bool
    scroll: proc(event: ScrollEvent): bool
    keyPressed: proc(event: KeyEvent): bool
    keyReleased: proc(event: KeyEvent): bool
    app: Viewable
  
  CustomWidgetEvents = ref CustomWidgetEventsObj

proc gdkEventCallback(controller: GtkEventController, event: GdkEvent, data: ptr CustomWidgetEventsObj): cbool =
  let
    modifiers = initModifierSet(gdk_event_get_modifier_state(event))
    time = gdk_event_get_time(event)
    pos = block:
      var nativePos = (x: cdouble(0.0), y: cdouble(0.0))
      discard gdk_event_get_position(event, nativePos.x.addr, nativePos.y.addr)
      
      let
        widget = gtk_event_controller_get_widget(controller)
        root = gtk_widget_get_root(widget)
        native = gtk_widget_get_native(root)
      
      var nativeOffset = (x: cdouble(0.0), y: cdouble(0.0))
      gtk_native_get_surface_transform(native, nativeOffset.x.addr, nativeOffset.y.addr)
      
      var localPos = (x: cdouble(0.0), y: cdouble(0.0))
      discard gtk_widget_translate_coordinates(
        root, widget,
        nativePos.x - nativeOffset.x, nativePos.y - nativeOffset.y,
        localPos.x.addr, localPos.y.addr
      )
      localPos
  
  var
    stopEvent = false
    requiresRedraw = false
  
  let kind = gdk_event_get_event_type(event)
  case kind:
    of GDK_MOTION_NOTIFY:
      if not data[].mouseMoved.isNil:
        stopEvent = data[].mouseMoved(MotionEvent(
          time: time,
          x: float(pos.x),
          y: float(pos.y),
          modifiers: modifiers
        ))
        requiresRedraw = true
    of GDK_BUTTON_PRESS, GDK_BUTTON_RELEASE:
      let evt = ButtonEvent(
        time: time,
        button: int(gdk_button_event_get_button(event)) - 1,
        x: float(pos.x),
        y: float(pos.y),
        modifiers: modifiers
      )
      if kind == GDK_BUTTON_PRESS:
        if not data[].mousePressed.isNil:
          stopEvent = data[].mousePressed(evt)
          requiresRedraw = true
      else:
        if not data[].mouseReleased.isNil:
          stopEvent = data[].mouseReleased(evt)
          requiresRedraw = true
    of GDK_KEY_PRESS, GDK_KEY_RELEASE:
      let
        keyVal = gdk_key_event_get_keyval(event)
        evt = KeyEvent(
          time: time,
          rune: Rune(gdk_keyval_to_unicode(keyVal)),
          value: keyVal.int,
          modifiers: modifiers
        )
      if kind == GDK_KEY_PRESS:
        if not data[].keyPressed.isNil:
          stopEvent = data[].keyPressed(evt)
          requiresRedraw = true
      else:
        if not data[].keyReleased.isNil:
          stopEvent = data[].keyReleased(evt)
          requiresRedraw = true
    of GDK_SCROLL:
      if not data[].scroll.isNil:
        var evt = ScrollEvent(
          time: time,
          direction: toScrollDirection(gdk_scroll_event_get_direction(event)),
          modifiers: modifiers
        )
        if evt.direction == ScrollSmooth:
          var
            dx: cdouble
            dy: cdouble
          gdk_scroll_event_get_deltas(event, dx.addr, dy.addr)
          evt.dx = float(dx)
          evt.dy = float(dy)
        stopEvent = data[].scroll(evt)
        requiresRedraw = true
    else: discard
  
  if requiresRedraw:
    if data[].app.isNil:
      raise newException(ValueError, "App is nil")
    discard data[].app.redraw()
  result = cbool(ord(stopEvent))

proc drawFunc(widget: GtkWidget,
              ctx: pointer,
              width, height: cint,
              data: pointer) {.cdecl.} =
  let
    event = cast[ptr EventObj[proc (ctx: CairoContext, size: (int, int)): bool]](data)
    requiresRedraw = event[].callback(CairoContext(ctx), (int(width), int(height)))
  if requiresRedraw:
    event[].redraw()

proc callbackOrNil[T](event: Event[T]): T =
  if event.isNil:
    result = nil
  else:
    result = event.callback

renderable CustomWidget of BaseWidget:
  focusable: bool
  events {.private, onlyState.}: CustomWidgetEvents
  
  proc mousePressed(event: ButtonEvent): bool
  proc mouseReleased(event: ButtonEvent): bool
  proc mouseMoved(event: MotionEvent): bool
  proc scroll(event: ScrollEvent): bool
  proc keyPressed(event: KeyEvent): bool
  proc keyReleased(event: KeyEvent): bool
  
  hooks:
    build:
      state.events = CustomWidgetEvents()
      let controller = gtk_event_controller_legacy_new()
      discard g_signal_connect(controller, "event", gdkEventCallback, state.events[].addr)
      gtk_widget_add_controller(state.internalWidget, controller)
      # TODO: Check memory safety
    connectEvents:
      state.events.app = state.app
      state.events.mousePressed = state.mousePressed.callbackOrNil
      state.events.mouseReleased = state.mouseReleased.callbackOrNil
      state.events.mouseMoved = state.mouseMoved.callbackOrNil
      state.events.scroll = state.scroll.callbackOrNil
      state.events.keyPressed = state.keyPressed.callbackOrNil
      state.events.keyReleased = state.keyReleased.callbackOrNil
  
  hooks focusable:
    property:
      gtk_widget_set_can_focus(state.internalWidget, cbool(ord(state.focusable)))

renderable DrawingArea of CustomWidget:
  ## Allows you to render 2d scenes using cairo.
  ## The `owlkettle/cairo` module provides bindings for cairo.
  
  proc draw(ctx: CairoContext, size: (int, int)): bool ## Called when the widget is rendered. Redraws the application if the callback returns true.
  
  hooks:
    beforeBuild:
      state.internalWidget = gtk_drawing_area_new()
    connectEvents:
      gtk_drawing_area_set_draw_func(state.internalWidget, draw_func, state.draw[].addr, nil)
    update:
      gtk_widget_queue_draw(state.internalWidget)
  
  example:
    DrawingArea:
      ## You need to import the owlkettle/cairo module in order to use CairoContext
      proc draw(ctx: CairoContext, size: tuple[width, height: int]): bool =
        ctx.rectangle(100, 100, 300, 200)
        ctx.source = (0.0, 0.0, 0.0)
        ctx.stroke()

proc setupEventCallback(widget: GtkWidget, data: ptr EventObj[proc (size: (int, int)): bool]) =
  gtk_gl_area_make_current(widget)
  if not gtk_gl_area_get_error(widget).isNil:
    raise newException(IOError, "Failed to initialize OpenGL context")
  
  let
    width = int(gtk_widget_get_allocated_width(widget))
    height = int(gtk_widget_get_allocated_height(widget))
    requiresRedraw = data[].callback((width, height))
  if requiresRedraw:
    data[].redraw()

proc renderEventCallback(widget: GtkWidget,
                         context: pointer,
                         data: ptr EventObj[proc (size: (int, int)): bool]): cbool =
  let
    width = int(gtk_widget_get_allocated_width(widget))
    height = int(gtk_widget_get_allocated_height(widget))
    requiresRedraw = data[].callback((width, height))
  if requiresRedraw:
    data[].redraw()
  result = cbool(ord(true))

renderable GlArea of CustomWidget:
  ## Allows you to render 3d scenes using OpenGL.
  
  useEs: bool = false
  requiredVersion: tuple[major, minor: int] = (4, 3)
  hasDepthBuffer: bool = true
  hasStencilBuffer: bool = false
  
  proc setup(size: (int, int)): bool ## Called after the OpenGL Context is initialized. Redraws the application if the callback returns true.
  proc render(size: (int, int)): bool ## Called when the widget is rendered. Your rendering code should be executed here. Redraws the application if the callback returns true.
  
  hooks:
    beforeBuild:
      state.internalWidget = gtk_gl_area_new()
    connectEvents:
      state.connect(state.setup, "realize", setupEventCallback)
      state.connect(state.render, "render", renderEventCallback)
    disconnectEvents:
      state.internalWidget.disconnect(state.setup)
      state.internalWidget.disconnect(state.render)
    update:
      gtk_widget_queue_draw(state.internalWidget)
  
  hooks useEs:
    property:
      gtk_gl_area_set_use_es(state.internalWidget, cbool(ord(state.useEs)))
  
  hooks hasDepthBuffer:
    property:
      gtk_gl_area_set_has_depth_buffer(state.internalWidget, cbool(ord(state.hasDepthBuffer)))
  
  hooks hasStencilBuffer:
    property:
      gtk_gl_area_set_has_stencil_buffer(state.internalWidget, cbool(ord(state.hasStencilBuffer)))
  
  hooks requiredVersion:
    property:
      gtk_gl_area_set_required_version(state.internalWidget, 
        cint(state.requiredVersion.major),
        cint(state.requiredVersion.minor)
      )

renderable ColorButton of BaseWidget:
  color: tuple[r, g, b, a: float] = (0.0, 0.0, 0.0, 1.0) ## Red, Geen, Blue, Alpha as floating point numbers in the range [0.0, 1.0]
  useAlpha: bool = false
  
  proc changed(color: tuple[r, g, b, a: float])
  
  hooks:
    beforeBuild:
      state.internalWidget = gtk_color_button_new()
    connectEvents:
      proc colorSetCallback(widget: GtkWidget, data: ptr EventObj[proc (color: tuple[r, g, b, a: float])]) {.cdecl.} =
        var gdkColor: GdkRgba
        gtk_color_chooser_get_rgba(widget, gdkColor.addr)
        let color = (gdkColor.r.float, gdkColor.g.float, gdkColor.b.float, gdkColor.a.float)
        ColorButtonState(data[].widget).color = color
        data[].callback(color)
        data[].redraw()
      
      state.connect(state.changed, "color-set", colorSetCallback)
    disconnectEvents:
      state.internalWidget.disconnect(state.changed)
  
  hooks color:
    property:
      var rgba = GdkRgba(
        r: cdouble(state.color.r),
        g: cdouble(state.color.g),
        b: cdouble(state.color.b),
        a: cdouble(state.color.a)
      )
      gtk_color_chooser_set_rgba(state.internalWidget, rgba.addr)
  
  hooks useAlpha:
    property:
      gtk_color_chooser_set_use_alpha(state.internalWidget, cbool(ord(state.useAlpha)))


renderable Switch of BaseWidget:
  state: bool
  
  proc changed(state: bool)
  
  hooks:
    beforeBuild:
      state.internalWidget = gtk_switch_new()
    connectEvents:
      proc stateSetCallback(widget: GtkWidget, state: cbool, data: ptr EventObj[proc (state: bool)]): cbool {.cdecl.} =
        let state = state != 0
        SwitchState(data[].widget).state = state
        data[].callback(state)
        data[].redraw()
      
      state.connect(state.changed, "state-set", stateSetCallback)
    disconnectEvents:
      state.internalWidget.disconnect(state.changed)
  
  hooks state:
    property:
      gtk_switch_set_active(state.internalWidget, cbool(ord(state.state)))
  
  example:
    Switch:
      state = app.state
      proc changed(state: bool) =
        app.state = state

renderable ToggleButton of Button:
  state: bool
  
  proc changed(state: bool)
  
  hooks:
    beforeBuild:
      state.internalWidget = gtk_toggle_button_new()
    connectEvents:
      proc toggledCallback(widget: GtkWidget, data: ptr EventObj[proc (state: bool)]) {.cdecl.} =
        let state = gtk_toggle_button_get_active(widget) != 0
        ToggleButtonState(data[].widget).state = state
        data[].callback(state)
        data[].redraw()
      
      state.connect(state.changed, "toggled", toggledCallback)
    disconnectEvents:
      state.internalWidget.disconnect(state.changed)
  
  hooks state:
    property:
      gtk_toggle_button_set_active(state.internalWidget, cbool(ord(state.state)))
  
  example:
    ToggleButton:
      text = "Current State: " & $app.state
      state = app.state
      proc changed(state: bool) =
        app.state = state

renderable LinkButton of Button:
  ## A clickable link.
  
  uri: string
  visited: bool
  
  hooks:
    beforeBuild:
      state.internalWidget = gtk_link_button_new("")
  
  hooks uri:
    property:
      gtk_link_button_set_uri(state.internalWidget, cstring(state.uri))
  
  hooks visited:
    property:
      gtk_link_button_set_visited(state.internalWidget, cbool(ord(state.visited)))

renderable CheckButton of BaseWidget:
  state: bool
  
  proc changed(state: bool)
  
  hooks:
    beforeBuild:
      state.internalWidget = gtk_check_button_new()
    connectEvents:
      proc toggledCallback(widget: GtkWidget, data: ptr EventObj[proc (state: bool)]) {.cdecl.} =
        let state = gtk_check_button_get_active(widget) != 0
        CheckButtonState(data[].widget).state = state
        data[].callback(state)
        data[].redraw()
      
      state.connect(state.changed, "toggled", toggledCallback)
    disconnectEvents:
      state.internalWidget.disconnect(state.changed)
  
  hooks state:
    property:
      gtk_check_button_set_active(state.internalWidget, cbool(ord(state.state)))
  
  example:
    CheckButton:
      state = app.state
      proc changed(state: bool) =
        app.state = state

renderable RadioGroup of BaseWidget:
  ## A list of options selectable using radio buttons.
  
  spacing: int = 3 ## Spacing between the rows
  rowSpacing: int = 6 ## Spacing between the radio button and 
  orient: Orient = OrientY ## Orientation of the list
  children: seq[Widget]
  
  selected: int ## Currently selected index, may be smaller or larger than the number of children to represent no option being selected
  proc select(index: int)
  
  type
    RadioGroupRowDataObj = object
      ## Data used to handle the toggled signals of the row
      state: RadioGroupState
      index: int
    
    RadioGroupRowData = ref RadioGroupRowDataObj
    
    RadioGroupRow = object
      box: GtkWidget
      button: GtkWidget
      data: RadioGroupRowData
  
  rows {.private, onlyState.}: seq[RadioGroupRow]
  
  hooks:
    beforeBuild:
      let orient = if widget.hasOrient: widget.valOrient else: OrientY
      state.internalWidget = gtk_box_new(
        toGtk(orient),
        widget.valSpacing.cint
      )
  
  hooks spacing:
    property:
      gtk_box_set_spacing(state.internalWidget, state.spacing.cint)
  
  hooks rowSpacing:
    property:
      for row in state.rows:
        gtk_box_set_spacing(row.box, state.rowSpacing.cint)
  
  hooks orient:
    property:
      gtk_orientable_set_orientation(state.internalWidget, state.orient.toGtk())

  hooks children:
    (build, update):
      widget.valChildren.assignApp(state.app)
      
      var it = 0
      while it < state.children.len and it < widget.valChildren.len:
        let newChild = widget.valChildren[it].update(state.children[it])
        if not newChild.isNil:
          let childWidget = newChild.unwrapInternalWidget()
          gtk_widget_set_hexpand(childWidget, cbool(ord(true)))
          
          let box = state.rows[it].box
          gtk_box_remove(box, state.children[it].unwrapInternalWidget())
          gtk_box_append(box, childWidget)
          
          state.children[it] = newChild
        
        it += 1
      
      while it < widget.valChildren.len:
        let box = gtk_box_new(GTK_ORIENTATION_HORIZONTAL, state.rowSpacing.cint)
        gtk_widget_set_hexpand(box, cbool(ord(true)))
        gtk_widget_set_vexpand(box, cbool(ord(true)))
        
        
        let radioButton = gtk_check_button_new()
        if it > 0:
          gtk_check_button_set_group(radioButton, state.rows[0].button)
        if it == state.selected:
          gtk_check_button_set_active(radioButton, cbool(ord(true)))
        
        let data = RadioGroupRowData(state: state, index: it)
        
        proc toggledCallback(widget: GtkWidget, data: ptr RadioGroupRowDataObj) =
          if gtk_check_button_get_active(widget) != 0 and
             data[].state.selected != data[].index:
            data[].state.selected = data[].index
            if not data[].state.select.isNil:
              data[].state.select.callback(data[].index)
              data[].state.select[].redraw()
        
        discard g_signal_connect(radioButton, "toggled", toggledCallback, data[].addr)
        
        gtk_box_append(box, radioButton)
        
        let
          child = widget.valChildren[it].build()
          childWidget = child.unwrapInternalWidget()
        state.children.add(child)
        gtk_widget_set_hexpand(childWidget, cbool(ord(true)))
        gtk_box_append(box, childWidget)
        
        gtk_box_append(state.internalWidget, box)
        
        state.rows.add(RadioGroupRow(
          box: box,
          button: radioButton,
          data: data
        ))
        
        it += 1
      
      while it < state.children.len:
        discard state.children.pop()
        gtk_box_remove(state.internalWidget, state.rows.pop().box)
  
  hooks selected:
    property:
      if state.selected in 0..<state.rows.len:
        gtk_check_button_set_active(state.rows[state.selected].button, cbool(ord(true)))
      else:
        for row in state.rows:
          gtk_check_button_set_active(row.button, cbool(ord(false)))
  
  adder add:
    widget.hasChildren = true
    widget.valChildren.add(child)
  
  example:
    RadioGroup:
      selected = app.selected
      
      proc select(index: int) =
        app.selected = index
      
      Label(text = "Option 0", xAlign = 0)
      Label(text = "Option 1", xAlign = 0)
      Label(text = "Option 2", xAlign = 0)

type PopoverPosition* = enum
  PopoverLeft
  PopoverRight
  PopoverTop
  PopoverBottom

proc toGtk(pos: PopoverPosition): GtkPositionType =
  result = GtkPositionType(ord(pos))

renderable BasePopover of BaseWidget:
  hasArrow: bool = true
  offset: tuple[x, y: int] = (0, 0)
  position: PopoverPosition = PopoverBottom
  
  hooks hasArrow:
    property:
      gtk_popover_set_has_arrow(state.internalWidget, cbool(ord(state.hasArrow)))
  
  hooks offset:
    property:
      gtk_popover_set_offset(state.internalWidget,
        cint(state.offset.x),
        cint(state.offset.y)
      )
  
  hooks position:
    property:
      gtk_popover_set_position(state.internalWidget, toGtk(state.position))

renderable Popover of BasePopover:
  child: Widget
  
  hooks:
    beforeBuild:
      state.internalWidget = gtk_popover_new(nil.GtkWidget)
  
  hooks child:
    (build, update):
      state.updateChild(state.child, widget.valChild, gtk_popover_set_child)
  
  adder add:
    if widget.hasChild:
      raise newException(ValueError, "Unable to add multiple children to a Popover. Use a Box widget to display multiple widgets in a popover.")
    widget.hasChild = true
    widget.valChild = child

renderable PopoverMenu of BasePopover:
  ## A popover with multiple pages.
  ## It is usually used to create a menu with nested submenus.
  
  pages: Table[string, Widget]
  
  hooks:
    beforeBuild:
      state.internalWidget = gtk_popover_menu_new_from_model(nil)
  
  hooks pages:
    (build, update):
      if widget.hasPages:
        for name, page in widget.valPages:
          page.assignApp(state.app)
        
        let
          window = gtk_popover_get_child(state.internalWidget)
          viewport = gtk_widget_get_first_child(window)
          stack = gtk_widget_get_first_child(viewport)
        
        for name, page in state.pages:
          if name notin widget.valPages:
            gtk_stack_remove(stack, page.unwrapInternalWidget())
        
        for name, pageWidget in widget.valPages:
          if name in state.pages:
            let
              page = state.pages[name]
              newPage = pageWidget.update(page)
            if not newPage.isNil:
              gtk_stack_remove(stack, page.unwrapInternalWidget())
              gtk_stack_add_named(stack, newPage.unwrapInternalWidget(), name.cstring)
              state.pages[name] = newPage
          else:
            let page = pageWidget.build()
            gtk_stack_add_named(stack, page.unwrapInternalWidget(), name.cstring)
            state.pages[name] = page
  
  adder add {.name: "main".}:
    ## Adds a page to the popover menu.
    
    if name in widget.valPages:
      raise newException(ValueError, "Page \"" & name & "\" already exists")
    widget.hasPages = true
    widget.valPages[name] = child

renderable MenuButton of BaseWidget:
  child: Widget
  popover: Widget

  hooks:
    beforeBuild:
      state.internalWidget = gtk_menu_button_new()
  
  hooks child:
    (build, update):
      state.updateChild(state.child, widget.valChild, gtk_menu_button_set_child)
  
  hooks popover:
    (build, update):
      state.updateChild(state.popover, widget.valPopover, gtk_menu_button_set_popover)

  setter text: string
  setter icon: string ## Sets the icon of the MenuButton. Typically `open-menu` is used. See [recommended_tools.md](recommended_tools.md#icons) for a list of icons.
  
  adder addChild:
    if widget.hasChild:
      raise newException(ValueError, "Unable to add multiple children to a MenuButton. Use a Box widget to display multiple widgets in a MenuButton.")
    widget.hasChild = true
    widget.valChild = child
  
  adder add:
    if not widget.hasChild:
      widget.hasChild = true
      widget.valChild = child
    elif not widget.hasPopover:
      widget.hasPopover = true
      widget.valPopover = child
    else:
      raise newException(ValueError, "Unable to add more than two children to MenuButton")
  
  example:
    MenuButton {.addRight.}:
      icon = "open-menu"
      
      PopoverMenu:
        Box:
          Label(text = "My Menu")

proc `hasText=`*(menuButton: MenuButton, value: bool) = menuButton.hasChild = value
proc `valText=`*(menuButton: MenuButton, value: string) =
  menuButton.valChild = Label(hasText: true, valText: value)

proc `hasIcon=`*(menuButton: MenuButton, value: bool) = menuButton.hasChild = value
proc `valIcon=`*(menuButton: MenuButton, name: string) =
  menuButton.valChild = Icon(hasName: true, valName: name)

renderable ModelButton of BaseWidget:
  text: string
  icon: string ## The icon of the ModelButton (see [recommended_tools.md](recommended_tools.md#icons) for a list of icons)
  shortcut: string
  menuName: string
  
  proc clicked()
  
  hooks:
    beforeBuild:
      state.internalWidget = GtkWidget(g_object_new(g_type_from_name("GtkModelButton"), nil))
    connectEvents:
      state.connect(state.clicked, "clicked", eventCallback)
    disconnectEvents:
      state.internalWidget.disconnect(state.clicked)
  
  hooks text:
    property:
      var value = g_value_new(state.text)
      g_object_set_property(state.internalWidget.pointer, "text", value.addr)
      g_value_unset(value.addr)
  
  hooks icon:
    property:
      var value = g_value_new(state.icon.len > 0)
      g_object_set_property(state.internalWidget.pointer, "iconic", value.addr)
      g_value_unset(value.addr)
      if state.icon.len > 0:
        var err: GError
        let icon = g_icon_new_for_string(state.icon.cstring, err.addr)
        var value = g_value_new(icon)
        g_object_set_property(state.internalWidget.pointer, "icon", value.addr)
        g_value_unset(value.addr)
  
  hooks menuName:
    property:
      var value: GValue
      discard g_value_init(value.addr, G_TYPE_STRING)
      if state.menuName.len > 0:
        g_value_set_string(value.addr, state.menuName.cstring)
      else:
        g_value_set_string(value.addr, nil)
      g_object_set_property(state.internalWidget.pointer, "menu_name", value.addr)
      g_value_unset(value.addr)
  
  hooks shortcut:
    property:
      var value = g_value_new(state.shortcut)
      g_object_set_property(state.internalWidget.pointer, "accel", value.addr)
      g_value_unset(value.addr)
  
  example:
    PopoverMenu:
      Box:
        orient = OrientY
        
        for it in 0..<10:
          ModelButton:
            text = "Menu Entry " & $it
            
            proc clicked() =
              echo "Clicked " & $it

renderable Separator of BaseWidget:
  ## A separator line.
  
  orient: Orient
  
  hooks:
    beforeBuild:
      state.internalWidget = gtk_separator_new(widget.valOrient.toGtk())

type
  UnderlineKind* = enum
    UnderlineNone, UnderlineSingle, UnderlineDouble,
    UnderlineLow, UnderlineError
  
  TagStyle* = object
    background*: Option[string]
    foreground*: Option[string]
    family*: Option[string]
    size*: Option[int]
    strikethrough*: Option[bool]
    weight*: Option[int]
    underline*: Option[UnderlineKind]
    style*: Option[CairoFontSlant]
  
  # Wrapper for the GtkTextBuffer pointer to work with destructors of nim's ARC/ORC
  # Todo: As of 16.09.2023 it is mildly buggy to try and to `TextBuffer = distinct GtkTextBuffer` and
  # have destructors act on that new type directly. It was doable as shown in Ticket #75 and Github PR #81
  # But required a =sink hook for no understandable reason *and* seemed risky due to bugs likely making it unstable.
  # The pointer wrapped by intermediate type used as ref-type via an alias approach seems more stable for now.
  # Re-evaluate this in Match 2024 to see whether we can remove the wrapper obj.
  TextBufferObj = object
    gtk: GtkTextBuffer
  
  TextBuffer* = ref TextBufferObj
  
  TextIter* = GtkTextIter
  TextTag* = GtkTextTag
  TextSlice* = HSlice[TextIter, TextIter]

crossVersionDestructor(buffer, TextBufferObj):
  if isNil(buffer.gtk):
    return
  
  g_object_unref(pointer(buffer.gtk))

proc `=copy`*(dest: var TextBufferObj, source: TextBufferObj) =
  let areSameObject = pointer(source.gtk) == pointer(dest.gtk)
  if areSameObject:
    return
  
  `=destroy`(dest)
  wasMoved(dest)
  if not isNil(source.gtk):
    g_object_ref(pointer(source.gtk))
    
  dest.gtk = source.gtk

proc newTextBuffer*(): TextBuffer =
  result = TextBuffer(gtk: gtk_text_buffer_new(nil.GtkTextTagTable))
  
{.push hint[Name]: off.}
proc g_value_new(value: UnderlineKind): GValue =
  discard g_value_init(result.addr, G_TYPE_INT)
  g_value_set_int(result.addr, cint(ord(value)))

proc g_value_new(value: CairoFontSlant): GValue =
  const IDS: array[CairoFontSlant, cint] = [
    FontSlantNormal: cint(0),
    FontSlantItalic: cint(2),
    FontSlantOblique: cint(1)
  ]
  discard g_value_init(result.addr, G_TYPE_INT)
  g_value_set_int(result.addr, IDS[value])
{.pop.}

proc registerTag*(buffer: TextBuffer, name: string, style: TagStyle): TextTag =
  result = gtk_text_buffer_create_tag(buffer.gtk, name.cstring, nil)
  for attr, value in fieldPairs(style):
    if value.isSome:
      var gvalue = g_value_new(get(value))
      g_object_set_property(result.pointer, attr.cstring, gvalue.addr)
      g_value_unset(gvalue.addr)

proc lookupTag*(buffer: TextBuffer, name: string): TextTag =
  let tab = gtk_text_buffer_get_tag_table(buffer.gtk)
  result = gtk_text_tag_table_lookup(tab, name.cstring)

proc unregisterTag*(buffer: TextBuffer, tag: TextTag) =
  let tab = gtk_text_buffer_get_tag_table(buffer.gtk)
  gtk_text_tag_table_remove(tab, tag)

proc unregisterTag*(buffer: TextBuffer, name: string) =
  buffer.unregisterTag(buffer.lookupTag(name))

{.push inline.}
proc lineCount*(buffer: TextBuffer): int =
  result = int(gtk_text_buffer_get_line_count(buffer.gtk))

proc charCount*(buffer: TextBuffer): int =
  result = int(gtk_text_buffer_get_char_count(buffer.gtk))

proc startIter*(buffer: TextBuffer): TextIter =
  gtk_text_buffer_get_start_iter(buffer.gtk, result.addr)

proc endIter*(buffer: TextBuffer): TextIter =
  gtk_text_buffer_get_end_iter(buffer.gtk, result.addr)

proc iterAtLine*(buffer: TextBuffer, line: int): TextIter =
  gtk_text_buffer_get_iter_at_line(buffer.gtk, result.addr, line.cint)

proc iterAtOffset*(buffer: TextBuffer, offset: int): TextIter =
  gtk_text_buffer_get_iter_at_offset(buffer.gtk, result.addr, offset.cint)

proc `text=`*(buffer: TextBuffer, text: string) =
  gtk_text_buffer_set_text(buffer.gtk, text.cstring, text.len.cint)

proc text*(buffer: TextBuffer, start, stop: TextIter, hiddenChars: bool = true): string =
  result = $gtk_text_buffer_get_text(
    buffer.gtk, start.unsafeAddr, stop.unsafeAddr, cbool(ord(hiddenChars))
  )

proc text*(buffer: TextBuffer, slice: TextSlice, hiddenChars: bool = true): string =
  result = buffer.text(slice.a, slice.b, hiddenChars)

proc text*(buffer: TextBuffer, hiddenChars: bool = true): string =
  result = buffer.text(buffer.startIter, buffer.endIter)

proc isModified*(buffer: TextBuffer): bool =
  result = gtk_text_buffer_get_modified(buffer.gtk) != 0

proc hasSelection*(buffer: TextBuffer): bool =
  result = gtk_text_buffer_get_has_selection(buffer.gtk) != 0

proc selection*(buffer: TextBuffer): TextSlice =
  discard gtk_text_buffer_get_selection_bounds(
    buffer.gtk, result.a.addr, result.b.addr
  )

proc placeCursor*(buffer: TextBuffer, iter: TextIter) =
  gtk_text_buffer_place_cursor(buffer.gtk, iter.unsafeAddr)

proc select*(buffer: TextBuffer, insert, other: TextIter) =
  gtk_text_buffer_select_range(buffer.gtk, insert.unsafeAddr, other.unsafeAddr)

proc delete*(buffer: TextBuffer, a, b: TextIter) =
  gtk_text_buffer_delete(buffer.gtk, a.unsafeAddr, b.unsafeAddr)

proc delete*(buffer: TextBuffer, slice: TextSlice) = buffer.delete(slice.a, slice.b)

proc insert*(buffer: TextBuffer, iter: TextIter, text: string) =
  gtk_text_buffer_insert(buffer.gtk, iter.unsafeAddr, cstring(text), cint(text.len))

proc applyTag*(buffer: TextBuffer, name: string, a, b: TextIter) =
  gtk_text_buffer_apply_tag_by_name(buffer.gtk, name.cstring, a.unsafeAddr, b.unsafeAddr)

proc applyTag*(buffer: TextBuffer, name: string, slice: TextSlice) =
  buffer.applyTag(name, slice.a, slice.b)

proc removeTag*(buffer: TextBuffer, name: string, a, b: TextIter) =
  gtk_text_buffer_remove_tag_by_name(buffer.gtk, name.cstring, a.unsafeAddr, b.unsafeAddr)

proc removeTag*(buffer: TextBuffer, name: string, slice: TextSlice) =
  buffer.removeTag(name, slice.a, slice.b)

proc removeAllTags*(buffer: TextBuffer, a, b: TextIter) =
  gtk_text_buffer_remove_all_tags(buffer.gtk, a.unsafeAddr, b.unsafeAddr)

proc removeAllTags*(buffer: TextBuffer, slice: TextSlice) =
  buffer.removeAllTags(slice.a, slice.b)

proc canRedo*(buffer: TextBuffer): bool = bool(gtk_text_buffer_get_can_redo(buffer.gtk) != 0)
proc canUndo*(buffer: TextBuffer): bool = bool(gtk_text_buffer_get_can_undo(buffer.gtk) != 0)
proc redo*(buffer: TextBuffer) = gtk_text_buffer_redo(buffer.gtk)
proc undo*(buffer: TextBuffer) = gtk_text_buffer_undo(buffer.gtk)
{.pop.}

{.push inline.}
proc `==`*(a, b: TextIter): bool =
  result = gtk_text_iter_equal(a.unsafeAddr, b.unsafeAddr) != 0

proc `<`*(a, b: TextIter): bool =
  result = gtk_text_iter_compare(a.unsafeAddr, b.unsafeAddr) < 0

proc `<=`*(a, b: TextIter): bool =
  result = gtk_text_iter_compare(a.unsafeAddr, b.unsafeAddr) <= 0

proc cmp*(a, b: TextIter): int =
  result = int(gtk_text_iter_compare(a.unsafeAddr, b.unsafeAddr))

proc contains*(slice: TextSlice, iter: TextIter): bool =
  ## Checks if `iter` is in [`slice.a`, `slice.b`)
  result = gtk_text_iter_in_range(iter.unsafeAddr, slice.a.unsafeAddr, slice.b.unsafeAddr) != 0

proc forwardChars*(iter: var TextIter, count: int): bool =
  result = gtk_text_iter_forward_to_tag_toggle(iter.addr, nil.GtkTextTag) != 0

proc forwardLine*(iter: var TextIter): bool =
  result = gtk_text_iter_forward_line(iter.addr) != 0

proc forwardToLineEnd*(iter: var TextIter): bool =
  result = gtk_text_iter_forward_to_line_end(iter.addr) != 0

proc forwardToTagToggle*(iter: var TextIter): bool =
  result = gtk_text_iter_forward_to_tag_toggle(iter.addr, nil.GtkTextTag) != 0

proc forwardToTagToggle*(iter: var TextIter, tag: TextTag): bool =
  result = gtk_text_iter_forward_to_tag_toggle(iter.addr, tag) != 0

proc backwardChars*(iter: var TextIter, count: int): bool =
  result = gtk_text_iter_backward_to_tag_toggle(iter.addr, nil.GtkTextTag) != 0

proc backwardLine*(iter: var TextIter): bool =
  result = gtk_text_iter_backward_line(iter.addr) != 0

proc backwardToTagToggle*(iter: var TextIter): bool =
  result = gtk_text_iter_backward_to_tag_toggle(iter.addr, nil.GtkTextTag) != 0

proc backwardToTagToggle*(iter: var TextIter, tag: TextTag): bool =
  result = gtk_text_iter_backward_to_tag_toggle(iter.addr, tag) != 0

proc isStart*(iter: TextIter): bool = gtk_text_iter_is_start(iter.unsafeAddr) != 0
proc isEnd*(iter: TextIter): bool = gtk_text_iter_is_end(iter.unsafeAddr) != 0
proc canInsert*(iter: TextIter): bool = gtk_text_iter_can_insert(iter.unsafeAddr) != 0

proc hasTag*(iter: TextIter, tag: TextTag): bool =
  result = gtk_text_iter_has_tag(iter.unsafeAddr, tag) != 0

proc startsTag*(iter: TextIter, tag: TextTag): bool =
  result = gtk_text_iter_starts_tag(iter.unsafeAddr, tag) != 0

proc endsTag*(iter: TextIter, tag: TextTag): bool =
  result = gtk_text_iter_ends_tag(iter.unsafeAddr, tag) != 0

proc offset*(iter: TextIter): int = gtk_text_iter_get_offset(iter.unsafeAddr)
proc line*(iter: TextIter): int = gtk_text_iter_get_line(iter.unsafeAddr)
proc lineOffset*(iter: TextIter): int = gtk_text_iter_get_line_offset(iter.unsafeAddr)
proc `offset=`*(iter: TextIter, val: int) = gtk_text_iter_set_offset(iter.unsafeAddr, cint(val))
proc `line=`*(iter: TextIter, val: int) = gtk_text_iter_set_line(iter.unsafeAddr, cint(val))
proc `lineOffset=`*(iter: TextIter, val: int) = gtk_text_iter_set_line_offset(iter.unsafeAddr, cint(val))
{.pop.}

renderable TextView of BaseWidget:
  ## A text editor with support for formatted text.
  
  buffer: TextBuffer ## The buffer containing the displayed text.
  monospace: bool = false
  cursorVisible: bool = true
  editable: bool = true
  acceptsTab: bool = true
  indent: int = 0
  
  proc changed()
  
  hooks:
    beforeBuild:
      state.internalWidget = gtk_text_view_new()
    connectEvents:
      if not state.changed.isNil:
        state.changed.handler = g_signal_connect(
          GtkWidget(state.buffer.gtk), "changed", eventCallback, state.changed[].addr
        )
    disconnectEvents:
      GtkWidget(state.buffer.gtk).disconnect(state.changed)
  
  hooks monospace:
    property:
      gtk_text_view_set_monospace(state.internalWidget, cbool(ord(state.monospace)))
  
  hooks cursorVisible:
    property:
      gtk_text_view_set_cursor_visible(state.internalWidget, cbool(ord(state.cursorVisible)))
  
  hooks editable:
    property:
      gtk_text_view_set_editable(state.internalWidget, cbool(ord(state.editable)))
  
  hooks acceptsTab:
    property:
      gtk_text_view_set_accepts_tab(state.internalWidget, cbool(ord(state.acceptsTab)))
  
  hooks indent:
    property:
      gtk_text_view_set_indent(state.internalWidget, cint(state.indent))
  
  hooks buffer:
    property:
      if state.buffer.isNil:
        raise newException(ValueError, "TextView.buffer must not be nil")
      gtk_text_view_set_buffer(state.internalWidget, state.buffer.gtk)

renderable ListBoxRow of BaseWidget:
  ## A row in a `ListBox`.
  
  child: Widget
  
  proc activate()
  
  hooks:
    beforeBuild:
      state.internalWidget = gtk_list_box_row_new()
    connectEvents:
      state.connect(state.activate, "activate", eventCallback)
    disconnectEvents:
      state.internalWidget.disconnect(state.activate)
  
  hooks child:
    (build, update):
      state.updateChild(state.child, widget.valChild, gtk_list_box_row_set_child)
  
  adder add:
    if widget.hasChild:
      raise newException(ValueError, "Unable to add multiple children to a ListBoxRow. Use a Box widget to display multiple widgets in a ListBoxRow.")
    widget.hasChild = true
    widget.valChild = child

  
  example:
    ListBox:
      for it in 0..<10:
        ListBoxRow {.addRow.}:
          proc activate() =
            echo it
          Label(text = $it)

const ListBoxNavigationSidebar* = "navigation-sidebar".StyleClass

type SelectionMode* = enum
  SelectionNone, SelectionSingle, SelectionBrowse, SelectionMultiple

renderable ListBox of BaseWidget:
  rows: seq[Widget]
  selectionMode: SelectionMode
  selected: HashSet[int] ## Indices of the currently selected items.

  proc select(rows: HashSet[int])
  
  hooks:
    beforeBuild:
      state.internalWidget = gtk_list_box_new()
      
      proc handleUnrealize(widget: GtkWidget, data: ptr ListBoxState) {.cdecl.} =
        let state = unwrapSharedCell(data)
        state.internalWidget.disconnect(state.select)
      
      let data = allocSharedCell(state)
      discard g_signal_connect(state.internalWidget, "unrealize", handleUnrealize, data)
    connectEvents:
      proc selectedRowsChanged(widget: GtkWidget, data: ptr EventObj[proc (state: HashSet[int])]) {.cdecl.} =
        let selected = gtk_list_box_get_selected_rows(widget)
        var
          rows = initHashSet[int]()
          cur = selected
        while not cur.isNil:
          rows.incl(int(gtk_list_box_row_get_index(GtkWidget(cur[].data))))
          cur = cur[].next
        g_list_free(selected)
        ListBoxState(data[].widget).selected = rows
        data[].callback(rows)
        data[].redraw()
      
      state.connect(state.select, "selected-rows-changed", selectedRowsChanged)
    disconnectEvents:
      state.internalWidget.disconnect(state.select)
  
  hooks rows:
    (build, update):
      state.updateChildren(
        state.rows,
        widget.valRows,
        gtk_list_box_append,
        gtk_list_box_insert,
        gtk_list_box_remove
      )
  
  hooks selectionMode:
    property:
      gtk_list_box_set_selection_mode(state.internalWidget,
        GtkSelectionMode(ord(state.selectionMode))
      )
  
  hooks selected:
    (build, update):
      if widget.hasSelected:
        for index in state.selected - widget.valSelected:
          if index >= state.rows.len:
            continue
          let row = state.rows[index].unwrapInternalWidget()
          gtk_list_box_unselect_row(state.internalWidget, row)
        for index in widget.valSelected - state.selected:
          let row = state.rows[index].unwrapInternalWidget()
          gtk_list_box_select_row(state.internalWidget, row)
        state.selected = widget.valSelected
        for row in state.selected:
          if row >= state.rows.len:
            raise newException(IndexDefect, "Unable to select row " & $row & ", since there are only " & $state.rows.len & " rows in the ListBox.")

  adder addRow:
    ## Adds a row to the list. The added child widget must be a `ListBoxRow`.
    widget.hasRows = true
    widget.valRows.add(child)
  
  adder add:
    if child of ListBoxRow:
      widget.addRow(ListBoxRow(child))
    else:
      widget.addRow(ListBoxRow(hasChild: true, valChild: child))
  
  example:
    ListBox:
      for it in 0..<10:
        Label(text = $it)

renderable FlowBoxChild of BaseWidget:
  child: Widget
  
  hooks:
    beforeBuild:
      state.internalWidget = gtk_flow_box_child_new()
  
  hooks child:
    (build, update):
      state.updateChild(state.child, widget.valChild, gtk_flow_box_child_set_child)
  
  adder add:
    if widget.hasChild:
      raise newException(ValueError, "Unable to add multiple children to a FlowBoxChild. Use a Box widget to display multiple widgets in a FlowBoxChild.")
    widget.hasChild = true
    widget.valChild = child
  
  example:
    FlowBox:
      columns = 1..5
      for it in 0..<10:
        FlowBoxChild {.addChild.}:
          Label(text = $it)

renderable FlowBox of BaseWidget:
  homogeneous: bool
  rowSpacing: int
  columnSpacing: int
  columns: HSlice[int, int] = 1..5
  selectionMode: SelectionMode
  children: seq[Widget]
  
  hooks:
    beforeBuild:
      state.internalWidget = gtk_flow_box_new()
  
  hooks homogeneous:
    property:
      gtk_flow_box_set_homogeneous(state.internalWidget, cbool(ord(state.homogeneous)))
  
  hooks rowSpacing:
    property:
      gtk_flow_box_set_row_spacing(state.internalWidget, cuint(state.rowSpacing))
  
  hooks columnSpacing:
    property:
      gtk_flow_box_set_column_spacing(state.internalWidget, cuint(state.columnSpacing))
  
  hooks columns:
    property:
      gtk_flow_box_set_min_children_per_line(state.internalWidget, cuint(state.columns.a))
      gtk_flow_box_set_max_children_per_line(state.internalWidget, cuint(state.columns.b))
  
  hooks selectionMode:
    property:
      gtk_flow_box_set_selection_mode(state.internalWidget,
        GtkSelectionMode(ord(state.selectionMode))
      )
  
  hooks children:
    (build, update):
      state.updateChildren(
        state.children,
        widget.valChildren,
        gtk_flow_box_append,
        gtk_flow_box_insert,
        gtk_flow_box_remove
      )
  
  adder addChild:
    widget.hasChildren = true
    widget.valChildren.add(child)

  adder add:
    widget.addChild(FlowBoxChild(hasChild: true, valChild: child))
  
  example:
    FlowBox:
      columns = 1..5
      for it in 0..<10:
        Label(text = $it)

renderable Frame of BaseWidget:
  label: string
  align: tuple[x, y: float] = (0.0, 0.0)
  child: Widget
  
  hooks:
    beforeBuild:
      state.internalWidget = gtk_frame_new(nil)
  
  hooks label:
    property:
      if state.label.len == 0:
        gtk_frame_set_label(state.internalWidget, nil)
      else:
        gtk_frame_set_label(state.internalWidget, state.label.cstring)
  
  hooks align:
    property:
      gtk_frame_set_label_align(state.internalWidget,
        state.align.x.cfloat, state.align.y.cfloat
      )
  
  hooks child:
    (build, update):
      state.updateChild(state.child, widget.valChild, gtk_frame_set_child)
  
  adder add:
    if widget.hasChild:
      raise newException(ValueError, "Unable to add multiple children to a Frame. Use a Box widget to display multiple widgets in a Frame.")
    widget.hasChild = true
    widget.valChild = child 
  
  example:
    Frame:
      label = "Frame Title"
      align = (0.2, 0.0)
      Label:
        text = "Content"

renderable DropDown of BaseWidget:
  ## A drop down that allows the user to select an item from a list of items.
  
  items: seq[string]
  selected: int ## Index of the currently selected item.
  enableSearch: bool
  showArrow: bool = true
  
  proc select(item: int)
  
  hooks:
    beforeBuild:
      state.internalWidget = gtk_drop_down_new(GListModel(nil), nil)
      
      proc getString(stringObject: GtkStringObject): pointer {.cdecl.} =
        let str = gtk_string_object_get_string(stringObject)
        result = g_strdup(str)
      
      let expr = gtk_cclosure_expression_new(G_TYPE_STRING, nil, 0, nil, GCallback(getString), nil, nil)
      gtk_drop_down_set_expression(state.internalWidget, expr)
      gtk_expression_unref(expr)
    connectEvents:
      proc selectCallback(widget: GtkWidget,
                          pspec: pointer,
                          data: ptr EventObj[proc (item: int)]) {.cdecl.} =
        let
          selected = int(gtk_drop_down_get_selected(widget))
          state = DropDownState(data[].widget)
        if selected != state.selected:
          state.selected = selected
          data[].callback(selected)
          data[].redraw()
      
      state.connect(state.select, "notify::selected", selectCallback)
    disconnectEvents:
      state.internalWidget.disconnect(state.select)
  
  hooks enableSearch:
    property:
      gtk_drop_down_set_enable_search(state.internalWidget, cbool(ord(state.enableSearch)))
  
  hooks items:
    property:
      let items = allocCStringArray(state.items)
      defer: deallocCStringArray(items)
      gtk_drop_down_set_model(state.internalWidget, gtk_string_list_new(items))
  
  hooks selected:
    property:
      gtk_drop_down_set_selected(state.internalWidget, cuint(state.selected))
  
  hooks showArrow:
    property:
      gtk_drop_down_set_show_arrow(state.internalWidget, cbool(ord(state.showArrow)))
  
  example:
    DropDown:
      items = @["Option 1", "Option 2", "Option 3"]
      selected = app.selectedItem
      
      proc select(itemIndex: int) =
        app.selectedItem = itemIndex

type
  GridRegion = object
    x, y: int
    width, height: int
  
  GridChild[T] = object
    widget: T
    region: GridRegion
    hExpand: bool
    vExpand: bool
    hAlign: Align
    vAlign: Align

proc assignApp(child: GridChild[Widget], app: Viewable) =
  child.widget.assignApp(app)

proc attach(grid: GtkWidget, child: GridChild[WidgetState]) =
  gtk_grid_attach(grid,
    child.widget.unwrapInternalWidget(),
    child.region.x.cint,
    child.region.y.cint,
    child.region.width.cint,
    child.region.height.cint
  )

renderable Grid of BaseWidget:
  ## A grid layout.
  
  children: seq[GridChild[Widget]]
  rowSpacing: int ## Spacing between the rows of the grid.
  columnSpacing: int ## Spacing between the columns of the grid.
  rowHomogeneous: bool
  columnHomogeneous: bool
  
  hooks:
    beforeBuild:
      state.internalWidget = gtk_grid_new()
  
  hooks rowSpacing:
    property:
      gtk_grid_set_row_spacing(state.internalWidget, state.rowSpacing.cuint)
  
  hooks columnSpacing:
    property:
      gtk_grid_set_column_spacing(state.internalWidget, state.columnSpacing.cuint)
  
  hooks rowHomogeneous:
    property:
      gtk_grid_set_row_homogeneous(state.internalWidget, cbool(ord(state.rowHomogeneous)))
  
  hooks columnHomogeneous:
    property:
      gtk_grid_set_column_homogeneous(state.internalWidget, cbool(ord(state.columnHomogeneous)))
  
  hooks children:
    (build, update):
      widget.valChildren.assignApp(state.app)
      var it = 0
      while it < widget.valChildren.len and it < state.children.len:
        let
          oldChild = state.children[it].widget
          newChild = widget.valChildren[it].widget.update(oldChild)
        
        var readd = false
        if not newChild.isNil:
          state.children[it].widget = newChild
          readd = true
        
        if widget.valChildren[it].region != state.children[it].region:
          state.children[it].region = widget.valChildren[it].region
          readd = true
        
        if readd:
          let widget = oldChild.unwrapInternalWidget()
          g_object_ref(pointer(widget))
          gtk_grid_remove(state.internalWidget, widget)
          state.internalWidget.attach(state.children[it])
          g_object_unref(pointer(widget))
        
        let childWidget = state.children[it].widget.unwrapInternalWidget()
        
        if readd or state.children[it].hExpand != widget.valChildren[it].hExpand:
          state.children[it].hExpand = widget.valChildren[it].hExpand
          gtk_widget_set_hexpand(childWidget, cbool(ord(state.children[it].hExpand)))
        
        if readd or state.children[it].vExpand != widget.valChildren[it].vExpand:
          state.children[it].vExpand = widget.valChildren[it].vExpand
          gtk_widget_set_vexpand(childWidget, cbool(ord(state.children[it].vExpand)))
        
        if readd or state.children[it].hAlign != widget.valChildren[it].hAlign:
          state.children[it].hAlign = widget.valChildren[it].hAlign
          gtk_widget_set_halign(childWidget, toGtk(state.children[it].hAlign))
        
        if readd or state.children[it].vAlign != widget.valChildren[it].vAlign:
          state.children[it].vAlign = widget.valChildren[it].vAlign
          gtk_widget_set_valign(childWidget, toGtk(state.children[it].vAlign))
        
        it += 1
      
      while it < widget.valChildren.len:
        let
          updater = widget.valChildren[it]
          child = GridChild[WidgetState](
            widget: updater.widget.build(),
            region: updater.region,
            hExpand: updater.hExpand,
            vExpand: updater.vExpand,
            hAlign: updater.hAlign,
            vAlign: updater.vAlign
          )
        
        state.internalWidget.attach(child)
        
        let childWidget = child.widget.unwrapInternalWidget()
        gtk_widget_set_hexpand(childWidget, cbool(ord(child.hExpand)))
        gtk_widget_set_vexpand(childWidget, cbool(ord(child.vExpand)))
        gtk_widget_set_halign(childWidget, toGtk(child.hAlign))
        gtk_widget_set_valign(childWidget, toGtk(child.vAlign))
        
        state.children.add(child)
        
        it += 1
      
      while it < state.children.len:
        let child = state.children.pop()
        gtk_grid_remove(state.internalWidget, child.widget.unwrapInternalWidget())
        it += 1
  
  adder add {.x: 0, y: 0, width: 1, height: 1,
              hExpand: false, vExpand: false,
              hAlign: AlignFill, vAlign: AlignFill.}:
    ## Adds a child at the given location to the grid.
    ## The location of the child within the grid can be set using the `x`, `y`, `width` and `height` properties.
    ## The `hAlign` and `vAlign` properties allow you to set the horizontal and vertical 
    ## alignment of the child within its allocated area. They may be one of `AlignFill`,
    ## `AlignStart`, `AlignEnd` or `AlignCenter`.
    
    widget.hasChildren = true
    widget.valChildren.add(GridChild[Widget](
      widget: child,
      region: GridRegion(
        x: x,
        y: y,
        width: width,
        height: height
      ),
      hExpand: hExpand,
      vExpand: vExpand,
      hAlign: hAlign,
      vAlign: vAlign
    ))
  
  setter spacing: int ## Sets the spacing between the rows and columns of the grid.
  setter homogeneous: bool
  
  example:
    Grid:
      spacing = 6
      margin = 12
      
      Button {.x: 1, y: 1, hExpand: true, vExpand: true.}:
        text = "A"
      
      Button {.x: 2, y: 1.}:
        text = "B"
      
      Button {.x: 1, y: 2, width: 2, hAlign: AlignCenter.}:
        text = "C"

proc `hasSpacing=`*(grid: Grid, has: bool) =
  grid.hasColumnSpacing = has
  grid.hasRowSpacing = has

proc `valSpacing=`*(grid: Grid, spacing: int) =
  grid.valRowSpacing = spacing
  grid.valColumnSpacing = spacing

proc `hasHomogeneous=`*(grid: Grid, has: bool) =
  grid.hasColumnHomogeneous = has
  grid.hasRowHomogeneous = has

proc `valHomogeneous=`*(grid: Grid, homogeneous: bool) =
  grid.valRowHomogeneous = homogeneous
  grid.valColumnHomogeneous = homogeneous

type FixedChild[T] = object
  widget: T
  x, y: float

proc assignApp(child: FixedChild[Widget], app: Viewable) =
  child.widget.assignApp(app)

renderable Fixed of BaseWidget:
  ## A layout where children are placed at fixed positions.
  
  children: seq[FixedChild[Widget]]
  
  hooks:
    beforeBuild:
      state.internalWidget = gtk_fixed_new()
  
  hooks children:
    (build, update):
      widget.valChildren.assignApp(state.app)
      
      var
        it = 0
        forceReadd = false
      while it < widget.valChildren.len and it < state.children.len:
        let updater = widget.valChildren[it]
        var fixedChild = state.children[it]
        
        let newChild = updater.widget.update(fixedChild.widget)
        
        if not newChild.isNil or forceReadd:
          let oldChild = fixedChild.widget.unwrapInternalWidget()
          g_object_ref(pointer(oldChild))
          gtk_fixed_remove(state.internalWidget, oldChild)
          if not newChild.isNil:
            fixedChild.widget = newChild
          gtk_fixed_put(
            state.internalWidget,
            fixedChild.widget.unwrapInternalWidget(),
            cdouble(fixedChild.x),
            cdouble(fixedChild.y)
          )
          g_object_unref(pointer(oldChild))
          forceReadd = true
        elif updater.x != fixedChild.x or updater.y != fixedChild.y:
          fixedChild.x = updater.x
          fixedChild.y = updater.y
          gtk_fixed_move(
            state.internalWidget,
            fixedChild.widget.unwrapInternalWidget(),
            cdouble(fixedChild.x),
            cdouble(fixedChild.y)
          )
        
        state.children[it] = fixedChild
        it += 1
      
      while it < widget.valChildren.len:
        let
          updater = widget.valChildren[it]
          fixedChild = FixedChild[WidgetState](
            widget: updater.widget.build(),
            x: updater.x,
            y: updater.y
          )
        
        gtk_fixed_put(
          state.internalWidget,
          fixedChild.widget.unwrapInternalWidget(),
          cdouble(fixedChild.x),
          cdouble(fixedChild.y)
        )
        
        state.children.add(fixedChild)
        it += 1
      
      while it < state.children.len:
        let fixedChild = state.children.pop()
        gtk_fixed_remove(state.internalWidget, fixedChild.widget.unwrapInternalWidget())
  
  adder add {.x: 0.0, y: 0.0.}:
    ## Adds a child at the given position
    widget.hasChildren = true
    widget.valChildren.add(FixedChild[Widget](
      widget: child, x: x, y: y
    ))
  
  example:
    Fixed:
      Label(text = "Fixed Layout") {.x: 200, y: 100.}

renderable ContextMenu:
  ## Adds a context menu to a widget.
  ## Context menus are shown when the user right clicks the widget.
  
  child: Widget
  menu: Widget
  controller: GtkEventController = GtkEventController(nil)
  
  hooks:
    beforeBuild:
      state.internalWidget = gtk_box_new(GTK_ORIENTATION_HORIZONTAL, 0)
  
  hooks controller:
    (build, update):
      discard
  
  hooks child:
    (build, update):
      proc addChild(box, child: GtkWidget) {.cdecl.} =
        gtk_widget_set_hexpand(child, 1)
        gtk_box_append(box, child)
      
      state.updateChild(state.child, widget.valChild, addChild, gtk_box_remove)
  
  hooks menu:
    (build, update):
      proc replace(box, oldMenu, newMenu: GtkWidget) {.locker.} =
        if not oldMenu.isNil:
          gtk_widget_remove_controller(box, state.controller)
          state.controller = GtkEventController(nil)
          gtk_box_remove(box, oldMenu)
        assert state.controller.isNil
        
        if not newMenu.isNil:
          const RIGHT_CLICK = cuint(3)
          let cont = gtk_gesture_click_new()
          gtk_gesture_single_set_button(cont, RIGHT_CLICK)
          
          proc pressed(gesture: GtkEventController,
                       n_press: cint,
                       x, y: cdouble,
                       data: pointer) =
            let popover = GtkWidget(data)
            gtk_popover_present(popover)
            var rect = GdkRectangle(x: cint(x), y: cint(y), width: 1, height: 1)
            gtk_popover_set_pointing_to(popover, rect.addr)
            gtk_popover_popup(popover)
          
          discard g_signal_connect(cont, "pressed", pressed, pointer(newMenu))
          
          gtk_widget_add_controller(box, cont)
          state.controller = cont
          
          gtk_widget_set_halign(newMenu, GTK_ALIGN_START)
          gtk_box_append(box, newMenu)
      
      state.updateChild(state.menu, widget.valMenu, replace)
  
  adder add:
    if widget.hasChild:
      raise newException(ValueError, "Unable to add multiple children to a ContextMenu.")
    widget.hasChild = true
    widget.valChild = child
  
  adder addMenu:
    if widget.hasMenu:
      raise newException(ValueError, "Unable to add multiple menus to a ContextMenu.")
    widget.hasMenu = true
    widget.valMenu = child
  
  example:
    ContextMenu:
      Label:
        text = "Right click here"
      
      PopoverMenu {.addMenu.}:
        hasArrow = false
        
        Box(orient = OrientY):
          for it in 0..<3:
            ModelButton:
              text = "Menu Entry " & $it

type LevelBarMode* = enum
  LevelBarContinuous
  LevelBarDiscrete

proc toGtk(mode: LevelBarMode): GtkLevelBarMode =
  result = GtkLevelBarMode(ord(mode))

renderable LevelBar of BaseWidget:
  value: float = 0.0
  min: float = 0.0
  max: float = 1.0
  inverted: bool = false
  mode: LevelBarMode = LevelBarContinuous
  orient: Orient = OrientX
  
  hooks:
    beforeBuild:
      state.internalWidget = gtk_level_bar_new()
  
  hooks value:
    property:
      gtk_level_bar_set_value(state.internalWidget, cdouble(state.value))
  
  hooks min:
    property:
      gtk_level_bar_set_min_value(state.internalWidget, cdouble(state.min))
  
  hooks max:
    property:
      gtk_level_bar_set_max_value(state.internalWidget, cdouble(state.max))
  
  hooks inverted:
    property:
      gtk_level_bar_set_inverted(state.internalWidget, cbool(ord(state.inverted)))
  
  hooks mode:
    property:
      gtk_level_bar_set_mode(state.internalWidget, toGtk(state.mode))
  
  hooks orient:
    property:
      gtk_orientable_set_orientation(state.internalWidget, toGtk(state.orient))
  
  example:
    LevelBar:
      value = 0.2
      min = 0
      max = 1
  
  example:
    LevelBar:
      value = 2
      max = 10
      orient = OrientY
      mode = LevelBarDiscrete

renderable Calendar of BaseWidget:
  ## Displays a calendar
  
  date: DateTime
  markedDays: seq[int] = @[]
  showDayNames: bool = true
  showHeading: bool = true
  showWeekNumbers: bool = true
  
  proc daySelected(date: DateTime)
  proc nextMonth(date: DateTime)
  proc prevMonth(date: DateTime)
  proc nextYear(date: DateTime)
  proc prevYear(date: DateTime)
  
  hooks:
    beforeBuild:
      state.internalWidget = gtk_calendar_new()
    connectEvents:
      proc selectedCallback(widget: GtkWidget, data: ptr EventObj[proc (state: DateTime)]) {.cdecl.} =
        let
          gtkDate = gtk_calendar_get_date(widget)
          date = fromUnix(g_date_time_to_unix(gtkDate)).inZone(utc())
        g_date_time_unref(gtkDate)
        
        CalendarState(data[].widget).date = date
        data[].callback(date)
        data[].redraw()
      
      state.connect(state.daySelected, "day-selected", selectedCallback)
      state.connect(state.nextMonth, "next-month", selectedCallback)
      state.connect(state.prevMonth, "prev-month", selectedCallback)
      state.connect(state.nextYear, "next-year", selectedCallback)
      state.connect(state.prevYear, "prev-year", selectedCallback)
    disconnectEvents:
      state.internalWidget.disconnect(state.daySelected)
      state.internalWidget.disconnect(state.nextMonth)
      state.internalWidget.disconnect(state.prevMonth)
      state.internalWidget.disconnect(state.nextYear)
      state.internalWidget.disconnect(state.prevYear)
  
  hooks date:
    property:
      let
        unix = state.date.toTime().toUnix()
        dateTime = g_date_time_new_from_unix_local(unix)
      gtk_calendar_select_day(state.internalWidget, dateTime)
      g_date_time_unref(dateTime)
  
  hooks markedDays:
    property:
      gtk_calendar_clear_marks(state.internalWidget)
      for day in state.markedDays:
        gtk_calendar_mark_day(state.internalWidget, cuint(day))
  
  hooks showDayNames:
    property:
      gtk_calendar_set_show_day_names(state.internalWidget, cbool(ord(state.showDayNames)))
  
  hooks showHeading:
    property:
      gtk_calendar_set_show_heading(state.internalWidget, cbool(ord(state.showHeading)))
  
  hooks showWeekNumbers:
    property:
      gtk_calendar_set_show_week_numbers(state.internalWidget, cbool(ord(state.showWeekNumbers)))
  
  example:
    Calendar:
      date = app.date
      
      proc select(date: DateTime) =
        ## Shortcut for handling all calendar events (daySelected,
        ## nextMonth, prevMonth, nextYear, prevYear)
        app.date = date

proc `select=`*(calendar: Calendar, event: Event[proc(date: DateTime)]) =
  if not event.isNil:
    calendar.daySelected = Event[proc(date: DateTime)](callback: event.callback)
    calendar.nextMonth = Event[proc(date: DateTime)](callback: event.callback)
    calendar.prevMonth = Event[proc(date: DateTime)](callback: event.callback)
    calendar.nextYear = Event[proc(date: DateTime)](callback: event.callback)
    calendar.prevYear = Event[proc(date: DateTime)](callback: event.callback)

type
  DialogResponseKind* = enum
    DialogCustom,
    DialogReject, DialogAccept, DialogCancel,
    DialogDeleteEvent, DialogOk, DialogClose
  
  DialogResponse* = object
    case kind*: DialogResponseKind:
      of DialogCustom: id*: int
      else: discard

proc toDialogResponse*(id: cint): DialogResponse =
  case id:
    of -2: result = DialogResponse(kind: DialogReject)
    of -3: result = DialogResponse(kind: DialogAccept)
    of -4: result = DialogResponse(kind: DialogDeleteEvent)
    of -5: result = DialogResponse(kind: DialogOk)
    of -6: result = DialogResponse(kind: DialogCancel)
    of -7: result = DialogResponse(kind: DialogClose)
    else: result = DialogResponse(kind: DialogCustom, id: int(id))

proc toGtk*(resp: DialogResponse): cint =
  case resp.kind:
    of DialogCustom: result = resp.id.cint
    of DialogReject: result = -2
    of DialogAccept: result = -3
    of DialogDeleteEvent: result = -4
    of DialogOk: result = -5
    of DialogCancel: result = -6
    of DialogClose: result = -7

renderable DialogButton:
  ## A button which closes the currently open dialog and sends a response to the caller.
  ## This widget can only be used with the `addButton` adder of `Dialog` or `BuiltinDialog`.
  
  text: string
  response: DialogResponse
  privateStyle {.private.}: HashSet[StyleClass]
  
  setter res: DialogResponseKind
  setter style: varargs[StyleClass] ## Applies CSS classes to the button. There are some pre-defined classes available: `ButtonSuggested`, `ButtonDestructive`, `ButtonFlat`, `ButtonPill` or `ButtonCircular`. You can also use custom CSS classes using `StyleClass("my-class")`. Consult the [GTK4 documentation](https://developer.gnome.org/hig/patterns/controls/buttons.html?highlight=button#button-styles) for guidance on what to use.
  setter style: HashSet[StyleClass] ## Applies CSS classes to the button.
  setter style: StyleClass  ## Applies CSS classes to the button.
  
  hooks privateStyle:
    (build, update):
      updateStyle(state, widget)

proc `hasStyle=`*(button: DialogButton, has: bool) =
  button.hasPrivateStyle = has

proc `valStyle=`*(button: DialogButton, cssClasses: HashSet[StyleClass]) =
  button.valPrivateStyle = cssClasses

proc `valStyle=`*(button: DialogButton, cssClasses: varargs[StyleClass]) =
  button.valPrivateStyle = cssClasses.toHashSet()

proc `valStyle=`*(button: DialogButton, cssClass: StyleClass) =
  button.valPrivateStyle = [cssClass].toHashSet()

proc `hasRes=`*(button: DialogButton, value: bool) =
  button.hasResponse = value

proc `valRes=`*(button: DialogButton, kind: DialogResponseKind) =
  button.valResponse = DialogResponse(kind: kind)

renderable Dialog of Window:
  ## A window which can contain `DialogButton` widgets in its header bar.

  buttons: seq[DialogButton]
  
  hooks:
    beforeBuild:
      state.internalWidget = gtk_dialog_new_with_buttons("", nil.GtkWidget, GTK_DIALOG_USE_HEADER_BAR, nil)
      gtk_window_set_child(state.internalWidget, nil.GtkWidget)
  
  hooks buttons:
    build:
      for button in widget.val_buttons:
        let
          buttonWidget = gtk_dialog_add_button(state.internalWidget,
            button.valText.cstring,
            button.valResponse.toGtk
          )
          ctx = gtk_widget_get_style_context(buttonWidget)
        for styleClass in button.valPrivateStyle:
          gtk_style_context_add_class(ctx, cstring($styleClass))
  
  adder addButton
  
  example:
    Dialog:
      title = "My Dialog"
      defaultSize = (300, 200)
      
      DialogButton {.addButton.}:
        text = "Ok"
        res = DialogAccept
      
      DialogButton {.addButton.}:
        text = "Cancel"
        res = DialogCancel
      
      Label(text = "Hello, world!")

proc addButton*(dialog: Dialog, button: DialogButton) =
  dialog.hasButtons = true
  dialog.valButtons.add(button)

renderable BuiltinDialog of BaseWidget:
  ## Base widget for builtin dialogs.
  ## If you want to create a custom dialog, you should use `Window` or `Dialog` instead.
  
  title: string
  buttons: seq[DialogButton]
  
  hooks buttons:
    build:
      for button in widget.valButtons:
        let
          buttonWidget = gtk_dialog_add_button(state.internalWidget,
            button.valText.cstring,
            button.valResponse.toGtk
          )
          ctx = gtk_widget_get_style_context(buttonWidget)
        for styleClass in button.valPrivateStyle:
          gtk_style_context_add_class(ctx, cstring($styleClass))
  
  adder addButton

proc addButton*(dialog: BuiltinDialog, button: DialogButton) =
  dialog.hasButtons = true
  dialog.valButtons.add(button)

type FileChooserAction* = enum
  FileChooserOpen,
  FileChooserSave,
  FileChooserSelectFolder,
  FileChooserCreateFolder

renderable FileChooserDialog of BuiltinDialog:
  ## A dialog for opening/saving files or folders.
  
  action: FileChooserAction
  selectMultiple: bool = false
  initialPath: string ## Path of the initially shown folder
  filenames: seq[string] ## The selected file paths
  
  hooks:
    beforeBuild:
      state.internalWidget = gtk_file_chooser_dialog_new(
        widget.valTitle.cstring,
        nil.GtkWidget,
        GtkFileChooserAction(ord(widget.valAction)),
        nil
      )
  
  hooks selectMultiple:
    property:
      gtk_file_chooser_set_select_multiple(state.internalWidget,
        cbool(ord(state.selectMultiple))
      )
  
  hooks initialPath:
    build:
      if widget.hasInitialPath:
        state.initialPath = widget.valInitialPath
      if state.initialPath.len > 0:
        let
          file = g_file_new_for_path(state.initialPath.cstring)
          success = gtk_file_chooser_set_current_folder(state.internalWidget, file, nil)
        if success == cbool(0):
          raise newException(IOError, "Failed to set initialPath of FileChooserDialog")
        g_object_unref(pointer(file))
  
  hooks filenames:
    read:
      state.filenames = @[]
      let files = gtk_file_chooser_get_files(state.internalWidget)
      for file in files:
        state.filenames.add($g_file_get_path(GFile(file)))
        g_object_unref(file)
      g_object_unref(pointer(files))
  
  example:
    FileChooserDialog:
      title = "Open a File"
      action = FileChooserOpen
      selectMultiple = true
      
      DialogButton {.addButton.}:
        text = "Cancel"
        res = DialogCancel
      
      DialogButton {.addButton.}:
        text = "Open"
        res = DialogAccept
        style = [ButtonSuggested]

proc filename*(dialog: FileChooserDialogState): string {.deprecated: "Use filenames instead".} =
  case dialog.filenames.len:
    of 0: result = ""
    of 1: result = dialog.filenames[0]
    else:
      raise newException(ValueError, "Multiple files were selected")

renderable ColorChooserDialog of BuiltinDialog:
  ## A dialog for choosing a color.
  
  color: tuple[r, g, b, a: float] = (0.0, 0.0, 0.0, 1.0)
  useAlpha: bool = false
  
  hooks:
    beforeBuild:
      state.internalWidget = gtk_color_chooser_dialog_new(
        widget.valTitle.cstring,
        nil.GtkWidget
      )
  
  hooks color:
    property:
      var rgba = GdkRgba(
        r: cdouble(state.color.r),
        g: cdouble(state.color.g),
        b: cdouble(state.color.b),
        a: cdouble(state.color.a)
      )
      gtk_color_chooser_set_rgba(state.internalWidget, rgba.addr)
    read:
      var color: GdkRgba
      gtk_color_chooser_get_rgba(state.internalWidget, color.addr)
      state.color = (color.r.float, color.g.float, color.b.float, color.a.float)
  
  hooks useAlpha:
    property:
      gtk_color_chooser_set_use_alpha(state.internalWidget, cbool(ord(state.useAlpha)))

  example:
    ColorChooserDialog:
      color = (1.0, 0.0, 0.0, 1.0)
      useAlpha = true

renderable MessageDialog of BuiltinDialog:
  ## A dialog for showing a message to the user.
  
  message: string
  
  hooks:
    beforeBuild:
      state.internalWidget = gtk_message_dialog_new(
        nil.GtkWidget,
        GTK_DIALOG_DESTROY_WITH_PARENT,
        GTK_MESSAGE_INFO,
        GTK_BUTTONS_NONE,
        widget.valMessage.cstring,
        nil
      )
  
  example:
    MessageDialog:
      message = "Hello, world!"
      
      DialogButton {.addButton.}:
        text = "Ok"
        res = DialogAccept

renderable AboutDialog of BaseWidget:
  programName: string
  logo: string
  copyright: string
  version: string
  license: string
  credits: seq[(string, seq[string])]
  
  hooks:
    beforeBuild:
      state.internalWidget = gtk_about_dialog_new()
  
  hooks programName:
    property:
      gtk_about_dialog_set_program_name(state.internalWidget, state.programName.cstring)
  
  hooks logo:
    property:
      gtk_about_dialog_set_logo_icon_name(state.internalWidget, state.logo.cstring)
  
  hooks copyright:
    property:
      gtk_about_dialog_set_copyright(state.internalWidget, state.copyright.cstring)
  
  hooks version:
    property:
      gtk_about_dialog_set_version(state.internalWidget, state.version.cstring)
  
  hooks license:
    property:
      gtk_about_dialog_set_license(state.internalWidget, state.license.cstring)
  
  hooks credits:
    build:
      if widget.hasCredits:
        state.credits = widget.valCredits
        for (sectionName, people) in state.credits:
          let names = allocCStringArray(people)
          defer: deallocCStringArray(names)
          gtk_about_dialog_add_credit_section(state.internalWidget, sectionName.cstring, names)
  
  example:
    AboutDialog:
      programName = "My Application"
      logo = "applications-graphics"
      version = "1.0.0"
      credits = @{
        "Code": @[
          "Erika Mustermann",
          "Max Mustermann",
        ],
        "Art": @["Max Mustermann"]
      }

type ScalePosition* = enum
  ScaleLeft,
  ScaleRight,
  ScaleTop,
  ScaleBottom

proc toGtk(pos: ScalePosition): GtkPositionType =
  result = GtkPositionType(ord(pos))

type ScaleMark* = object
  label*: Option[string]
  value*: float
  position*: ScalePosition

renderable Scale of BaseWidget:
  ## A slider for choosing a numeric value within a range.
  min: float = 0 ## Lower end of the range displayed by the scale
  max: float = 100 ## Upper end of the range displayed by the scale
  value: float = 0 ## The value the Scale widget displays. Remember to update it via your `valueChanged` proc to reflect the new value on the Scale widget.
  marks: seq[ScaleMark] = @[] ## Adds marks to the Scale at points where `ScaleMark.value` would be placed. If `ScaleMark.label` is provided, it will be rendered next to the mark. `ScaleMark.position` determines the mark's position (and its label) relative to the scale. Note that ScaleLeft and ScaleRight are only sensible when the Scale is vertically oriented (`orient` = `OrientY`), while ScaleTop and ScaleBottom are only sensible when it is horizontally oriented (`orient` = `OrientX`)
  inverted: bool = false ## Determines whether the min and max value of the Scale are ordered (low value) left => right (high value) in the case of `inverted = false` or (high value) left <= right (low value) in the case of `inverted = true`.
  showValue: bool = true ## Determines whether to display the numeric value as a label on the widget (`showValue = true`) or not (`showValue = false`)
  stepSize: float = 5 ## Determines the value increment/decrement when the widget is in focus and the user presses arrow keys.
  pageSize: float = 10 ## Determines the value increment/decrement when the widget is in focus and the user presses page keys. Typically larger than stepSize.
  orient: Orient = OrientX ## The orientation of the widget. Orients the widget either horizontally (`orient = OrientX`) or vertically (`orient = OrientY`)
  showFillLevel: bool = true ## Determines whether to color the Scale from the "origin" to the place where the slider on the Scale sits. The Scale is filled left => right/top => bottom if `inverted = false` and left <= right/top <= bottom if `inverted = true`
  precision: int64 = 1 ## Number of decimal places to display for the value. `precision = 1` enables values like 1.2, while `precision = 2` enables values like 1.23 and so on.
  valuePosition: ScalePosition ## Specifies where the label of the Scale widget's value should be placed. This setting has no effect if `showValue = false`.
  
  proc valueChanged(newValue: float) ## Emitted when the range value changes from an interaction triggered by the user.

  hooks:
    beforeBuild:
      let orient: Orient = if widget.hasOrient: widget.valOrient else: OrientX
      state.internalWidget = gtk_scale_new(orient.toGtk(), nil.GtkAdjustment)

    connectEvents:
      proc valueChangedEventCallback(
        widget: GtkWidget, 
        data: ptr EventObj[proc(newValue: float)]
      ) {.cdecl.} =
        let scaleValue: float = gtk_range_get_value(widget).float
        ScaleState(data[].widget).value = scaleValue
        data[].callback(scaleValue)
        data[].redraw()
      
      state.connect(state.valueChanged, "value-changed", valueChangedEventCallback)
      
    disconnectEvents:
      disconnect(state.internalWidget, state.valueChanged)

  hooks min:
    property:
      gtk_range_set_range(state.internalWidget, state.min.cfloat, state.max.cfloat)
  
  hooks max:
    property:
      gtk_range_set_range(state.internalWidget, state.min.cfloat, state.max.cfloat)

  hooks marks:
    property:
      gtk_scale_clear_marks(state.internalWidget)
      for mark in state.marks:
        let label: string = if mark.label.isSome(): mark.label.get() else: $mark.value
        gtk_scale_add_mark(state.internalWidget, mark.value, mark.position.toGtk(), label.cstring)

  hooks value:
    property:
      gtk_range_set_value(state.internalWidget, state.value.cdouble)
    read:
      state.value = gtk_range_get_value(state.internalWidget).float
  
  hooks inverted:
    property:
      gtk_range_set_inverted(state.internalWidget, state.inverted.cbool)
  
  hooks showValue:
    property:
      gtk_scale_set_draw_value(state.internalWidget, state.showValue.cbool)

  hooks stepSize:
    property:
      gtk_range_set_increments(state.internalWidget, state.stepSize.cdouble, state.pageSize.cdouble)
  
  hooks pageSize:
    property:
      gtk_range_set_increments(state.internalWidget, state.stepSize.cdouble, state.pageSize.cdouble)
  
  hooks orient:
    property:
      gtk_orientable_set_orientation(state.internalWidget, state.orient.toGtk())

  hooks showFillLevel:
    property:
      gtk_scale_set_has_origin(state.internalWidget, state.showFillLevel.cbool)
  
  hooks precision:
    property:
      gtk_scale_set_digits(state.internalWidget, state.precision.cint)

  hooks valuePosition:
    property:
      gtk_scale_set_value_pos(state.internalWidget, state.valuePosition.toGtk())

  example:
    Scale:
      value = app.value
      showFillLevel = false
      min = 0
      max = 1
      marks = @[ScaleMark(some("Just a mark"), ScaleLeft, 0.5)]
      inverted = true
      showValue = false
      
      proc valueChanged(newValue: float) =
        echo "New value is ", newValue
        app.value = newValue

renderable Expander of BaseWidget:
  ## Container that shows or hides its child depending on whether it is expanded/collapsed 
  label: string ## Sets the clickable header of the Expander. Overwritten by `labelWidget` if it is provided via adder.
  labelWidget: Widget ## Sets the clickable header of the Expander. Overwrites `label` if provided.
  expanded: bool = false ## Determines whether the Expander body is shown (expanded = true) or not (expanded = false)
  child: Widget ## Determines the body of the Expander.
  resizeToplevel: bool = false
  useMarkup: bool = false
  useUnderline: bool = false
  
  proc activate(activated: bool) ## Triggered whenever Expander is expanded or collapsed
  
  hooks:
    beforeBuild:
      state.internalWidget = gtk_expander_new(widget.valLabel.cstring)
  
    connectEvents:
      proc activateEventCallback(
        widget: GtkWidget, 
        data: ptr EventObj[proc(activated: bool)]
      ) {.cdecl.} =
        let expanded: bool = not gtk_expander_get_expanded(widget).bool # Necessary as widget hasn't updated itself yet, thus this returns the old value
        ExpanderState(data[].widget).expanded = expanded
        data[].callback(expanded)
        data[].redraw()

      state.connect(state.activate, "activate", activateEventCallback)

    disconnectEvents:
      disconnect(state.internalWidget, state.activate)
      
  hooks label:
    property:
      gtk_expander_set_label(state.internalWidget, state.label.cstring)

  hooks expanded:
    property:
      gtk_expander_set_expanded(state.internalWidget, state.expanded.cbool)

  hooks resizeToplevel:
    property:
      gtk_expander_set_resize_toplevel(state.internalWidget, state.resizeToplevel.cbool)

  hooks useMarkup:
    property:
      gtk_expander_set_use_markup(state.internalWidget, state.useMarkup.cbool)

  hooks useUnderline:
    property:
      gtk_expander_set_use_underline(state.internalWidget, state.useUnderline.cbool)

  hooks child:
    (build, update):
      state.updateChild(state.child, widget.valChild, gtk_expander_set_child)
  
  hooks labelWidget:
    (build, update):
      state.updateChild(state.labelWidget, widget.valLabelWidget, gtk_expander_set_label_widget)
  
  adder add:
    if widget.hasChild:
      raise newException(ValueError, "Unable to add multiple children to the body of an Expander.")
    
    widget.hasChild = true
    widget.valChild = child

  adder addLabel:
    if widget.hasLabelWidget:
      raise newException(ValueError, "Unable to add multiple Labels as the header of an Expander")
    
    widget.hasLabelWidget = true
    widget.valLabelWidget = child
    
renderable ProgressBar of BaseWidget:
  ## A progress bar widget to show progress being made on a long-lasting task
  ellipsize: EllipsizeMode = EllipsizeEnd ## Determines how the `text` gets ellipsized if `showText = true` and `text` overflows.
  fraction: float = 0.0 ## Determines how much the ProgressBar is filled. Must be between 0.0 and 1.0. 
  inverted: bool = false
  pulseStep: float = 0.1
  showText: bool = false
  text: string = ""

  hooks:
    beforeBuild:
      state.internalWidget = gtk_progress_bar_new()
  
  hooks ellipsize:
    property:
      gtk_progress_bar_set_ellipsize(state.internalWidget, PangoEllipsizeMode(ord(state.ellipsize)))

  hooks fraction:
    property:
      gtk_progress_bar_set_fraction(state.internalWidget, state.fraction.cdouble)
  
  hooks inverted:
    property:
      gtk_progress_bar_set_inverted(state.internalWidget, state.inverted.cbool)
  
  hooks pulseStep:
    property:
      gtk_progress_bar_set_pulse_step(state.internalWidget, state.pulseStep.cdouble)
    
  hooks showText:
    property:
      gtk_progress_bar_set_show_text(state.internalWidget, state.showText.cbool)

  hooks text:
    property:
      gtk_progress_bar_set_text(state.internalWidget, state.text.cstring)

    
export BaseWidget, BaseWidgetState, BaseWindow, BaseWindowState
export Window, Box, Overlay, Label, Icon, Picture, Button, HeaderBar, ScrolledWindow, Entry, Spinner
export SpinButton, Paned, ColorButton, Switch, LinkButton, ToggleButton, CheckButton, RadioGroup
export DrawingArea, GlArea, MenuButton, ModelButton, Separator, Popover, PopoverMenu
export TextView, ListBox, ListBoxRow, ListBoxRowState, FlowBox, FlowBoxChild
export Frame, DropDown, Grid, Fixed, ContextMenu, LevelBar, Calendar
export Dialog, DialogState, DialogButton
export BuiltinDialog, BuiltinDialogState
export FileChooserDialog, FileChooserDialogState
export ColorChooserDialog, ColorChooserDialogState
export MessageDialog, MessageDialogState
export AboutDialog, AboutDialogState
export buildState, updateState, assignAppEvents
export Scale
export Expander
<<<<<<< HEAD
export ProgressBar
=======
export EmojiChooser
>>>>>>> 76f8ba1e
<|MERGE_RESOLUTION|>--- conflicted
+++ resolved
@@ -3670,8 +3670,5 @@
 export buildState, updateState, assignAppEvents
 export Scale
 export Expander
-<<<<<<< HEAD
 export ProgressBar
-=======
-export EmojiChooser
->>>>>>> 76f8ba1e
+export EmojiChooser