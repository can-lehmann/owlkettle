--- conflicted
+++ resolved
@@ -3819,9 +3819,6 @@
 export buildState, updateState, assignAppEvents
 export Scale
 export Expander
-<<<<<<< HEAD
 export Video
-=======
 export ProgressBar
-export EmojiChooser
->>>>>>> 36e69adf
+export EmojiChooser