# MIT License
# 
# Copyright (c) 2022 Can Joshua Lehmann
# 
# Permission is hereby granted, free of charge, to any person obtaining a copy
# of this software and associated documentation files (the "Software"), to deal
# in the Software without restriction, including without limitation the rights
# to use, copy, modify, merge, publish, distribute, sublicense, and/or sell
# copies of the Software, and to permit persons to whom the Software is
# furnished to do so, subject to the following conditions:
# 
# The above copyright notice and this permission notice shall be included in all
# copies or substantial portions of the Software.
# 
# THE SOFTWARE IS PROVIDED "AS IS", WITHOUT WARRANTY OF ANY KIND, EXPRESS OR
# IMPLIED, INCLUDING BUT NOT LIMITED TO THE WARRANTIES OF MERCHANTABILITY,
# FITNESS FOR A PARTICULAR PURPOSE AND NONINFRINGEMENT. IN NO EVENT SHALL THE
# AUTHORS OR COPYRIGHT HOLDERS BE LIABLE FOR ANY CLAIM, DAMAGES OR OTHER
# LIABILITY, WHETHER IN AN ACTION OF CONTRACT, TORT OR OTHERWISE, ARISING FROM,
# OUT OF OR IN CONNECTION WITH THE SOFTWARE OR THE USE OR OTHER DEALINGS IN THE
# SOFTWARE.

# Default widgets

import std/[unicode, sets, tables, options, asyncfutures, hashes, times]
when defined(nimPreviewSlimSystem):
  import std/assertions
import gtk, widgetdef, cairo, widgetutils, common

customPragmas()
when defined(owlkettleDocs) and isMainModule:
  echo "# Widgets"

const GtkMinor {.intdefine: "gtkminor".}: int = 0 ## Specifies the minimum GTK4 minor version required to run an application. Overwriteable via `-d:gtkminor=X`. Defaults to 0.

type 
  Margin* = object
    top*, bottom*, left*, right*: int

  StyleClass* = distinct string

proc `$`*(x: StyleClass): string = x.string
proc hash*(x: StyleClass): Hash {.borrow.}
proc `==`*(x, y: StyleClass): bool {.borrow.}

renderable BaseWidget:
  ## The base widget of all widgets. Supports redrawing the entire Application
  ## by calling `<WidgetName>State.app.redraw()`
  privateMargin {.private.}: Margin = Margin() ## Allows setting top, bottom, left and right margin of a widget. Margin has those names as fields to set integer values to.
  privateStyle {.private.}: HashSet[StyleClass] = initHashSet[StyleClass]()
  sensitive: bool = true ## If the widget is interactive
  sizeRequest: tuple[x, y: int] = (-1, -1) ## Requested widget size. A value of -1 means that the natural size of the widget will be used.
  tooltip: string = "" ## The widget's tooltip is shown on hover

  hooks privateMargin:
    (build, update):
      if widget.hasPrivateMargin:
        state.privateMargin = widget.valPrivateMargin
        gtk_widget_set_margin_top(state.internalWidget, cint(state.privateMargin.top))
        gtk_widget_set_margin_bottom(state.internalWidget, cint(state.privateMargin.bottom))
        gtk_widget_set_margin_start(state.internalWidget, cint(state.privateMargin.left))
        gtk_widget_set_margin_end(state.internalWidget, cint(state.privateMargin.right))

  hooks privateStyle:
    (build, update):
      updateStyle(state, widget)

  hooks sensitive:
    property:
      gtk_widget_set_sensitive(state.internalWidget, cbool(ord(state.sensitive)))
  
  hooks sizeRequest:
    property:
      gtk_widget_set_size_request(
        state.internalWidget,
        cint(state.sizeRequest.x),
        cint(state.sizeRequest.y)
      )

  hooks tooltip:
    property:
      if state.tooltip.len > 0:
        gtk_widget_set_tooltip_text(state.internalWidget, state.tooltip.cstring)
      else:
        gtk_widget_set_has_tooltip(state.internalWidget, cbool(0))
  
  setter margin: int
  setter margin: Margin
  setter style: StyleClass # Applies CSS classes to the widget. There are some pre-defined classes available. You can also use custom CSS classes using `StyleClass("my-class")`.
  setter style: varargs[StyleClass] # Applies CSS classes to the widget.
  setter style: HashSet[StyleClass] # Applies CSS classes to the widget.

proc `hasMargin=`*(widget: BaseWidget, has: bool) =
  widget.hasPrivateMargin = has

proc `valMargin=`*(widget: BaseWidget, width: int) =
  widget.valPrivateMargin = Margin(top: width, bottom: width, left: width, right: width)

proc `valMargin=`*(widget: BaseWidget, margin: Margin) =
  widget.valPrivateMargin = margin

proc `hasStyle=`*(widget: BaseWidget, has: bool) =
  widget.hasPrivateStyle = has

proc `valStyle=`*(widget: BaseWidget, cssClasses: HashSet[StyleClass]) =
  widget.valPrivateStyle = cssClasses

proc `valStyle=`*(widget: BaseWidget, cssClasses: varargs[StyleClass]) =
  widget.valPrivateStyle = cssClasses.toHashSet()

proc `valStyle=`*(widget: BaseWidget, cssClass: StyleClass) =
  widget.valPrivateStyle = [cssClass].toHashSet()

renderable BaseWindow of BaseWidget:
  defaultSize: tuple[width, height: int] = (800, 600) ## Initial size of the window
  fullscreened: bool
  iconName: string
  
  proc close() ## Called when the window is closed
  
  hooks:
    connectEvents:
      state.connect(state.close, "destroy", eventCallback)
    disconnectEvents:
      state.internalWidget.disconnect(state.close)
  
  hooks defaultSize:
    property:
      gtk_window_set_default_size(state.internalWidget,
        state.defaultSize.width.cint,
        state.defaultSize.height.cint
      )
  
  hooks fullscreened:
    property:
      if state.fullscreened:
        gtk_window_fullscreen(state.internalWidget)
      else:
        gtk_window_unfullscreen(state.internalWidget)
  
  hooks iconName:
    property:
      gtk_window_set_icon_name(state.internalWidget, state.iconName.cstring)

renderable Window of BaseWindow:
  title: string
  titlebar: Widget ## Custom widget set as the titlebar of the window
  child: Widget
  
  hooks:
    beforeBuild:
      state.internalWidget = gtk_window_new(GTK_WINDOW_TOPLEVEL)
  
  hooks title:
    property:
      if state.titlebar.isNil:
        gtk_window_set_title(state.internalWidget, state.title.cstring)
  
  hooks titlebar:
    (build, update):
      state.updateChild(state.titlebar, widget.valTitlebar, gtk_window_set_titlebar)
  
  hooks child:
    (build, update):
      state.updateChild(state.child, widget.valChild, gtk_window_set_child)
  
  adder add:
    ## Adds a child to the window. Each window may only have one child.
    if widget.hasChild:
      raise newException(ValueError, "Unable to add multiple children to a Window. Use a Box widget to display multiple widgets in a Window.")
    widget.hasChild = true
    widget.valChild = child
  
  adder addTitlebar:
    ## Sets a custom titlebar for the window
    widget.hasTitlebar = true
    widget.valTitlebar = child
  
  example:
    Window:
      Label(text = "Hello, world")

type Orient* = enum OrientX, OrientY

proc toGtk(orient: Orient): GtkOrientation =
  result = [GTK_ORIENTATION_HORIZONTAL, GTK_ORIENTATION_VERTICAL][ord(orient)]

const
  BoxLinked* = "linked".StyleClass
  BoxCard* = "card".StyleClass
  BoxToolbar* = "toolbar".StyleClass
  BoxOsd* = "osd".StyleClass

type BoxChild[T] = object
  widget: T
  expand: bool
  hAlign: Align
  vAlign: Align

proc assignApp[T](child: BoxChild[T], app: Viewable) =
  child.widget.assignApp(app)

renderable Box of BaseWidget:
  ## A Box arranges its child widgets along one dimension.
  orient: Orient ## Orientation of the Box and its containing elements. May be one of OrientX (to orient horizontally) or OrientY (to orient vertically)
  spacing: int ## Spacing between the children of the Box
  children: seq[BoxChild[Widget]]

  hooks:
    beforeBuild:
      state.internalWidget = gtk_box_new(
        toGtk(widget.valOrient),
        widget.valSpacing.cint
      )
  
  hooks spacing:
    property:
      gtk_box_set_spacing(state.internalWidget, state.spacing.cint)

  hooks children:
    (build, update):
      widget.valChildren.assignApp(state.app)
      var it = 0
      while it < widget.valChildren.len and it < state.children.len:
        let
          child = widget.valChildren[it]
          newChild = child.widget.update(state.children[it].widget)
        if not newChild.isNil:
          gtk_box_remove(
            state.internalWidget,
            state.children[it].widget.unwrapInternalWidget()
          )
          var sibling: GtkWidget = nil.GtkWidget
          if it > 0:
            sibling = state.children[it - 1].widget.unwrapInternalWidget()
          let newWidget = newChild.unwrapInternalWidget()
          gtk_box_insert_child_after(state.internalWidget, newWidget, sibling)
          state.children[it].widget = newChild
        
        let childWidget = state.children[it].widget.unwrapInternalWidget()
        
        if not newChild.isNil or child.expand != state.children[it].expand:
          case state.orient:
            of OrientX: gtk_widget_set_hexpand(childWidget, child.expand.ord.cbool)
            of OrientY: gtk_widget_set_vexpand(childWidget, child.expand.ord.cbool)
          state.children[it].expand = child.expand
        
        if not newChild.isNil or child.hAlign != state.children[it].hAlign:
          state.children[it].hAlign = child.hAlign
          gtk_widget_set_halign(childWidget, toGtk(child.hAlign))
        
        if not newChild.isNil or child.vAlign != state.children[it].vAlign:
          state.children[it].vAlign = child.vAlign
          gtk_widget_set_valign(childWidget, toGtk(child.vAlign))
        
        it += 1
      
      while it < widget.valChildren.len:
        let
          child = widget.valChildren[it]
          childState = child.widget.build()
          childWidget = childState.unwrapInternalWidget()
        case state.orient:
          of OrientX: gtk_widget_set_hexpand(childWidget, child.expand.ord.cbool)
          of OrientY: gtk_widget_set_vexpand(childWidget, child.expand.ord.cbool)
        gtk_widget_set_halign(childWidget, toGtk(child.hAlign))
        gtk_widget_set_valign(childWidget, toGtk(child.vAlign))
        gtk_box_append(state.internalWidget, childWidget)
        state.children.add(BoxChild[WidgetState](
          widget: childState,
          expand: child.expand,
          hAlign: child.hAlign,
          vAlign: child.vAlign
        ))
        it += 1
      
      while it < state.children.len:
        gtk_box_remove(
          state.internalWidget,
          state.children[^1].widget.unwrapInternalWidget()
        )
        discard state.children.pop()

  adder add {.expand: true,
              hAlign: AlignFill,
              vAlign: AlignFill.}:
    ## Adds a child to the Box.
    ## When expand is true, the child grows to fill up the remaining space in the Box.
    ## The `hAlign` and `vAlign` properties allow you to set the horizontal and vertical 
    ## alignment of the child within its allocated area. They may be one of `AlignFill`, 
    ## `AlignStart`, `AlignEnd` or `AlignCenter`.
    widget.valChildren.add(BoxChild[Widget](
      widget: child,
      expand: expand,
      hAlign: hAlign, 
      vAlign: vAlign
    ))
  
  example:
    Box:
      orient = OrientX
      Label(text = "Label")
      Button(text = "Button") {.expand: false.}
  
  example:
    Box:
      orient = OrientY
      margin = 12
      spacing = 6
      
      for it in 0..<5:
        Label(text = "Label " & $it)
  
  example:
    HeaderBar {.addTitlebar.}:
      Box {.addLeft.}:
        style = [BoxLinked]
        
        for it in 0..<5:
          Button {.expand: false.}:
            text = "Button " & $it
            proc clicked() =
              echo it

renderable Overlay of BaseWidget:
  child: Widget
  overlays: seq[AlignedChild[Widget]]
  
  hooks:
    beforeBuild:
      state.internalWidget = gtk_overlay_new()
  
  hooks child:
    (build, update):
      state.updateChild(state.child, widget.valChild, gtk_overlay_set_child)
  
  hooks overlays:
    (build, update):
      state.updateAlignedChildren(
        state.overlays,
        widget.valOverlays,
        gtk_overlay_add_overlay,
        gtk_overlay_remove_overlay
      )
  
  adder add:
    if widget.hasChild:
      raise newException(ValueError, "Unable to add multiple children to an Overlay. You can add overlays using the addOverlay adder.")
    widget.hasChild = true
    widget.valChild = child
  
  adder addOverlay {.hAlign: AlignFill,
                     vAlign: AlignFill.}:
    widget.hasOverlays = true
    widget.valOverlays.add(AlignedChild[Widget](
      widget: child,
      hAlign: hAlign,
      vAlign: vAlign
    ))

renderable EmojiChooser of BaseWidget:
  
  proc emojiPicked(emoji: string)
  
  hooks:
    beforeBuild:
      state.internalWidget = gtk_emoji_chooser_new()
    
    connectEvents:
      proc emojiPickedCallback(widget: GtkWidget, pickedEmoji: cstring, data: ptr EventObj[proc (emoji: string)]) {.cdecl.} =
        data[].callback($pickedEmoji)
        data[].redraw()
    
      state.connect(state.emojiPicked, "emoji-picked", emojiPickedCallback)
      
    disconnectEvents:
      state.internalWidget.disconnect(state.emojiPicked)
  

const
  LabelTitle1* = "title-1".StyleClass
  LabelTitle2* = "title-2".StyleClass
  LabelTitle3* = "title-3".StyleClass
  LabelTitle4* = "title-4".StyleClass
  LabelHeading* = "heading".StyleClass
  LabelBody* = "body".StyleClass
  LabelMonospace* = "monospace".StyleClass

type EllipsizeMode* = enum
  ## Determines whether to ellipsize text when text does not fit in a given space
  EllipsizeNone ## Do not ellipsize 
  EllipsizeStart, ## Start ellipsizing at the start of the text
  EllipsizeMiddle, ## Start ellipsizing in the middle of the text
  EllipsizeEnd ## Start ellipsizing at the end of the text

renderable Label of BaseWidget:
  ## The default widget to display text.
  ## Supports rendering [Pango Markup](https://docs.gtk.org/Pango/pango_markup.html#pango-markup) 
  ## if `useMarkup` is enabled.
  text: string ## The text of the Label to render
  xAlign: float = 0.5
  yAlign: float = 0.5
  ellipsize: EllipsizeMode ## Determines whether to ellipsise the text in case space is insufficient to render all of it. May be one of `EllipsizeNone`, `EllipsizeStart`, `EllipsizeMiddle` or `EllipsizeEnd`
  wrap: bool = false ## Enables/Disable wrapping of text.
  useMarkup: bool = false ## Determines whether to interpret the given text as Pango Markup or not.

  hooks:
    beforeBuild:
      state.internalWidget = gtk_label_new("")

  hooks text:
    property:
      if state.useMarkup:
        gtk_label_set_markup(state.internalWidget, state.text.cstring)
      else:
        gtk_label_set_text(state.internalWidget, state.text.cstring)
  
  hooks xAlign:
    property:
      gtk_label_set_xalign(state.internalWidget, state.xAlign.cdouble)
  
  hooks yAlign:
    property:
      gtk_label_set_yalign(state.internalWidget, state.yAlign.cdouble)
  
  hooks ellipsize:
    property:
      gtk_label_set_ellipsize(state.internalWidget, PangoEllipsizeMode(ord(state.ellipsize)))
  
  hooks wrap:
    property:
      gtk_label_set_wrap(state.internalWidget, cbool(ord(state.wrap)))
  
  hooks useMarkup:
    property:
      gtk_label_set_use_markup(state.internalWidget, cbool(ord(state.useMarkup)))
  
  example:
    Label:
      text = "Hello, world!"
      xAlign = 0.0
      ellipsize = EllipsizeEnd
  
  example:
    Label:
      text = "Test ".repeat(50)
      wrap = true
  
  example:
    Label:
      text = "<b>Bold</b>, <i>Italic</i>, <span font=\"20\">Font Size</span>"
      useMarkup = true

renderable Icon of BaseWidget:
  name: string ## See [recommended_tools.md](recommended_tools.md#icons) for a list of icons.
  pixelSize: int = -1 ## Determines the size of the icon
  
  hooks:
    beforeBuild:
      state.internalWidget = gtk_image_new()
  
  hooks name:
    property:
      gtk_image_set_from_icon_name(state.internalWidget, state.name.cstring, GTK_ICON_SIZE_BUTTON)
  
  hooks pixelSize:
    property:
      gtk_image_set_pixel_size(state.internalWidget, state.pixelSize.cint)
  
  example:
    Icon:
      name = "list-add-symbolic"
  
  example:
    Icon:
      name = "object-select-symbolic"
      pixelSize = 100

type
  Colorspace* = enum
    ColorspaceRgb
  
  # Wrapper for the GdkPixbuf pointer to work with destructors of nim's ARC/ORC
  # Todo: As of 16.09.2023 it is mildly buggy to try and to `PixBuf = distinct GdkPixbuf` and
  # have destructors act on that new type directly. It was doable as shown in Ticket #75 and Github PR #81
  # But required a =sink hook for no understandable reason *and* seemed risky due to bugs likely making it unstable.
  # The pointer wrapped by intermediate type used as ref-type via an alias approach seems more stable for now.
  # Re-evaluate this in Match 2024 to see whether we can remove the wrapper obj.
  PixbufObj* = object
    gdk: GdkPixbuf
    
  Pixbuf* = ref PixbufObj

crossVersionDestructor(pixbuf, PixbufObj):
  if isNil(pixbuf.gdk):
    return
  
  g_object_unref(pointer(pixbuf.gdk))

proc `=copy`*(dest: var PixbufObj, source: PixbufObj) =
  let areSameObject = pointer(source.gdk) == pointer(dest.gdk)
  if areSameObject:
    return
  
  `=destroy`(dest)
  wasMoved(dest)
  if not isNil(source.gdk):
    g_object_ref(pointer(source.gdk))
    
  dest.gdk = source.gdk
    
proc newPixbuf(gdk: GdkPixbuf): Pixbuf =
  if gdk.isNil:
    raise newException(ValueError, "Unable to create Pixbuf from GdkPixbuf(nil)")

  result = Pixbuf(gdk: gdk)
  
proc newPixbuf*(width, height: int,
                bitsPerSample: int = 8,
                hasAlpha: bool = false,
                colorspace: Colorspace = ColorspaceRgb): Pixbuf =
  result = newPixbuf(gdk_pixbuf_new(
    GdkColorspace(ord(colorspace)),
    cbool(ord(hasAlpha)),
    bitsPerSample.cint,
    width.cint,
    height.cint
  ))

proc newPixbuf*(width, height: int,
                data: openArray[uint8],
                bitsPerSample: int = 8,
                hasAlpha: bool = false,
                colorspace: Colorspace = ColorspaceRgb): Pixbuf =
  let channels = if hasAlpha: 4 else: 3
  assert width * height * channels * (bitsPerSample div 8) == data.len
  
  proc destroy(pixels: pointer, data: pointer) {.cdecl.} =
    dealloc(pixels)
  
  let buffer = cast[ptr UncheckedArray[uint8]](alloc(data.len))
  if data.len > 0:
    copyMem(buffer, data[0].unsafeAddr, data.len)
  
  result = newPixbuf(gdk_pixbuf_new_from_data(
    buffer,
    GdkColorspace(ord(colorspace)),
    cbool(ord(hasAlpha)),
    bitsPerSample.cint,
    width.cint,
    height.cint,
    cint(channels * width * (bitsPerSample div 8)),
    destroy,
    nil
  ))

proc loadPixbuf*(path: string): Pixbuf =
  var error = GError(nil)
  let pixbuf = gdk_pixbuf_new_from_file(path.cstring, error.addr)
  if not error.isNil:
    let message = $error[].message
    raise newException(IoError, "Unable to load pixbuf: " & message)
  
  result = newPixbuf(pixbuf)

proc loadPixbuf*(path: string,
                 width, height: int,
                 preserveAspectRatio: bool = false): Pixbuf =
  var error = GError(nil)
  let pixbuf = gdk_pixbuf_new_from_file_at_scale(
    path.cstring,
    width.cint,
    height.cint,
    cbool(ord(preserveAspectRatio)),
    error.addr
  )
  if not error.isNil:
    let message = $error[].message
    raise newException(IoError, "Unable to load pixbuf: " & message)
  
  result = newPixbuf(pixbuf)

proc openInputStream(path: string): GInputStream =
  let file = g_file_new_for_path(path.cstring)
  var error = GError(nil)
  result = g_file_read(file, nil, error.addr)
  if not error.isNil:
    let message = $error[].message
    raise newException(IoError, "Unable to load pixbuf: " & message)

proc handlePixbufReady(stream: pointer, result: GAsyncResult, data: pointer) {.cdecl.} =
  let future = unwrapSharedCell(cast[ptr Future[Pixbuf]](data))
  
  var error = GError(nil)
  let pixbuf = gdk_pixbuf_new_from_stream_finish(result, error.addr)
  if error.isNil:
    future.complete(newPixbuf(pixbuf))
  else:
    let message = $error[].message
    future.fail(newException(IoError, "Unable to load pixbuf: " & message))
  
  if not stream.isNil:
    var error = GError(nil)
    discard g_input_stream_close(GInputStream(stream), nil, error.addr)
    if not error.isNil:
      let message = $error[].message
      raise newException(IoError, "Unable to close stream: " & message)
    g_object_unref(stream)

proc loadPixbufAsync*(path: string): Future[Pixbuf] =
  result = newFuture[Pixbuf]("loadPixbufAsync")
  let
    stream = openInputStream(path)
    data = allocSharedCell(result)
  gdk_pixbuf_new_from_stream_async(stream, nil, handlePixbufReady, data)

proc loadPixbufAsync*(path: string,
                      width, height: int,
                      preserveAspectRatio: bool = false): Future[Pixbuf] =
  result = newFuture[Pixbuf]("loadPixbufAsync")
  gdk_pixbuf_new_from_stream_at_scale_async(
    openInputStream(path),
    width.cint,
    height.cint,
    cbool(ord(preserveAspectRatio)),
    nil,
    handlePixbufReady,
    allocSharedCell(result)
  )

proc bitsPerSample*(pixbuf: Pixbuf): int =
  result = int(gdk_pixbuf_get_bits_per_sample(pixbuf.gdk))

proc width*(pixbuf: Pixbuf): int =
  result = int(gdk_pixbuf_get_width(pixbuf.gdk))

proc height*(pixbuf: Pixbuf): int =
  result = int(gdk_pixbuf_get_height(pixbuf.gdk))

proc channels*(pixbuf: Pixbuf): int =
  result = int(gdk_pixbuf_get_n_channels(pixbuf.gdk))

proc hasAlpha*(pixbuf: Pixbuf): bool =
  result = gdk_pixbuf_get_has_alpha(pixbuf.gdk) != 0

proc pixels*(pixbuf: Pixbuf): seq[byte] =
  let size = gdk_pixbuf_get_byte_length(pixbuf.gdk)
  result = newSeq[byte](size)
  if size > 0:
    let data = gdk_pixbuf_read_pixels(pixbuf.gdk)
    copyMem(result[0].addr, data, size)

proc flipVertical*(pixbuf: Pixbuf): Pixbuf =
  result = newPixbuf(gdk_pixbuf_flip(pixbuf.gdk, 0))

proc flipHorizontal*(pixbuf: Pixbuf): Pixbuf =
  result = newPixbuf(gdk_pixbuf_flip(pixbuf.gdk, 1))

proc crop*(pixbuf: Pixbuf, x, y, w, h: int): Pixbuf =
  let dest = gdk_pixbuf_new(
    gdk_pixbuf_get_colorspace(pixbuf.gdk),
    gdk_pixbuf_get_has_alpha(pixbuf.gdk),
    gdk_pixbuf_get_bits_per_sample(pixbuf.gdk),
    w.cint,
    h.cint
  )
  gdk_pixbuf_copy_area(
    pixbuf.gdk, x.cint, y.cint, w.cint, h.cint,
    dest, 0, 0
  )
  result = newPixbuf(dest)

proc scale*(pixbuf: Pixbuf, w, h: int, bilinear: bool = false): Pixbuf =
  var interp = GDK_INTERP_NEAREST
  if bilinear:
    interp = GDK_INTERP_BILINEAR
  result = newPixbuf(gdk_pixbuf_scale_simple(
    pixbuf.gdk, w.cint, h.cint, interp
  ))

proc rotate90*(pixbuf: Pixbuf): Pixbuf =
  result = newPixbuf(gdk_pixbuf_rotate_simple(
    pixbuf.gdk, GDK_PIXBUF_ROTATE_COUNTERCLOCKWISE
  ))

proc rotate180*(pixbuf: Pixbuf): Pixbuf =
  result = newPixbuf(gdk_pixbuf_rotate_simple(
    pixbuf.gdk, GDK_PIXBUF_ROTATE_UPSIDEDOWN
  ))

proc rotate270*(pixbuf: Pixbuf): Pixbuf =
  result = newPixbuf(gdk_pixbuf_rotate_simple(
    pixbuf.gdk, GDK_PIXBUF_ROTATE_CLOCKWISE
  ))

proc save*(pixbuf: Pixbuf,
           path: string,
           fileType: string,
           options: openArray[(string, string)] = []) =
  var
    keys: seq[string] = @[]
    values: seq[string] = @[]
  for (key, value) in options:
    keys.add(key)
    values.add(value)
  
  let
    keysArray = allocCStringArray(keys)
    valuesArray = allocCStringArray(values)
  defer:
    deallocCStringArray(keysArray)
    deallocCStringArray(valuesArray)
  
  var error = GError(nil)
  discard gdk_pixbuf_savev(pixbuf.gdk,
    path.cstring,
    fileType.cstring,
    keysArray,
    valuesArray,
    error.addr
  )
  if not error.isNil:
    let message = $error[].message
    raise newException(IoError, "Unable to save pixbuf: " & message)

type ContentFit* = enum
  ContentFill
  ContentContain
  ContentCover
  ContentScaleDown

renderable Picture of BaseWidget:
  pixbuf: Pixbuf
  contentFit: ContentFit = ContentContain ## Requires GTK 4.8 or higher to fully work, compile with `-d:gtkminor=8` to enable
  
  hooks:
    beforeBuild:
      state.internalWidget = gtk_picture_new()
  
  hooks pixbuf:
    property:
      gtk_picture_set_pixbuf(state.internalWidget, state.pixbuf.gdk)
  
  hooks contentFit:
    property:
      when GtkMinor >= 8:
        gtk_picture_set_content_fit(state.internalWidget, GtkContentFit(ord(state.contentFit)))
      else:
        gtk_picture_set_keep_aspect_ratio(
          state.internalWidget,
          cbool(ord(state.contentFit != ContentFill))
        )

const
  ButtonSuggested* = "suggested-action".StyleClass
  ButtonDestructive* = "destructive-action".StyleClass
  ButtonFlat* = "flat".StyleClass
  ButtonPill* = "pill".StyleClass
  ButtonCircular* = "circular".StyleClass

renderable Button of BaseWidget:
  child: Widget
  shortcut: string ## Keyboard shortcut
  
  proc clicked()
  
  hooks:
    beforeBuild:
      state.internalWidget = gtk_button_new()
    connectEvents:
      state.connect(state.clicked, "clicked", eventCallback)
    disconnectEvents:
      state.internalWidget.disconnect(state.clicked)
  
  hooks shortcut:
    build:
      if widget.hasShortcut:
        state.shortcut = widget.valShortcut
      if state.shortcut.len > 0: 
        let
          trigger = gtk_shortcut_trigger_parse_string(state.shortcut.cstring)
          action = gtk_shortcut_action_parse_string("signal(clicked)")
          shortcut = gtk_shortcut_new(trigger, action)
          controller = gtk_shortcut_controller_new()
        gtk_shortcut_controller_set_scope(controller, GTK_SHORTCUT_SCOPE_MANAGED)
        gtk_shortcut_controller_add_shortcut(controller, shortcut)
        gtk_widget_add_controller(state.internalWidget, controller)
    update:
      if widget.hasShortcut:
        assert state.shortcut == widget.valShortcut # TODO

  hooks child:
    (build, update):
      state.updateChild(state.child, widget.valChild, gtk_button_set_child)
  
  setter text: string
  setter icon: string ## Sets the icon of the Button (see [recommended_tools.md](recommended_tools.md#icons) for a list of icons)
  
  adder add:
    if widget.hasChild:
      raise newException(ValueError, "Unable to add multiple children to a Button. Use a Box widget to display multiple widgets in a Button.")
    widget.hasChild = true
    widget.valChild = child
  
  example:
    Button:
      icon = "list-add-symbolic"
      style = [ButtonSuggested]
      proc clicked() =
        echo "clicked"
  
  example:
    Button:
      text = "Delete"
      style = [ButtonDestructive]
  
  example:
    Button:
      text = "Inactive Button"
      sensitive = false
  
  example:
    Button:
      text = "Copy"
      shortcut = "<Ctrl>C"
      proc clicked() =
        app.writeClipboard("Hello, world!")


proc `hasText=`*(button: Button, value: bool) = button.hasChild = value
proc `valText=`*(button: Button, value: string) =
  button.valChild = Label(hasText: true, valText: value)

proc `hasIcon=`*(button: Button, value: bool) = button.hasChild = value
proc `valIcon=`*(button: Button, name: string) =
  button.valChild = Icon(hasName: true, valName: name)

proc updateChild*(state: Renderable,
                  child: var BoxChild[WidgetState],
                  updater: BoxChild[Widget],
                  setChild: proc(widget, child: GtkWidget) {.cdecl, locker.}) =
  if updater.widget.isNil:
    if not child.widget.isNil:
      child.widget = nil
      setChild(state.internalWidget, nil.GtkWidget)
  else:
    updater.assignApp(state.app)
    let newChild =
      if child.widget.isNil:
        updater.widget.build()
      else:
        updater.widget.update(child.widget)
    
    if not newChild.isNil:
      child.widget = newChild
      setChild(state.internalWidget, unwrapInternalWidget(child.widget))
    
    let childWidget = unwrapInternalWidget(child.widget)
    
    if not newChild.isNil or updater.hAlign != child.hAlign:
      child.hAlign = updater.hAlign
      gtk_widget_set_halign(childWidget, toGtk(child.hAlign))
    
    if not newChild.isNil or updater.vAlign != child.vAlign:
      child.vAlign = updater.vAlign
      gtk_widget_set_valign(childWidget, toGtk(child.vAlign))
    
    if not newChild.isNil or updater.expand != child.expand:
      child.expand = updater.expand
      gtk_widget_set_hexpand(childWidget, child.expand.ord.cbool)

renderable HeaderBar of BaseWidget:
  title: BoxChild[Widget]
  showTitleButtons: bool = true
  left: seq[Widget]
  right: seq[Widget]
  
  hooks:
    beforeBuild:
      state.internalWidget = gtk_header_bar_new()
  
  hooks showTitleButtons:
    property:
      gtk_header_bar_set_show_title_buttons(state.internalWidget, cbool(ord(state.showTitleButtons)))
  
  hooks left:
    (build, update):
      state.updateChildren(
        state.left,
        widget.valLeft,
        gtk_header_bar_pack_start,
        gtk_header_bar_remove
      )
  
  hooks right:
    (build, update):
      state.updateChildren(
        state.right,
        widget.valRight,
        gtk_header_bar_pack_end,
        gtk_header_bar_remove
      )
  
  hooks title:
    (build, update):
      state.updateChild(state.title, widget.valTitle, gtk_header_bar_set_title_widget)
  
  adder addTitle {.expand: false,
                   hAlign: AlignFill,
                   vAlign: AlignFill.}:
    ## Adds a custom title widget to the HeaderBar.
    ## When expand is true, it grows to fill up the remaining space in the headerbar.
    ## The `hAlign` and `vAlign` properties allow you to set the horizontal and vertical 
    ## alignment of the child within its allocated area. They may be one of `AlignFill`, 
    ## `AlignStart`, `AlignEnd` or `AlignCenter`.
    if widget.hasTitle:
      raise newException(ValueError, "Unable to add multiple title widgets to a HeaderBar.")
    widget.hasTitle = true
    widget.valTitle = BoxChild[Widget](
      widget: child,
      expand: expand,
      hAlign: hAlign,
      vAlign: vAlign
    )
  
  adder addLeft:
    ## Adds a widget to the left side of the HeaderBar.
    widget.hasLeft = true
    widget.valLeft.add(child)
  
  adder addRight:
    ## Adds a widget to the right side of the HeaderBar.
    widget.hasRight = true
    widget.valRight.add(child)
  
  
  example:
    Window:
      title = "Title"
      
      HeaderBar {.addTitlebar.}:
        Button {.addLeft.}:
          icon = "list-add-symbolic"
        
        Button {.addRight.}:
          icon = "open-menu-symbolic"

renderable ScrolledWindow of BaseWidget:
  child: Widget
  
  hooks:
    beforeBuild:
      state.internalWidget = gtk_scrolled_window_new(nil.GtkAdjustment, nil.GtkAdjustment)
  
  hooks child:
    (build, update):
      state.updateChild(state.child, widget.valChild, gtk_scrolled_window_set_child)
  
  adder add:
    if widget.hasChild:
      raise newException(ValueError, "Unable to add multiple children to a ScrolledWindow. Use a Box widget to display multiple widgets in a ScrolledWindow.")
    widget.hasChild = true
    widget.valChild = child

const
  EntrySuccess* = "success".StyleClass
  EntryWarning* = "warning".StyleClass
  EntryError* = "error".StyleClass

renderable Entry of BaseWidget:
  text: string
  placeholder: string ## Shown when the Entry is empty.
  width: int = -1
  maxWidth: int = -1
  xAlign: float = 0.0
  visibility: bool = true
  invisibleChar: Rune = '*'.Rune

  proc changed(text: string) ## Called when the text in the Entry changed
  proc activate() ## Called when the user presses enter/return

  hooks:
    beforeBuild:
      state.internalWidget = gtk_entry_new()
    connectEvents:
      proc changedCallback(widget: GtkWidget, data: ptr EventObj[proc (text: string)]) {.cdecl.} =
        let text = $gtk_editable_get_text(widget)
        EntryState(data[].widget).text = text
        data[].callback(text)
        data[].redraw()
      
      state.connect(state.changed, "changed", changedCallback)
      state.connect(state.activate, "activate", eventCallback)
    disconnectEvents:
      state.internalWidget.disconnect(state.changed)
      state.internalWidget.disconnect(state.activate)

  hooks text:
    property:
      gtk_editable_set_text(state.internalWidget, state.text.cstring)
    read:
      state.text = $gtk_editable_get_text(state.internalWidget)
  
  hooks placeholder:
    property:
      gtk_entry_set_placeholder_text(state.internalWidget, state.placeholder.cstring)
  
  hooks width:
    property:
      gtk_editable_set_width_chars(state.internalWidget, state.width.cint)
  
  hooks maxWidth:
    property:
      gtk_editable_set_max_width_chars(state.internalWidget, state.maxWidth.cint)
  
  hooks xAlign:
    property:
      gtk_entry_set_alignment(state.internalWidget, state.xAlign.cfloat)

  hooks visibility:
    property:
      gtk_entry_set_visibility(state.internalWidget, cbool(ord(state.visibility)))

  hooks invisibleChar:
    property:
      gtk_entry_set_invisible_char(state.internalWidget, state.invisibleChar.uint32)

  
  example:
    Entry:
      text = app.text
      proc changed(text: string) =
        app.text = text
  
  example:
    Entry:
      text = app.query
      placeholder = "Search..."
      proc changed(query: string) =
        app.query = query
      proc activate() =
        ## Runs when enter is pressed
        echo app.query
  
  example:
    Entry:
      placeholder = "Password"
      visibility = false
      invisibleChar = '*'.Rune

renderable Spinner of BaseWidget:
  spinning: bool

  hooks:
    beforeBuild:
      state.internalWidget = gtk_spinner_new()

  hooks spinning:
    property:
      gtk_spinner_set_spinning(state.internalWidget, cbool(ord(state.spinning)))

renderable SpinButton of BaseWidget:
  ## Entry for entering numeric values
  
  digits: uint = 1 ## Number of digits
  climbRate: float = 0.1
  wrap: bool ## When the maximum (minimum) value is reached, the SpinButton will wrap around to the minimum (maximum) value.
  min: float = 0.0 ## Lower bound
  max: float = 100.0 ## Upper bound
  stepIncrement: float = 0.1
  pageIncrement: float = 1
  pageSize: float = 0
  value: float
  
  proc valueChanged(value: float)
  
  hooks:
    beforeBuild:
      state.internalWidget = gtk_spin_button_new(
        GtkAdjustment(nil),
        cdouble(widget.valClimbRate),
        cuint(widget.valDigits)
      )
    connectEvents:
      proc valueChangedCallback(widget: GtkWidget, data: ptr EventObj[proc (value: float)]) {.cdecl.} =
        let value = float(gtk_spin_button_get_value(widget))
        SpinButtonState(data[].widget).value = value
        data[].callback(value)
        data[].redraw()
      
      state.connect(state.valueChanged, "value-changed", valueChangedCallback)
    disconnectEvents:
      state.internalWidget.disconnect(state.valueChanged)
  
  hooks digits:
    property:
      gtk_spin_button_set_digits(state.internalWidget, cuint(state.digits))
  
  hooks climbRate:
    property:
      gtk_spin_button_set_climb_rate(state.internalWidget, cdouble(state.climbRate))
  
  hooks wrap:
    property:
      gtk_spin_button_set_wrap(state.internalWidget, cbool(ord(state.wrap)))
  
  hooks min:
    property:
      let adjustment = gtk_spin_button_get_adjustment(state.internalWidget)
      gtk_adjustment_set_lower(adjustment, cdouble(state.min))
  
  hooks max:
    property:
      let adjustment = gtk_spin_button_get_adjustment(state.internalWidget)
      gtk_adjustment_set_upper(adjustment, cdouble(state.max))
  
  hooks stepIncrement:
    property:
      let adjustment = gtk_spin_button_get_adjustment(state.internalWidget)
      gtk_adjustment_set_step_increment(adjustment, cdouble(state.stepIncrement))
  
  hooks pageIncrement:
    property:
      let adjustment = gtk_spin_button_get_adjustment(state.internalWidget)
      gtk_adjustment_set_page_increment(adjustment, cdouble(state.pageIncrement))
  
  hooks pageSize:
    property:
      let adjustment = gtk_spin_button_get_adjustment(state.internalWidget)
      gtk_adjustment_set_page_size(adjustment, cdouble(state.pageSize))
  
  hooks value:
    property:
      gtk_spin_button_set_value(state.internalWidget, cdouble(state.value))
    read:
      state.value = float(gtk_spin_button_get_value(state.internalWidget))
  
  example:
    SpinButton:
      value = app.value
      
      proc valueChanged(value: float) =
        app.value = value

type PanedChild[T] = object
  widget: T
  resize: bool
  shrink: bool

proc buildPanedChild(child: PanedChild[Widget],
                     app: Viewable,
                     internalWidget: GtkWidget,
                     setChild: proc(paned, child: GtkWidget) {.cdecl, locker.},
                     setResize: proc(paned: GtkWidget, val: cbool) {.cdecl, locker.},
                     setShrink: proc(paned: GtkWidget, val: cbool) {.cdecl, locker.}): PanedChild[WidgetState] =
  child.widget.assignApp(app)
  result = PanedChild[WidgetState](
    widget: child.widget.build(),
    resize: child.resize,
    shrink: child.shrink
  )
  setChild(internalWidget, result.widget.unwrapInternalWidget())
  setResize(internalWidget, cbool(ord(child.resize)))
  setShrink(internalWidget, cbool(ord(child.shrink)))

proc updatePanedChild(state: var PanedChild[WidgetState],
                      target: PanedChild[Widget],
                      app: Viewable) =
  target.widget.assignApp(app)
  assert target.resize == state.resize
  assert target.shrink == state.shrink
  let newChild = target.widget.update(state.widget)
  assert newChild.isNil


renderable Paned of BaseWidget:
  orient: Orient ## Orientation of the panes
  initialPosition: int ## Initial position of the separator in pixels
  first: PanedChild[Widget]
  second: PanedChild[Widget]
  
  hooks:
    beforeBuild:
      state.internalWidget = gtk_paned_new(toGtk(widget.valOrient))
      state.orient = widget.valOrient
  
  hooks first:
    build:
      if widget.hasFirst:
        state.first = widget.valFirst.buildPanedChild(
          state.app, state.internalWidget,
          gtk_paned_set_start_child,
          gtk_paned_set_resize_start_child,
          gtk_paned_set_shrink_start_child
        )
    update:
      if widget.hasFirst:
        state.first.updatePanedChild(widget.valFirst, state.app)

  hooks initialPosition:
    build:
      if widget.hasInitialPosition:
        state.initialPosition = widget.valInitialPosition
        gtk_paned_set_position(state.internalWidget, cint(state.initialPosition))
  
  hooks second:
    build:
      if widget.hasSecond:
        state.second = widget.valSecond.buildPanedChild(
          state.app, state.internalWidget,
          gtk_paned_set_end_child,
          gtk_paned_set_resize_end_child,
          gtk_paned_set_shrink_end_child
        )
    update:
      if widget.hasSecond:
        state.second.updatePanedChild(widget.valSecond, state.app)
  
  adder add {.resize: true, shrink: false.}:
    let panedChild = PanedChild[Widget](
      widget: child,
      resize: resize,
      shrink: shrink
    )
    if widget.hasFirst:
      widget.hasSecond = true
      widget.valSecond = panedChild
    else:
      widget.hasFirst = true
      widget.valFirst = panedChild
  
  example:
    Paned:
      initialPosition = 200
      Box(orient = OrientY) {.resize: false.}:
        Label(text = "Sidebar")
      Box(orient = OrientY) {.resize: true.}:
        Label(text = "Content")

type
  ModifierKey* = enum
    ModifierCtrl, ModifierAlt, ModifierShift,
    ModifierSuper, ModifierMeta, ModifierHyper
  
  ButtonEvent* = object
    time*: uint32
    button*: int
    x*, y*: float
    modifiers*: set[ModifierKey]
  
  MotionEvent* = object
    time*: uint32
    x*, y*: float
    modifiers*: set[ModifierKey]
  
  KeyEvent* = object
    time*: uint32
    rune*: Rune
    value*: int
    modifiers*: set[ModifierKey]
  
  ScrollDirection* = enum
    ScrollUp, ScrollDown, ScrollLeft, ScrollRight, ScrollSmooth
  
  ScrollEvent* = object
    time*: uint32
    modifiers*: set[ModifierKey]
    case direction*: ScrollDirection:
      of ScrollSmooth: dx*, dy*: float
      else: discard

proc toScrollDirection(dir: GdkScrollDirection): ScrollDirection =
  result = ScrollDirection(ord(dir))

proc initModifierSet(state: GdkModifierType): set[ModifierKey] =
  const MODIFIERS = [
    (GDK_CONTROL_MASK, ModifierCtrl),
    (GDK_ALT_MASK, ModifierAlt),
    (GDK_SHIFT_MASK, ModifierShift),
    (GDK_SUPER_MASK, ModifierSuper),
    (GDK_HYPER_MASK, ModifierHyper)
  ]
  for (mask, key) in MODIFIERS:
    if mask in state:
      result.incl(key)

type
  CustomWidgetEventsObj = object
    mousePressed: proc(event: ButtonEvent): bool
    mouseReleased: proc(event: ButtonEvent): bool
    mouseMoved: proc(event: MotionEvent): bool
    scroll: proc(event: ScrollEvent): bool
    keyPressed: proc(event: KeyEvent): bool
    keyReleased: proc(event: KeyEvent): bool
    app: Viewable
  
  CustomWidgetEvents = ref CustomWidgetEventsObj

proc gdkEventCallback(controller: GtkEventController, event: GdkEvent, data: ptr CustomWidgetEventsObj): cbool =
  let
    modifiers = initModifierSet(gdk_event_get_modifier_state(event))
    time = gdk_event_get_time(event)
    pos = block:
      var nativePos = (x: cdouble(0.0), y: cdouble(0.0))
      discard gdk_event_get_position(event, nativePos.x.addr, nativePos.y.addr)
      
      let
        widget = gtk_event_controller_get_widget(controller)
        root = gtk_widget_get_root(widget)
        native = gtk_widget_get_native(root)
      
      var nativeOffset = (x: cdouble(0.0), y: cdouble(0.0))
      gtk_native_get_surface_transform(native, nativeOffset.x.addr, nativeOffset.y.addr)
      
      var localPos = (x: cdouble(0.0), y: cdouble(0.0))
      discard gtk_widget_translate_coordinates(
        root, widget,
        nativePos.x - nativeOffset.x, nativePos.y - nativeOffset.y,
        localPos.x.addr, localPos.y.addr
      )
      localPos
  
  var
    stopEvent = false
    requiresRedraw = false
  
  let kind = gdk_event_get_event_type(event)
  case kind:
    of GDK_MOTION_NOTIFY:
      if not data[].mouseMoved.isNil:
        stopEvent = data[].mouseMoved(MotionEvent(
          time: time,
          x: float(pos.x),
          y: float(pos.y),
          modifiers: modifiers
        ))
        requiresRedraw = true
    of GDK_BUTTON_PRESS, GDK_BUTTON_RELEASE:
      let evt = ButtonEvent(
        time: time,
        button: int(gdk_button_event_get_button(event)) - 1,
        x: float(pos.x),
        y: float(pos.y),
        modifiers: modifiers
      )
      if kind == GDK_BUTTON_PRESS:
        if not data[].mousePressed.isNil:
          stopEvent = data[].mousePressed(evt)
          requiresRedraw = true
      else:
        if not data[].mouseReleased.isNil:
          stopEvent = data[].mouseReleased(evt)
          requiresRedraw = true
    of GDK_KEY_PRESS, GDK_KEY_RELEASE:
      let
        keyVal = gdk_key_event_get_keyval(event)
        evt = KeyEvent(
          time: time,
          rune: Rune(gdk_keyval_to_unicode(keyVal)),
          value: keyVal.int,
          modifiers: modifiers
        )
      if kind == GDK_KEY_PRESS:
        if not data[].keyPressed.isNil:
          stopEvent = data[].keyPressed(evt)
          requiresRedraw = true
      else:
        if not data[].keyReleased.isNil:
          stopEvent = data[].keyReleased(evt)
          requiresRedraw = true
    of GDK_SCROLL:
      if not data[].scroll.isNil:
        var evt = ScrollEvent(
          time: time,
          direction: toScrollDirection(gdk_scroll_event_get_direction(event)),
          modifiers: modifiers
        )
        if evt.direction == ScrollSmooth:
          var
            dx: cdouble
            dy: cdouble
          gdk_scroll_event_get_deltas(event, dx.addr, dy.addr)
          evt.dx = float(dx)
          evt.dy = float(dy)
        stopEvent = data[].scroll(evt)
        requiresRedraw = true
    else: discard
  
  if requiresRedraw:
    if data[].app.isNil:
      raise newException(ValueError, "App is nil")
    discard data[].app.redraw()
  result = cbool(ord(stopEvent))

proc drawFunc(widget: GtkWidget,
              ctx: pointer,
              width, height: cint,
              data: pointer) {.cdecl.} =
  let
    event = cast[ptr EventObj[proc (ctx: CairoContext, size: (int, int)): bool]](data)
    requiresRedraw = event[].callback(CairoContext(ctx), (int(width), int(height)))
  if requiresRedraw:
    event[].redraw()

proc callbackOrNil[T](event: Event[T]): T =
  if event.isNil:
    result = nil
  else:
    result = event.callback

renderable CustomWidget of BaseWidget:
  focusable: bool
  events {.private, onlyState.}: CustomWidgetEvents
  
  proc mousePressed(event: ButtonEvent): bool
  proc mouseReleased(event: ButtonEvent): bool
  proc mouseMoved(event: MotionEvent): bool
  proc scroll(event: ScrollEvent): bool
  proc keyPressed(event: KeyEvent): bool
  proc keyReleased(event: KeyEvent): bool
  
  hooks:
    build:
      state.events = CustomWidgetEvents()
      let controller = gtk_event_controller_legacy_new()
      discard g_signal_connect(controller, "event", gdkEventCallback, state.events[].addr)
      gtk_widget_add_controller(state.internalWidget, controller)
      # TODO: Check memory safety
    connectEvents:
      state.events.app = state.app
      state.events.mousePressed = state.mousePressed.callbackOrNil
      state.events.mouseReleased = state.mouseReleased.callbackOrNil
      state.events.mouseMoved = state.mouseMoved.callbackOrNil
      state.events.scroll = state.scroll.callbackOrNil
      state.events.keyPressed = state.keyPressed.callbackOrNil
      state.events.keyReleased = state.keyReleased.callbackOrNil
  
  hooks focusable:
    property:
      gtk_widget_set_can_focus(state.internalWidget, cbool(ord(state.focusable)))

renderable DrawingArea of CustomWidget:
  ## Allows you to render 2d scenes using cairo.
  ## The `owlkettle/cairo` module provides bindings for cairo.
  
  proc draw(ctx: CairoContext, size: (int, int)): bool ## Called when the widget is rendered. Redraws the application if the callback returns true.
  
  hooks:
    beforeBuild:
      state.internalWidget = gtk_drawing_area_new()
    connectEvents:
      gtk_drawing_area_set_draw_func(state.internalWidget, draw_func, state.draw[].addr, nil)
    update:
      gtk_widget_queue_draw(state.internalWidget)
  
  example:
    DrawingArea:
      ## You need to import the owlkettle/cairo module in order to use CairoContext
      proc draw(ctx: CairoContext, size: tuple[width, height: int]): bool =
        ctx.rectangle(100, 100, 300, 200)
        ctx.source = (0.0, 0.0, 0.0)
        ctx.stroke()

proc setupEventCallback(widget: GtkWidget, data: ptr EventObj[proc (size: (int, int)): bool]) =
  gtk_gl_area_make_current(widget)
  if not gtk_gl_area_get_error(widget).isNil:
    raise newException(IOError, "Failed to initialize OpenGL context")
  
  let
    width = int(gtk_widget_get_allocated_width(widget))
    height = int(gtk_widget_get_allocated_height(widget))
    requiresRedraw = data[].callback((width, height))
  if requiresRedraw:
    data[].redraw()

proc renderEventCallback(widget: GtkWidget,
                         context: pointer,
                         data: ptr EventObj[proc (size: (int, int)): bool]): cbool =
  let
    width = int(gtk_widget_get_allocated_width(widget))
    height = int(gtk_widget_get_allocated_height(widget))
    requiresRedraw = data[].callback((width, height))
  if requiresRedraw:
    data[].redraw()
  result = cbool(ord(true))

renderable GlArea of CustomWidget:
  ## Allows you to render 3d scenes using OpenGL.
  
  useEs: bool = false
  requiredVersion: tuple[major, minor: int] = (4, 3)
  hasDepthBuffer: bool = true
  hasStencilBuffer: bool = false
  
  proc setup(size: (int, int)): bool ## Called after the OpenGL Context is initialized. Redraws the application if the callback returns true.
  proc render(size: (int, int)): bool ## Called when the widget is rendered. Your rendering code should be executed here. Redraws the application if the callback returns true.
  
  hooks:
    beforeBuild:
      state.internalWidget = gtk_gl_area_new()
    connectEvents:
      state.connect(state.setup, "realize", setupEventCallback)
      state.connect(state.render, "render", renderEventCallback)
    disconnectEvents:
      state.internalWidget.disconnect(state.setup)
      state.internalWidget.disconnect(state.render)
    update:
      gtk_widget_queue_draw(state.internalWidget)
  
  hooks useEs:
    property:
      gtk_gl_area_set_use_es(state.internalWidget, cbool(ord(state.useEs)))
  
  hooks hasDepthBuffer:
    property:
      gtk_gl_area_set_has_depth_buffer(state.internalWidget, cbool(ord(state.hasDepthBuffer)))
  
  hooks hasStencilBuffer:
    property:
      gtk_gl_area_set_has_stencil_buffer(state.internalWidget, cbool(ord(state.hasStencilBuffer)))
  
  hooks requiredVersion:
    property:
      gtk_gl_area_set_required_version(state.internalWidget, 
        cint(state.requiredVersion.major),
        cint(state.requiredVersion.minor)
      )

renderable ColorButton of BaseWidget:
  color: tuple[r, g, b, a: float] = (0.0, 0.0, 0.0, 1.0) ## Red, Geen, Blue, Alpha as floating point numbers in the range [0.0, 1.0]
  useAlpha: bool = false
  
  proc changed(color: tuple[r, g, b, a: float])
  
  hooks:
    beforeBuild:
      state.internalWidget = gtk_color_button_new()
    connectEvents:
      proc colorSetCallback(widget: GtkWidget, data: ptr EventObj[proc (color: tuple[r, g, b, a: float])]) {.cdecl.} =
        var gdkColor: GdkRgba
        gtk_color_chooser_get_rgba(widget, gdkColor.addr)
        let color = (gdkColor.r.float, gdkColor.g.float, gdkColor.b.float, gdkColor.a.float)
        ColorButtonState(data[].widget).color = color
        data[].callback(color)
        data[].redraw()
      
      state.connect(state.changed, "color-set", colorSetCallback)
    disconnectEvents:
      state.internalWidget.disconnect(state.changed)
  
  hooks color:
    property:
      var rgba = GdkRgba(
        r: cdouble(state.color.r),
        g: cdouble(state.color.g),
        b: cdouble(state.color.b),
        a: cdouble(state.color.a)
      )
      gtk_color_chooser_set_rgba(state.internalWidget, rgba.addr)
  
  hooks useAlpha:
    property:
      gtk_color_chooser_set_use_alpha(state.internalWidget, cbool(ord(state.useAlpha)))


renderable Switch of BaseWidget:
  state: bool
  
  proc changed(state: bool)
  
  hooks:
    beforeBuild:
      state.internalWidget = gtk_switch_new()
    connectEvents:
      proc stateSetCallback(widget: GtkWidget, state: cbool, data: ptr EventObj[proc (state: bool)]): cbool {.cdecl.} =
        let state = state != 0
        SwitchState(data[].widget).state = state
        data[].callback(state)
        data[].redraw()
      
      state.connect(state.changed, "state-set", stateSetCallback)
    disconnectEvents:
      state.internalWidget.disconnect(state.changed)
  
  hooks state:
    property:
      gtk_switch_set_active(state.internalWidget, cbool(ord(state.state)))
  
  example:
    Switch:
      state = app.state
      proc changed(state: bool) =
        app.state = state

renderable ToggleButton of Button:
  state: bool
  
  proc changed(state: bool)
  
  hooks:
    beforeBuild:
      state.internalWidget = gtk_toggle_button_new()
    connectEvents:
      proc toggledCallback(widget: GtkWidget, data: ptr EventObj[proc (state: bool)]) {.cdecl.} =
        let state = gtk_toggle_button_get_active(widget) != 0
        ToggleButtonState(data[].widget).state = state
        data[].callback(state)
        data[].redraw()
      
      state.connect(state.changed, "toggled", toggledCallback)
    disconnectEvents:
      state.internalWidget.disconnect(state.changed)
  
  hooks state:
    property:
      gtk_toggle_button_set_active(state.internalWidget, cbool(ord(state.state)))
  
  example:
    ToggleButton:
      text = "Current State: " & $app.state
      state = app.state
      proc changed(state: bool) =
        app.state = state

renderable LinkButton of Button:
  ## A clickable link.
  
  uri: string
  visited: bool
  
  hooks:
    beforeBuild:
      state.internalWidget = gtk_link_button_new("")
  
  hooks uri:
    property:
      gtk_link_button_set_uri(state.internalWidget, cstring(state.uri))
  
  hooks visited:
    property:
      gtk_link_button_set_visited(state.internalWidget, cbool(ord(state.visited)))

renderable CheckButton of BaseWidget:
  state: bool
  
  proc changed(state: bool)
  
  hooks:
    beforeBuild:
      state.internalWidget = gtk_check_button_new()
    connectEvents:
      proc toggledCallback(widget: GtkWidget, data: ptr EventObj[proc (state: bool)]) {.cdecl.} =
        let state = gtk_check_button_get_active(widget) != 0
        CheckButtonState(data[].widget).state = state
        data[].callback(state)
        data[].redraw()
      
      state.connect(state.changed, "toggled", toggledCallback)
    disconnectEvents:
      state.internalWidget.disconnect(state.changed)
  
  hooks state:
    property:
      gtk_check_button_set_active(state.internalWidget, cbool(ord(state.state)))
  
  example:
    CheckButton:
      state = app.state
      proc changed(state: bool) =
        app.state = state

renderable RadioGroup of BaseWidget:
  ## A list of options selectable using radio buttons.
  
  spacing: int = 3 ## Spacing between the rows
  rowSpacing: int = 6 ## Spacing between the radio button and 
  orient: Orient = OrientY ## Orientation of the list
  children: seq[Widget]
  
  selected: int ## Currently selected index, may be smaller or larger than the number of children to represent no option being selected
  proc select(index: int)
  
  type
    RadioGroupRowDataObj = object
      ## Data used to handle the toggled signals of the row
      state: RadioGroupState
      index: int
    
    RadioGroupRowData = ref RadioGroupRowDataObj
    
    RadioGroupRow = object
      box: GtkWidget
      button: GtkWidget
      data: RadioGroupRowData
  
  rows {.private, onlyState.}: seq[RadioGroupRow]
  
  hooks:
    beforeBuild:
      let orient = if widget.hasOrient: widget.valOrient else: OrientY
      state.internalWidget = gtk_box_new(
        toGtk(orient),
        widget.valSpacing.cint
      )
  
  hooks spacing:
    property:
      gtk_box_set_spacing(state.internalWidget, state.spacing.cint)
  
  hooks rowSpacing:
    property:
      for row in state.rows:
        gtk_box_set_spacing(row.box, state.rowSpacing.cint)
  
  hooks orient:
    property:
      gtk_orientable_set_orientation(state.internalWidget, state.orient.toGtk())

  hooks children:
    (build, update):
      widget.valChildren.assignApp(state.app)
      
      var it = 0
      while it < state.children.len and it < widget.valChildren.len:
        let newChild = widget.valChildren[it].update(state.children[it])
        if not newChild.isNil:
          let childWidget = newChild.unwrapInternalWidget()
          gtk_widget_set_hexpand(childWidget, cbool(ord(true)))
          
          let box = state.rows[it].box
          gtk_box_remove(box, state.children[it].unwrapInternalWidget())
          gtk_box_append(box, childWidget)
          
          state.children[it] = newChild
        
        it += 1
      
      while it < widget.valChildren.len:
        let box = gtk_box_new(GTK_ORIENTATION_HORIZONTAL, state.rowSpacing.cint)
        gtk_widget_set_hexpand(box, cbool(ord(true)))
        gtk_widget_set_vexpand(box, cbool(ord(true)))
        
        
        let radioButton = gtk_check_button_new()
        if it > 0:
          gtk_check_button_set_group(radioButton, state.rows[0].button)
        if it == state.selected:
          gtk_check_button_set_active(radioButton, cbool(ord(true)))
        
        let data = RadioGroupRowData(state: state, index: it)
        
        proc toggledCallback(widget: GtkWidget, data: ptr RadioGroupRowDataObj) =
          if gtk_check_button_get_active(widget) != 0 and
             data[].state.selected != data[].index:
            data[].state.selected = data[].index
            if not data[].state.select.isNil:
              data[].state.select.callback(data[].index)
              data[].state.select[].redraw()
        
        discard g_signal_connect(radioButton, "toggled", toggledCallback, data[].addr)
        
        gtk_box_append(box, radioButton)
        
        let
          child = widget.valChildren[it].build()
          childWidget = child.unwrapInternalWidget()
        state.children.add(child)
        gtk_widget_set_hexpand(childWidget, cbool(ord(true)))
        gtk_box_append(box, childWidget)
        
        gtk_box_append(state.internalWidget, box)
        
        state.rows.add(RadioGroupRow(
          box: box,
          button: radioButton,
          data: data
        ))
        
        it += 1
      
      while it < state.children.len:
        discard state.children.pop()
        gtk_box_remove(state.internalWidget, state.rows.pop().box)
  
  hooks selected:
    property:
      if state.selected in 0..<state.rows.len:
        gtk_check_button_set_active(state.rows[state.selected].button, cbool(ord(true)))
      else:
        for row in state.rows:
          gtk_check_button_set_active(row.button, cbool(ord(false)))
  
  adder add:
    widget.hasChildren = true
    widget.valChildren.add(child)
  
  example:
    RadioGroup:
      selected = app.selected
      
      proc select(index: int) =
        app.selected = index
      
      Label(text = "Option 0", xAlign = 0)
      Label(text = "Option 1", xAlign = 0)
      Label(text = "Option 2", xAlign = 0)

type PopoverPosition* = enum
  PopoverLeft
  PopoverRight
  PopoverTop
  PopoverBottom

proc toGtk(pos: PopoverPosition): GtkPositionType =
  result = GtkPositionType(ord(pos))

renderable BasePopover of BaseWidget:
  hasArrow: bool = true
  offset: tuple[x, y: int] = (0, 0)
  position: PopoverPosition = PopoverBottom
  
  hooks hasArrow:
    property:
      gtk_popover_set_has_arrow(state.internalWidget, cbool(ord(state.hasArrow)))
  
  hooks offset:
    property:
      gtk_popover_set_offset(state.internalWidget,
        cint(state.offset.x),
        cint(state.offset.y)
      )
  
  hooks position:
    property:
      gtk_popover_set_position(state.internalWidget, toGtk(state.position))

renderable Popover of BasePopover:
  child: Widget
  
  hooks:
    beforeBuild:
      state.internalWidget = gtk_popover_new(nil.GtkWidget)
  
  hooks child:
    (build, update):
      state.updateChild(state.child, widget.valChild, gtk_popover_set_child)
  
  adder add:
    if widget.hasChild:
      raise newException(ValueError, "Unable to add multiple children to a Popover. Use a Box widget to display multiple widgets in a popover.")
    widget.hasChild = true
    widget.valChild = child

renderable PopoverMenu of BasePopover:
  ## A popover with multiple pages.
  ## It is usually used to create a menu with nested submenus.
  
  pages: Table[string, Widget]
  
  hooks:
    beforeBuild:
      state.internalWidget = gtk_popover_menu_new_from_model(nil)
  
  hooks pages:
    (build, update):
      if widget.hasPages:
        for name, page in widget.valPages:
          page.assignApp(state.app)
        
        let
          window = gtk_popover_get_child(state.internalWidget)
          viewport = gtk_widget_get_first_child(window)
          stack = gtk_widget_get_first_child(viewport)
        
        for name, page in state.pages:
          if name notin widget.valPages:
            gtk_stack_remove(stack, page.unwrapInternalWidget())
        
        for name, pageWidget in widget.valPages:
          if name in state.pages:
            let
              page = state.pages[name]
              newPage = pageWidget.update(page)
            if not newPage.isNil:
              gtk_stack_remove(stack, page.unwrapInternalWidget())
              gtk_stack_add_named(stack, newPage.unwrapInternalWidget(), name.cstring)
              state.pages[name] = newPage
          else:
            let page = pageWidget.build()
            gtk_stack_add_named(stack, page.unwrapInternalWidget(), name.cstring)
            state.pages[name] = page
  
  adder add {.name: "main".}:
    ## Adds a page to the popover menu.
    
    if name in widget.valPages:
      raise newException(ValueError, "Page \"" & name & "\" already exists")
    widget.hasPages = true
    widget.valPages[name] = child

renderable MenuButton of BaseWidget:
  child: Widget
  popover: Widget

  hooks:
    beforeBuild:
      state.internalWidget = gtk_menu_button_new()
  
  hooks child:
    (build, update):
      state.updateChild(state.child, widget.valChild, gtk_menu_button_set_child)
  
  hooks popover:
    (build, update):
      state.updateChild(state.popover, widget.valPopover, gtk_menu_button_set_popover)

  setter text: string
  setter icon: string ## Sets the icon of the MenuButton. Typically `open-menu` is used. See [recommended_tools.md](recommended_tools.md#icons) for a list of icons.
  
  adder addChild:
    if widget.hasChild:
      raise newException(ValueError, "Unable to add multiple children to a MenuButton. Use a Box widget to display multiple widgets in a MenuButton.")
    widget.hasChild = true
    widget.valChild = child
  
  adder add:
    if not widget.hasChild:
      widget.hasChild = true
      widget.valChild = child
    elif not widget.hasPopover:
      widget.hasPopover = true
      widget.valPopover = child
    else:
      raise newException(ValueError, "Unable to add more than two children to MenuButton")
  
  example:
    MenuButton {.addRight.}:
      icon = "open-menu"
      
      PopoverMenu:
        Box:
          Label(text = "My Menu")

proc `hasText=`*(menuButton: MenuButton, value: bool) = menuButton.hasChild = value
proc `valText=`*(menuButton: MenuButton, value: string) =
  menuButton.valChild = Label(hasText: true, valText: value)

proc `hasIcon=`*(menuButton: MenuButton, value: bool) = menuButton.hasChild = value
proc `valIcon=`*(menuButton: MenuButton, name: string) =
  menuButton.valChild = Icon(hasName: true, valName: name)

renderable ModelButton of BaseWidget:
  text: string
  icon: string ## The icon of the ModelButton (see [recommended_tools.md](recommended_tools.md#icons) for a list of icons)
  shortcut: string
  menuName: string
  
  proc clicked()
  
  hooks:
    beforeBuild:
      state.internalWidget = GtkWidget(g_object_new(g_type_from_name("GtkModelButton"), nil))
    connectEvents:
      state.connect(state.clicked, "clicked", eventCallback)
    disconnectEvents:
      state.internalWidget.disconnect(state.clicked)
  
  hooks text:
    property:
      var value = g_value_new(state.text)
      g_object_set_property(state.internalWidget.pointer, "text", value.addr)
      g_value_unset(value.addr)
  
  hooks icon:
    property:
      var value = g_value_new(state.icon.len > 0)
      g_object_set_property(state.internalWidget.pointer, "iconic", value.addr)
      g_value_unset(value.addr)
      if state.icon.len > 0:
        var err: GError
        let icon = g_icon_new_for_string(state.icon.cstring, err.addr)
        var value = g_value_new(icon)
        g_object_set_property(state.internalWidget.pointer, "icon", value.addr)
        g_value_unset(value.addr)
  
  hooks menuName:
    property:
      var value: GValue
      discard g_value_init(value.addr, G_TYPE_STRING)
      if state.menuName.len > 0:
        g_value_set_string(value.addr, state.menuName.cstring)
      else:
        g_value_set_string(value.addr, nil)
      g_object_set_property(state.internalWidget.pointer, "menu_name", value.addr)
      g_value_unset(value.addr)
  
  hooks shortcut:
    property:
      var value = g_value_new(state.shortcut)
      g_object_set_property(state.internalWidget.pointer, "accel", value.addr)
      g_value_unset(value.addr)
  
  example:
    PopoverMenu:
      Box:
        orient = OrientY
        
        for it in 0..<10:
          ModelButton:
            text = "Menu Entry " & $it
            
            proc clicked() =
              echo "Clicked " & $it

renderable SearchEntry of BaseWidget:
  # child: GtkWidget # This is currently not supported
  searchDelay: uint = 100 ## Determines the minimum time after a `searchChanged` event occurred before the next can be emitted. Only available when compiling for gtk 4.8
  placeholderText: string = "Search" ## Only available when compiling for gtk 4.10
  
  proc activate(searchString: string) ## Triggered when the user "activated" the search e.g. by hitting "enter" key while SearchEntry is in focus.
  proc nextMatch() ## Triggered when the user hits the "next entry" keybinding while the search entry is in focus, which is Ctrl-g by default. 
  proc previousMatch() ## Triggered when the user hits the "previous entry" keybinding while the search entry is in focus, which is Ctrl-Shift-g by default.
  proc searchChanged(searchString: string) ## Triggered when the user types in the SearchEntry.
  proc searchStarted(searchString: string)
  proc stopSearch(searchString: string) ## Triggered when the user "stops" a search, e.g. by hitting the "Esc" key while SearchEntry is in focus. 
  
  hooks:
    beforeBuild:
      state.internalWidget = gtk_search_entry_new()
    connectEvents:
      proc searchCallback(widget: GtkWidget, data: ptr EventObj[proc(searchString: string)]) =
        let searchString = $gtk_editable_get_text(widget)
        data[].callback(searchString)
        data[].redraw()
      
      state.connect(state.activate, "activate", searchCallback)
      state.connect(state.nextMatch, "next-match", eventCallback)
      state.connect(state.previousMatch, "previous-match", eventCallback)
      state.connect(state.searchChanged, "search-changed", searchCallback)
      state.connect(state.searchStarted, "search-changed", searchCallback)
      state.connect(state.stopSearch, "stop-search", searchCallback)
    disconnectEvents:
      state.internalWidget.disconnect(state.activate)
      state.internalWidget.disconnect(state.nextMatch)
      state.internalWidget.disconnect(state.previousMatch)
      state.internalWidget.disconnect(state.searchChanged)
      state.internalWidget.disconnect(state.searchStarted)
      state.internalWidget.disconnect(state.stopSearch)

  # hooks child:
  #   property:
  #     gtk_search_entry_set_key_capture_widget(state.internalWidget, state.child.pointer)

  hooks searchDelay:
    property:
      when GtkMinor >= 8:
        gtk_search_entry_set_search_delay(state.internalWidget, state.searchDelay.cuint)
      else:
        discard

  hooks placeholderText:
    property:
      when GtkMinor >= 10:
        gtk_search_entry_set_placeholder_text(state.internalWidget, state.placeholderText.cstring)
      else:
        discard
    
renderable Separator of BaseWidget:
  ## A separator line.
  
  orient: Orient
  
  hooks:
    beforeBuild:
      state.internalWidget = gtk_separator_new(widget.valOrient.toGtk())

type
  UnderlineKind* = enum
    UnderlineNone, UnderlineSingle, UnderlineDouble,
    UnderlineLow, UnderlineError
  
  TagStyle* = object
    background*: Option[string]
    foreground*: Option[string]
    family*: Option[string]
    size*: Option[int]
    strikethrough*: Option[bool]
    weight*: Option[int]
    underline*: Option[UnderlineKind]
    style*: Option[CairoFontSlant]
  
  # Wrapper for the GtkTextBuffer pointer to work with destructors of nim's ARC/ORC
  # Todo: As of 16.09.2023 it is mildly buggy to try and to `TextBuffer = distinct GtkTextBuffer` and
  # have destructors act on that new type directly. It was doable as shown in Ticket #75 and Github PR #81
  # But required a =sink hook for no understandable reason *and* seemed risky due to bugs likely making it unstable.
  # The pointer wrapped by intermediate type used as ref-type via an alias approach seems more stable for now.
  # Re-evaluate this in Match 2024 to see whether we can remove the wrapper obj.
  TextBufferObj = object
    gtk: GtkTextBuffer
  
  TextBuffer* = ref TextBufferObj
  
  TextIter* = GtkTextIter
  TextTag* = GtkTextTag
  TextSlice* = HSlice[TextIter, TextIter]

crossVersionDestructor(buffer, TextBufferObj):
  if isNil(buffer.gtk):
    return
  
  g_object_unref(pointer(buffer.gtk))

proc `=copy`*(dest: var TextBufferObj, source: TextBufferObj) =
  let areSameObject = pointer(source.gtk) == pointer(dest.gtk)
  if areSameObject:
    return
  
  `=destroy`(dest)
  wasMoved(dest)
  if not isNil(source.gtk):
    g_object_ref(pointer(source.gtk))
    
  dest.gtk = source.gtk

proc newTextBuffer*(): TextBuffer =
  result = TextBuffer(gtk: gtk_text_buffer_new(nil.GtkTextTagTable))
  
{.push hint[Name]: off.}
proc g_value_new(value: UnderlineKind): GValue =
  discard g_value_init(result.addr, G_TYPE_INT)
  g_value_set_int(result.addr, cint(ord(value)))

proc g_value_new(value: CairoFontSlant): GValue =
  const IDS: array[CairoFontSlant, cint] = [
    FontSlantNormal: cint(0),
    FontSlantItalic: cint(2),
    FontSlantOblique: cint(1)
  ]
  discard g_value_init(result.addr, G_TYPE_INT)
  g_value_set_int(result.addr, IDS[value])
{.pop.}

proc registerTag*(buffer: TextBuffer, name: string, style: TagStyle): TextTag =
  result = gtk_text_buffer_create_tag(buffer.gtk, name.cstring, nil)
  for attr, value in fieldPairs(style):
    if value.isSome:
      var gvalue = g_value_new(get(value))
      g_object_set_property(result.pointer, attr.cstring, gvalue.addr)
      g_value_unset(gvalue.addr)

proc lookupTag*(buffer: TextBuffer, name: string): TextTag =
  let tab = gtk_text_buffer_get_tag_table(buffer.gtk)
  result = gtk_text_tag_table_lookup(tab, name.cstring)

proc unregisterTag*(buffer: TextBuffer, tag: TextTag) =
  let tab = gtk_text_buffer_get_tag_table(buffer.gtk)
  gtk_text_tag_table_remove(tab, tag)

proc unregisterTag*(buffer: TextBuffer, name: string) =
  buffer.unregisterTag(buffer.lookupTag(name))

{.push inline.}
proc lineCount*(buffer: TextBuffer): int =
  result = int(gtk_text_buffer_get_line_count(buffer.gtk))

proc charCount*(buffer: TextBuffer): int =
  result = int(gtk_text_buffer_get_char_count(buffer.gtk))

proc startIter*(buffer: TextBuffer): TextIter =
  gtk_text_buffer_get_start_iter(buffer.gtk, result.addr)

proc endIter*(buffer: TextBuffer): TextIter =
  gtk_text_buffer_get_end_iter(buffer.gtk, result.addr)

proc iterAtLine*(buffer: TextBuffer, line: int): TextIter =
  gtk_text_buffer_get_iter_at_line(buffer.gtk, result.addr, line.cint)

proc iterAtOffset*(buffer: TextBuffer, offset: int): TextIter =
  gtk_text_buffer_get_iter_at_offset(buffer.gtk, result.addr, offset.cint)

proc `text=`*(buffer: TextBuffer, text: string) =
  gtk_text_buffer_set_text(buffer.gtk, text.cstring, text.len.cint)

proc text*(buffer: TextBuffer, start, stop: TextIter, hiddenChars: bool = true): string =
  result = $gtk_text_buffer_get_text(
    buffer.gtk, start.unsafeAddr, stop.unsafeAddr, cbool(ord(hiddenChars))
  )

proc text*(buffer: TextBuffer, slice: TextSlice, hiddenChars: bool = true): string =
  result = buffer.text(slice.a, slice.b, hiddenChars)

proc text*(buffer: TextBuffer, hiddenChars: bool = true): string =
  result = buffer.text(buffer.startIter, buffer.endIter)

proc isModified*(buffer: TextBuffer): bool =
  result = gtk_text_buffer_get_modified(buffer.gtk) != 0

proc hasSelection*(buffer: TextBuffer): bool =
  result = gtk_text_buffer_get_has_selection(buffer.gtk) != 0

proc selection*(buffer: TextBuffer): TextSlice =
  discard gtk_text_buffer_get_selection_bounds(
    buffer.gtk, result.a.addr, result.b.addr
  )

proc placeCursor*(buffer: TextBuffer, iter: TextIter) =
  gtk_text_buffer_place_cursor(buffer.gtk, iter.unsafeAddr)

proc select*(buffer: TextBuffer, insert, other: TextIter) =
  gtk_text_buffer_select_range(buffer.gtk, insert.unsafeAddr, other.unsafeAddr)

proc delete*(buffer: TextBuffer, a, b: TextIter) =
  gtk_text_buffer_delete(buffer.gtk, a.unsafeAddr, b.unsafeAddr)

proc delete*(buffer: TextBuffer, slice: TextSlice) = buffer.delete(slice.a, slice.b)

proc insert*(buffer: TextBuffer, iter: TextIter, text: string) =
  gtk_text_buffer_insert(buffer.gtk, iter.unsafeAddr, cstring(text), cint(text.len))

proc applyTag*(buffer: TextBuffer, name: string, a, b: TextIter) =
  gtk_text_buffer_apply_tag_by_name(buffer.gtk, name.cstring, a.unsafeAddr, b.unsafeAddr)

proc applyTag*(buffer: TextBuffer, name: string, slice: TextSlice) =
  buffer.applyTag(name, slice.a, slice.b)

proc removeTag*(buffer: TextBuffer, name: string, a, b: TextIter) =
  gtk_text_buffer_remove_tag_by_name(buffer.gtk, name.cstring, a.unsafeAddr, b.unsafeAddr)

proc removeTag*(buffer: TextBuffer, name: string, slice: TextSlice) =
  buffer.removeTag(name, slice.a, slice.b)

proc removeAllTags*(buffer: TextBuffer, a, b: TextIter) =
  gtk_text_buffer_remove_all_tags(buffer.gtk, a.unsafeAddr, b.unsafeAddr)

proc removeAllTags*(buffer: TextBuffer, slice: TextSlice) =
  buffer.removeAllTags(slice.a, slice.b)

proc canRedo*(buffer: TextBuffer): bool = bool(gtk_text_buffer_get_can_redo(buffer.gtk) != 0)
proc canUndo*(buffer: TextBuffer): bool = bool(gtk_text_buffer_get_can_undo(buffer.gtk) != 0)
proc redo*(buffer: TextBuffer) = gtk_text_buffer_redo(buffer.gtk)
proc undo*(buffer: TextBuffer) = gtk_text_buffer_undo(buffer.gtk)
{.pop.}

{.push inline.}
proc `==`*(a, b: TextIter): bool =
  result = gtk_text_iter_equal(a.unsafeAddr, b.unsafeAddr) != 0

proc `<`*(a, b: TextIter): bool =
  result = gtk_text_iter_compare(a.unsafeAddr, b.unsafeAddr) < 0

proc `<=`*(a, b: TextIter): bool =
  result = gtk_text_iter_compare(a.unsafeAddr, b.unsafeAddr) <= 0

proc cmp*(a, b: TextIter): int =
  result = int(gtk_text_iter_compare(a.unsafeAddr, b.unsafeAddr))

proc contains*(slice: TextSlice, iter: TextIter): bool =
  ## Checks if `iter` is in [`slice.a`, `slice.b`)
  result = gtk_text_iter_in_range(iter.unsafeAddr, slice.a.unsafeAddr, slice.b.unsafeAddr) != 0

proc forwardChars*(iter: var TextIter, count: int): bool =
  result = gtk_text_iter_forward_to_tag_toggle(iter.addr, nil.GtkTextTag) != 0

proc forwardLine*(iter: var TextIter): bool =
  result = gtk_text_iter_forward_line(iter.addr) != 0

proc forwardToLineEnd*(iter: var TextIter): bool =
  result = gtk_text_iter_forward_to_line_end(iter.addr) != 0

proc forwardToTagToggle*(iter: var TextIter): bool =
  result = gtk_text_iter_forward_to_tag_toggle(iter.addr, nil.GtkTextTag) != 0

proc forwardToTagToggle*(iter: var TextIter, tag: TextTag): bool =
  result = gtk_text_iter_forward_to_tag_toggle(iter.addr, tag) != 0

proc backwardChars*(iter: var TextIter, count: int): bool =
  result = gtk_text_iter_backward_to_tag_toggle(iter.addr, nil.GtkTextTag) != 0

proc backwardLine*(iter: var TextIter): bool =
  result = gtk_text_iter_backward_line(iter.addr) != 0

proc backwardToTagToggle*(iter: var TextIter): bool =
  result = gtk_text_iter_backward_to_tag_toggle(iter.addr, nil.GtkTextTag) != 0

proc backwardToTagToggle*(iter: var TextIter, tag: TextTag): bool =
  result = gtk_text_iter_backward_to_tag_toggle(iter.addr, tag) != 0

proc isStart*(iter: TextIter): bool = gtk_text_iter_is_start(iter.unsafeAddr) != 0
proc isEnd*(iter: TextIter): bool = gtk_text_iter_is_end(iter.unsafeAddr) != 0
proc canInsert*(iter: TextIter): bool = gtk_text_iter_can_insert(iter.unsafeAddr) != 0

proc hasTag*(iter: TextIter, tag: TextTag): bool =
  result = gtk_text_iter_has_tag(iter.unsafeAddr, tag) != 0

proc startsTag*(iter: TextIter, tag: TextTag): bool =
  result = gtk_text_iter_starts_tag(iter.unsafeAddr, tag) != 0

proc endsTag*(iter: TextIter, tag: TextTag): bool =
  result = gtk_text_iter_ends_tag(iter.unsafeAddr, tag) != 0

proc offset*(iter: TextIter): int = gtk_text_iter_get_offset(iter.unsafeAddr)
proc line*(iter: TextIter): int = gtk_text_iter_get_line(iter.unsafeAddr)
proc lineOffset*(iter: TextIter): int = gtk_text_iter_get_line_offset(iter.unsafeAddr)
proc `offset=`*(iter: TextIter, val: int) = gtk_text_iter_set_offset(iter.unsafeAddr, cint(val))
proc `line=`*(iter: TextIter, val: int) = gtk_text_iter_set_line(iter.unsafeAddr, cint(val))
proc `lineOffset=`*(iter: TextIter, val: int) = gtk_text_iter_set_line_offset(iter.unsafeAddr, cint(val))
{.pop.}

renderable TextView of BaseWidget:
  ## A text editor with support for formatted text.
  
  buffer: TextBuffer ## The buffer containing the displayed text.
  monospace: bool = false
  cursorVisible: bool = true
  editable: bool = true
  acceptsTab: bool = true
  indent: int = 0
  
  proc changed()
  
  hooks:
    beforeBuild:
      state.internalWidget = gtk_text_view_new()
    connectEvents:
      if not state.changed.isNil:
        state.changed.handler = g_signal_connect(
          GtkWidget(state.buffer.gtk), "changed", eventCallback, state.changed[].addr
        )
    disconnectEvents:
      GtkWidget(state.buffer.gtk).disconnect(state.changed)
  
  hooks monospace:
    property:
      gtk_text_view_set_monospace(state.internalWidget, cbool(ord(state.monospace)))
  
  hooks cursorVisible:
    property:
      gtk_text_view_set_cursor_visible(state.internalWidget, cbool(ord(state.cursorVisible)))
  
  hooks editable:
    property:
      gtk_text_view_set_editable(state.internalWidget, cbool(ord(state.editable)))
  
  hooks acceptsTab:
    property:
      gtk_text_view_set_accepts_tab(state.internalWidget, cbool(ord(state.acceptsTab)))
  
  hooks indent:
    property:
      gtk_text_view_set_indent(state.internalWidget, cint(state.indent))
  
  hooks buffer:
    property:
      if state.buffer.isNil:
        raise newException(ValueError, "TextView.buffer must not be nil")
      gtk_text_view_set_buffer(state.internalWidget, state.buffer.gtk)

renderable ListBoxRow of BaseWidget:
  ## A row in a `ListBox`.
  
  child: Widget
  
  proc activate()
  
  hooks:
    beforeBuild:
      state.internalWidget = gtk_list_box_row_new()
    connectEvents:
      state.connect(state.activate, "activate", eventCallback)
    disconnectEvents:
      state.internalWidget.disconnect(state.activate)
  
  hooks child:
    (build, update):
      state.updateChild(state.child, widget.valChild, gtk_list_box_row_set_child)
  
  adder add:
    if widget.hasChild:
      raise newException(ValueError, "Unable to add multiple children to a ListBoxRow. Use a Box widget to display multiple widgets in a ListBoxRow.")
    widget.hasChild = true
    widget.valChild = child

  
  example:
    ListBox:
      for it in 0..<10:
        ListBoxRow {.addRow.}:
          proc activate() =
            echo it
          Label(text = $it)

const ListBoxNavigationSidebar* = "navigation-sidebar".StyleClass

type SelectionMode* = enum
  SelectionNone, SelectionSingle, SelectionBrowse, SelectionMultiple

renderable ListBox of BaseWidget:
  rows: seq[Widget]
  selectionMode: SelectionMode
  selected: HashSet[int] ## Indices of the currently selected items.

  proc select(rows: HashSet[int])
  
  hooks:
    beforeBuild:
      state.internalWidget = gtk_list_box_new()
      
      proc handleUnrealize(widget: GtkWidget, data: ptr ListBoxState) {.cdecl.} =
        let state = unwrapSharedCell(data)
        state.internalWidget.disconnect(state.select)
      
      let data = allocSharedCell(state)
      discard g_signal_connect(state.internalWidget, "unrealize", handleUnrealize, data)
    connectEvents:
      proc selectedRowsChanged(widget: GtkWidget, data: ptr EventObj[proc (state: HashSet[int])]) {.cdecl.} =
        let selected = gtk_list_box_get_selected_rows(widget)
        var
          rows = initHashSet[int]()
          cur = selected
        while not cur.isNil:
          rows.incl(int(gtk_list_box_row_get_index(GtkWidget(cur[].data))))
          cur = cur[].next
        g_list_free(selected)
        ListBoxState(data[].widget).selected = rows
        data[].callback(rows)
        data[].redraw()
      
      state.connect(state.select, "selected-rows-changed", selectedRowsChanged)
    disconnectEvents:
      state.internalWidget.disconnect(state.select)
  
  hooks rows:
    (build, update):
      state.updateChildren(
        state.rows,
        widget.valRows,
        gtk_list_box_append,
        gtk_list_box_insert,
        gtk_list_box_remove
      )
  
  hooks selectionMode:
    property:
      gtk_list_box_set_selection_mode(state.internalWidget,
        GtkSelectionMode(ord(state.selectionMode))
      )
  
  hooks selected:
    (build, update):
      if widget.hasSelected:
        for index in state.selected - widget.valSelected:
          if index >= state.rows.len:
            continue
          let row = state.rows[index].unwrapInternalWidget()
          gtk_list_box_unselect_row(state.internalWidget, row)
        for index in widget.valSelected - state.selected:
          let row = state.rows[index].unwrapInternalWidget()
          gtk_list_box_select_row(state.internalWidget, row)
        state.selected = widget.valSelected
        for row in state.selected:
          if row >= state.rows.len:
            raise newException(IndexDefect, "Unable to select row " & $row & ", since there are only " & $state.rows.len & " rows in the ListBox.")

  adder addRow:
    ## Adds a row to the list. The added child widget must be a `ListBoxRow`.
    widget.hasRows = true
    widget.valRows.add(child)
  
  adder add:
    if child of ListBoxRow:
      widget.addRow(ListBoxRow(child))
    else:
      widget.addRow(ListBoxRow(hasChild: true, valChild: child))
  
  example:
    ListBox:
      for it in 0..<10:
        Label(text = $it)

renderable FlowBoxChild of BaseWidget:
  child: Widget
  
  hooks:
    beforeBuild:
      state.internalWidget = gtk_flow_box_child_new()
  
  hooks child:
    (build, update):
      state.updateChild(state.child, widget.valChild, gtk_flow_box_child_set_child)
  
  adder add:
    if widget.hasChild:
      raise newException(ValueError, "Unable to add multiple children to a FlowBoxChild. Use a Box widget to display multiple widgets in a FlowBoxChild.")
    widget.hasChild = true
    widget.valChild = child
  
  example:
    FlowBox:
      columns = 1..5
      for it in 0..<10:
        FlowBoxChild {.addChild.}:
          Label(text = $it)

renderable FlowBox of BaseWidget:
  homogeneous: bool
  rowSpacing: int
  columnSpacing: int
  columns: HSlice[int, int] = 1..5
  selectionMode: SelectionMode
  children: seq[Widget]
  
  hooks:
    beforeBuild:
      state.internalWidget = gtk_flow_box_new()
  
  hooks homogeneous:
    property:
      gtk_flow_box_set_homogeneous(state.internalWidget, cbool(ord(state.homogeneous)))
  
  hooks rowSpacing:
    property:
      gtk_flow_box_set_row_spacing(state.internalWidget, cuint(state.rowSpacing))
  
  hooks columnSpacing:
    property:
      gtk_flow_box_set_column_spacing(state.internalWidget, cuint(state.columnSpacing))
  
  hooks columns:
    property:
      gtk_flow_box_set_min_children_per_line(state.internalWidget, cuint(state.columns.a))
      gtk_flow_box_set_max_children_per_line(state.internalWidget, cuint(state.columns.b))
  
  hooks selectionMode:
    property:
      gtk_flow_box_set_selection_mode(state.internalWidget,
        GtkSelectionMode(ord(state.selectionMode))
      )
  
  hooks children:
    (build, update):
      state.updateChildren(
        state.children,
        widget.valChildren,
        gtk_flow_box_append,
        gtk_flow_box_insert,
        gtk_flow_box_remove
      )
  
  adder addChild:
    widget.hasChildren = true
    widget.valChildren.add(child)

  adder add:
    widget.addChild(FlowBoxChild(hasChild: true, valChild: child))
  
  example:
    FlowBox:
      columns = 1..5
      for it in 0..<10:
        Label(text = $it)

renderable Frame of BaseWidget:
  label: string
  align: tuple[x, y: float] = (0.0, 0.0)
  child: Widget
  
  hooks:
    beforeBuild:
      state.internalWidget = gtk_frame_new(nil)
  
  hooks label:
    property:
      if state.label.len == 0:
        gtk_frame_set_label(state.internalWidget, nil)
      else:
        gtk_frame_set_label(state.internalWidget, state.label.cstring)
  
  hooks align:
    property:
      gtk_frame_set_label_align(state.internalWidget,
        state.align.x.cfloat, state.align.y.cfloat
      )
  
  hooks child:
    (build, update):
      state.updateChild(state.child, widget.valChild, gtk_frame_set_child)
  
  adder add:
    if widget.hasChild:
      raise newException(ValueError, "Unable to add multiple children to a Frame. Use a Box widget to display multiple widgets in a Frame.")
    widget.hasChild = true
    widget.valChild = child 
  
  example:
    Frame:
      label = "Frame Title"
      align = (0.2, 0.0)
      Label:
        text = "Content"

renderable DropDown of BaseWidget:
  ## A drop down that allows the user to select an item from a list of items.
  
  items: seq[string]
  selected: int ## Index of the currently selected item.
  enableSearch: bool
  showArrow: bool = true
  
  proc select(item: int)
  
  hooks:
    beforeBuild:
      state.internalWidget = gtk_drop_down_new(GListModel(nil), nil)
      
      proc getString(stringObject: GtkStringObject): pointer {.cdecl.} =
        let str = gtk_string_object_get_string(stringObject)
        result = g_strdup(str)
      
      let expr = gtk_cclosure_expression_new(G_TYPE_STRING, nil, 0, nil, GCallback(getString), nil, nil)
      gtk_drop_down_set_expression(state.internalWidget, expr)
      gtk_expression_unref(expr)
    connectEvents:
      proc selectCallback(widget: GtkWidget,
                          pspec: pointer,
                          data: ptr EventObj[proc (item: int)]) {.cdecl.} =
        let
          selected = int(gtk_drop_down_get_selected(widget))
          state = DropDownState(data[].widget)
        if selected != state.selected:
          state.selected = selected
          data[].callback(selected)
          data[].redraw()
      
      state.connect(state.select, "notify::selected", selectCallback)
    disconnectEvents:
      state.internalWidget.disconnect(state.select)
  
  hooks enableSearch:
    property:
      gtk_drop_down_set_enable_search(state.internalWidget, cbool(ord(state.enableSearch)))
  
  hooks items:
    property:
      let items = allocCStringArray(state.items)
      defer: deallocCStringArray(items)
      gtk_drop_down_set_model(state.internalWidget, gtk_string_list_new(items))
  
  hooks selected:
    property:
      gtk_drop_down_set_selected(state.internalWidget, cuint(state.selected))
  
  hooks showArrow:
    property:
      gtk_drop_down_set_show_arrow(state.internalWidget, cbool(ord(state.showArrow)))
  
  example:
    DropDown:
      items = @["Option 1", "Option 2", "Option 3"]
      selected = app.selectedItem
      
      proc select(itemIndex: int) =
        app.selectedItem = itemIndex

type
  GridRegion = object
    x, y: int
    width, height: int
  
  GridChild[T] = object
    widget: T
    region: GridRegion
    hExpand: bool
    vExpand: bool
    hAlign: Align
    vAlign: Align

proc assignApp(child: GridChild[Widget], app: Viewable) =
  child.widget.assignApp(app)

proc attach(grid: GtkWidget, child: GridChild[WidgetState]) =
  gtk_grid_attach(grid,
    child.widget.unwrapInternalWidget(),
    child.region.x.cint,
    child.region.y.cint,
    child.region.width.cint,
    child.region.height.cint
  )

renderable Grid of BaseWidget:
  ## A grid layout.
  
  children: seq[GridChild[Widget]]
  rowSpacing: int ## Spacing between the rows of the grid.
  columnSpacing: int ## Spacing between the columns of the grid.
  rowHomogeneous: bool
  columnHomogeneous: bool
  
  hooks:
    beforeBuild:
      state.internalWidget = gtk_grid_new()
  
  hooks rowSpacing:
    property:
      gtk_grid_set_row_spacing(state.internalWidget, state.rowSpacing.cuint)
  
  hooks columnSpacing:
    property:
      gtk_grid_set_column_spacing(state.internalWidget, state.columnSpacing.cuint)
  
  hooks rowHomogeneous:
    property:
      gtk_grid_set_row_homogeneous(state.internalWidget, cbool(ord(state.rowHomogeneous)))
  
  hooks columnHomogeneous:
    property:
      gtk_grid_set_column_homogeneous(state.internalWidget, cbool(ord(state.columnHomogeneous)))
  
  hooks children:
    (build, update):
      widget.valChildren.assignApp(state.app)
      var it = 0
      while it < widget.valChildren.len and it < state.children.len:
        let
          oldChild = state.children[it].widget
          newChild = widget.valChildren[it].widget.update(oldChild)
        
        var readd = false
        if not newChild.isNil:
          state.children[it].widget = newChild
          readd = true
        
        if widget.valChildren[it].region != state.children[it].region:
          state.children[it].region = widget.valChildren[it].region
          readd = true
        
        if readd:
          let widget = oldChild.unwrapInternalWidget()
          g_object_ref(pointer(widget))
          gtk_grid_remove(state.internalWidget, widget)
          state.internalWidget.attach(state.children[it])
          g_object_unref(pointer(widget))
        
        let childWidget = state.children[it].widget.unwrapInternalWidget()
        
        if readd or state.children[it].hExpand != widget.valChildren[it].hExpand:
          state.children[it].hExpand = widget.valChildren[it].hExpand
          gtk_widget_set_hexpand(childWidget, cbool(ord(state.children[it].hExpand)))
        
        if readd or state.children[it].vExpand != widget.valChildren[it].vExpand:
          state.children[it].vExpand = widget.valChildren[it].vExpand
          gtk_widget_set_vexpand(childWidget, cbool(ord(state.children[it].vExpand)))
        
        if readd or state.children[it].hAlign != widget.valChildren[it].hAlign:
          state.children[it].hAlign = widget.valChildren[it].hAlign
          gtk_widget_set_halign(childWidget, toGtk(state.children[it].hAlign))
        
        if readd or state.children[it].vAlign != widget.valChildren[it].vAlign:
          state.children[it].vAlign = widget.valChildren[it].vAlign
          gtk_widget_set_valign(childWidget, toGtk(state.children[it].vAlign))
        
        it += 1
      
      while it < widget.valChildren.len:
        let
          updater = widget.valChildren[it]
          child = GridChild[WidgetState](
            widget: updater.widget.build(),
            region: updater.region,
            hExpand: updater.hExpand,
            vExpand: updater.vExpand,
            hAlign: updater.hAlign,
            vAlign: updater.vAlign
          )
        
        state.internalWidget.attach(child)
        
        let childWidget = child.widget.unwrapInternalWidget()
        gtk_widget_set_hexpand(childWidget, cbool(ord(child.hExpand)))
        gtk_widget_set_vexpand(childWidget, cbool(ord(child.vExpand)))
        gtk_widget_set_halign(childWidget, toGtk(child.hAlign))
        gtk_widget_set_valign(childWidget, toGtk(child.vAlign))
        
        state.children.add(child)
        
        it += 1
      
      while it < state.children.len:
        let child = state.children.pop()
        gtk_grid_remove(state.internalWidget, child.widget.unwrapInternalWidget())
        it += 1
  
  adder add {.x: 0, y: 0, width: 1, height: 1,
              hExpand: false, vExpand: false,
              hAlign: AlignFill, vAlign: AlignFill.}:
    ## Adds a child at the given location to the grid.
    ## The location of the child within the grid can be set using the `x`, `y`, `width` and `height` properties.
    ## The `hAlign` and `vAlign` properties allow you to set the horizontal and vertical 
    ## alignment of the child within its allocated area. They may be one of `AlignFill`,
    ## `AlignStart`, `AlignEnd` or `AlignCenter`.
    
    widget.hasChildren = true
    widget.valChildren.add(GridChild[Widget](
      widget: child,
      region: GridRegion(
        x: x,
        y: y,
        width: width,
        height: height
      ),
      hExpand: hExpand,
      vExpand: vExpand,
      hAlign: hAlign,
      vAlign: vAlign
    ))
  
  setter spacing: int ## Sets the spacing between the rows and columns of the grid.
  setter homogeneous: bool
  
  example:
    Grid:
      spacing = 6
      margin = 12
      
      Button {.x: 1, y: 1, hExpand: true, vExpand: true.}:
        text = "A"
      
      Button {.x: 2, y: 1.}:
        text = "B"
      
      Button {.x: 1, y: 2, width: 2, hAlign: AlignCenter.}:
        text = "C"

proc `hasSpacing=`*(grid: Grid, has: bool) =
  grid.hasColumnSpacing = has
  grid.hasRowSpacing = has

proc `valSpacing=`*(grid: Grid, spacing: int) =
  grid.valRowSpacing = spacing
  grid.valColumnSpacing = spacing

proc `hasHomogeneous=`*(grid: Grid, has: bool) =
  grid.hasColumnHomogeneous = has
  grid.hasRowHomogeneous = has

proc `valHomogeneous=`*(grid: Grid, homogeneous: bool) =
  grid.valRowHomogeneous = homogeneous
  grid.valColumnHomogeneous = homogeneous

type FixedChild[T] = object
  widget: T
  x, y: float

proc assignApp(child: FixedChild[Widget], app: Viewable) =
  child.widget.assignApp(app)

renderable Fixed of BaseWidget:
  ## A layout where children are placed at fixed positions.
  
  children: seq[FixedChild[Widget]]
  
  hooks:
    beforeBuild:
      state.internalWidget = gtk_fixed_new()
  
  hooks children:
    (build, update):
      widget.valChildren.assignApp(state.app)
      
      var
        it = 0
        forceReadd = false
      while it < widget.valChildren.len and it < state.children.len:
        let updater = widget.valChildren[it]
        var fixedChild = state.children[it]
        
        let newChild = updater.widget.update(fixedChild.widget)
        
        if not newChild.isNil or forceReadd:
          let oldChild = fixedChild.widget.unwrapInternalWidget()
          g_object_ref(pointer(oldChild))
          gtk_fixed_remove(state.internalWidget, oldChild)
          if not newChild.isNil:
            fixedChild.widget = newChild
          gtk_fixed_put(
            state.internalWidget,
            fixedChild.widget.unwrapInternalWidget(),
            cdouble(fixedChild.x),
            cdouble(fixedChild.y)
          )
          g_object_unref(pointer(oldChild))
          forceReadd = true
        elif updater.x != fixedChild.x or updater.y != fixedChild.y:
          fixedChild.x = updater.x
          fixedChild.y = updater.y
          gtk_fixed_move(
            state.internalWidget,
            fixedChild.widget.unwrapInternalWidget(),
            cdouble(fixedChild.x),
            cdouble(fixedChild.y)
          )
        
        state.children[it] = fixedChild
        it += 1
      
      while it < widget.valChildren.len:
        let
          updater = widget.valChildren[it]
          fixedChild = FixedChild[WidgetState](
            widget: updater.widget.build(),
            x: updater.x,
            y: updater.y
          )
        
        gtk_fixed_put(
          state.internalWidget,
          fixedChild.widget.unwrapInternalWidget(),
          cdouble(fixedChild.x),
          cdouble(fixedChild.y)
        )
        
        state.children.add(fixedChild)
        it += 1
      
      while it < state.children.len:
        let fixedChild = state.children.pop()
        gtk_fixed_remove(state.internalWidget, fixedChild.widget.unwrapInternalWidget())
  
  adder add {.x: 0.0, y: 0.0.}:
    ## Adds a child at the given position
    widget.hasChildren = true
    widget.valChildren.add(FixedChild[Widget](
      widget: child, x: x, y: y
    ))
  
  example:
    Fixed:
      Label(text = "Fixed Layout") {.x: 200, y: 100.}

renderable ContextMenu:
  ## Adds a context menu to a widget.
  ## Context menus are shown when the user right clicks the widget.
  
  child: Widget
  menu: Widget
  controller: GtkEventController = GtkEventController(nil)
  
  hooks:
    beforeBuild:
      state.internalWidget = gtk_box_new(GTK_ORIENTATION_HORIZONTAL, 0)
  
  hooks controller:
    (build, update):
      discard
  
  hooks child:
    (build, update):
      proc addChild(box, child: GtkWidget) {.cdecl.} =
        gtk_widget_set_hexpand(child, 1)
        gtk_box_append(box, child)
      
      state.updateChild(state.child, widget.valChild, addChild, gtk_box_remove)
  
  hooks menu:
    (build, update):
      proc replace(box, oldMenu, newMenu: GtkWidget) {.locker.} =
        if not oldMenu.isNil:
          gtk_widget_remove_controller(box, state.controller)
          state.controller = GtkEventController(nil)
          gtk_box_remove(box, oldMenu)
        assert state.controller.isNil
        
        if not newMenu.isNil:
          const RIGHT_CLICK = cuint(3)
          let cont = gtk_gesture_click_new()
          gtk_gesture_single_set_button(cont, RIGHT_CLICK)
          
          proc pressed(gesture: GtkEventController,
                       n_press: cint,
                       x, y: cdouble,
                       data: pointer) =
            let popover = GtkWidget(data)
            gtk_popover_present(popover)
            var rect = GdkRectangle(x: cint(x), y: cint(y), width: 1, height: 1)
            gtk_popover_set_pointing_to(popover, rect.addr)
            gtk_popover_popup(popover)
          
          discard g_signal_connect(cont, "pressed", pressed, pointer(newMenu))
          
          gtk_widget_add_controller(box, cont)
          state.controller = cont
          
          gtk_widget_set_halign(newMenu, GTK_ALIGN_START)
          gtk_box_append(box, newMenu)
      
      state.updateChild(state.menu, widget.valMenu, replace)
  
  adder add:
    if widget.hasChild:
      raise newException(ValueError, "Unable to add multiple children to a ContextMenu.")
    widget.hasChild = true
    widget.valChild = child
  
  adder addMenu:
    if widget.hasMenu:
      raise newException(ValueError, "Unable to add multiple menus to a ContextMenu.")
    widget.hasMenu = true
    widget.valMenu = child
  
  example:
    ContextMenu:
      Label:
        text = "Right click here"
      
      PopoverMenu {.addMenu.}:
        hasArrow = false
        
        Box(orient = OrientY):
          for it in 0..<3:
            ModelButton:
              text = "Menu Entry " & $it

type LevelBarMode* = enum
  LevelBarContinuous
  LevelBarDiscrete

proc toGtk(mode: LevelBarMode): GtkLevelBarMode =
  result = GtkLevelBarMode(ord(mode))

renderable LevelBar of BaseWidget:
  value: float = 0.0
  min: float = 0.0
  max: float = 1.0
  inverted: bool = false
  mode: LevelBarMode = LevelBarContinuous
  orient: Orient = OrientX
  
  hooks:
    beforeBuild:
      state.internalWidget = gtk_level_bar_new()
  
  hooks value:
    property:
      gtk_level_bar_set_value(state.internalWidget, cdouble(state.value))
  
  hooks min:
    property:
      gtk_level_bar_set_min_value(state.internalWidget, cdouble(state.min))
  
  hooks max:
    property:
      gtk_level_bar_set_max_value(state.internalWidget, cdouble(state.max))
  
  hooks inverted:
    property:
      gtk_level_bar_set_inverted(state.internalWidget, cbool(ord(state.inverted)))
  
  hooks mode:
    property:
      gtk_level_bar_set_mode(state.internalWidget, toGtk(state.mode))
  
  hooks orient:
    property:
      gtk_orientable_set_orientation(state.internalWidget, toGtk(state.orient))
  
  example:
    LevelBar:
      value = 0.2
      min = 0
      max = 1
  
  example:
    LevelBar:
      value = 2
      max = 10
      orient = OrientY
      mode = LevelBarDiscrete

renderable Calendar of BaseWidget:
  ## Displays a calendar
  
  date: DateTime
  markedDays: seq[int] = @[]
  showDayNames: bool = true
  showHeading: bool = true
  showWeekNumbers: bool = true
  
  proc daySelected(date: DateTime)
  proc nextMonth(date: DateTime)
  proc prevMonth(date: DateTime)
  proc nextYear(date: DateTime)
  proc prevYear(date: DateTime)
  
  hooks:
    beforeBuild:
      state.internalWidget = gtk_calendar_new()
    connectEvents:
      proc selectedCallback(widget: GtkWidget, data: ptr EventObj[proc (state: DateTime)]) {.cdecl.} =
        let
          gtkDate = gtk_calendar_get_date(widget)
          date = fromUnix(g_date_time_to_unix(gtkDate)).inZone(utc())
        g_date_time_unref(gtkDate)
        
        CalendarState(data[].widget).date = date
        data[].callback(date)
        data[].redraw()
      
      state.connect(state.daySelected, "day-selected", selectedCallback)
      state.connect(state.nextMonth, "next-month", selectedCallback)
      state.connect(state.prevMonth, "prev-month", selectedCallback)
      state.connect(state.nextYear, "next-year", selectedCallback)
      state.connect(state.prevYear, "prev-year", selectedCallback)
    disconnectEvents:
      state.internalWidget.disconnect(state.daySelected)
      state.internalWidget.disconnect(state.nextMonth)
      state.internalWidget.disconnect(state.prevMonth)
      state.internalWidget.disconnect(state.nextYear)
      state.internalWidget.disconnect(state.prevYear)
  
  hooks date:
    property:
      let
        unix = state.date.toTime().toUnix()
        dateTime = g_date_time_new_from_unix_local(unix)
      gtk_calendar_select_day(state.internalWidget, dateTime)
      g_date_time_unref(dateTime)
  
  hooks markedDays:
    property:
      gtk_calendar_clear_marks(state.internalWidget)
      for day in state.markedDays:
        gtk_calendar_mark_day(state.internalWidget, cuint(day))
  
  hooks showDayNames:
    property:
      gtk_calendar_set_show_day_names(state.internalWidget, cbool(ord(state.showDayNames)))
  
  hooks showHeading:
    property:
      gtk_calendar_set_show_heading(state.internalWidget, cbool(ord(state.showHeading)))
  
  hooks showWeekNumbers:
    property:
      gtk_calendar_set_show_week_numbers(state.internalWidget, cbool(ord(state.showWeekNumbers)))
  
  example:
    Calendar:
      date = app.date
      
      proc select(date: DateTime) =
        ## Shortcut for handling all calendar events (daySelected,
        ## nextMonth, prevMonth, nextYear, prevYear)
        app.date = date

proc `select=`*(calendar: Calendar, event: Event[proc(date: DateTime)]) =
  if not event.isNil:
    calendar.daySelected = Event[proc(date: DateTime)](callback: event.callback)
    calendar.nextMonth = Event[proc(date: DateTime)](callback: event.callback)
    calendar.prevMonth = Event[proc(date: DateTime)](callback: event.callback)
    calendar.nextYear = Event[proc(date: DateTime)](callback: event.callback)
    calendar.prevYear = Event[proc(date: DateTime)](callback: event.callback)

type
  DialogResponseKind* = enum
    DialogCustom,
    DialogReject, DialogAccept, DialogCancel,
    DialogDeleteEvent, DialogOk, DialogClose
  
  DialogResponse* = object
    case kind*: DialogResponseKind:
      of DialogCustom: id*: int
      else: discard

proc toDialogResponse*(id: cint): DialogResponse =
  case id:
    of -2: result = DialogResponse(kind: DialogReject)
    of -3: result = DialogResponse(kind: DialogAccept)
    of -4: result = DialogResponse(kind: DialogDeleteEvent)
    of -5: result = DialogResponse(kind: DialogOk)
    of -6: result = DialogResponse(kind: DialogCancel)
    of -7: result = DialogResponse(kind: DialogClose)
    else: result = DialogResponse(kind: DialogCustom, id: int(id))

proc toGtk*(resp: DialogResponse): cint =
  case resp.kind:
    of DialogCustom: result = resp.id.cint
    of DialogReject: result = -2
    of DialogAccept: result = -3
    of DialogDeleteEvent: result = -4
    of DialogOk: result = -5
    of DialogCancel: result = -6
    of DialogClose: result = -7

renderable DialogButton:
  ## A button which closes the currently open dialog and sends a response to the caller.
  ## This widget can only be used with the `addButton` adder of `Dialog` or `BuiltinDialog`.
  
  text: string
  response: DialogResponse
  privateStyle {.private.}: HashSet[StyleClass]
  
  setter res: DialogResponseKind
  setter style: varargs[StyleClass] ## Applies CSS classes to the button. There are some pre-defined classes available: `ButtonSuggested`, `ButtonDestructive`, `ButtonFlat`, `ButtonPill` or `ButtonCircular`. You can also use custom CSS classes using `StyleClass("my-class")`. Consult the [GTK4 documentation](https://developer.gnome.org/hig/patterns/controls/buttons.html?highlight=button#button-styles) for guidance on what to use.
  setter style: HashSet[StyleClass] ## Applies CSS classes to the button.
  setter style: StyleClass  ## Applies CSS classes to the button.
  
  hooks privateStyle:
    (build, update):
      updateStyle(state, widget)

proc `hasStyle=`*(button: DialogButton, has: bool) =
  button.hasPrivateStyle = has

proc `valStyle=`*(button: DialogButton, cssClasses: HashSet[StyleClass]) =
  button.valPrivateStyle = cssClasses

proc `valStyle=`*(button: DialogButton, cssClasses: varargs[StyleClass]) =
  button.valPrivateStyle = cssClasses.toHashSet()

proc `valStyle=`*(button: DialogButton, cssClass: StyleClass) =
  button.valPrivateStyle = [cssClass].toHashSet()

proc `hasRes=`*(button: DialogButton, value: bool) =
  button.hasResponse = value

proc `valRes=`*(button: DialogButton, kind: DialogResponseKind) =
  button.valResponse = DialogResponse(kind: kind)

renderable Dialog of Window:
  ## A window which can contain `DialogButton` widgets in its header bar.

  buttons: seq[DialogButton]
  
  hooks:
    beforeBuild:
      state.internalWidget = gtk_dialog_new_with_buttons("", nil.GtkWidget, GTK_DIALOG_USE_HEADER_BAR, nil)
      gtk_window_set_child(state.internalWidget, nil.GtkWidget)
  
  hooks buttons:
    build:
      for button in widget.val_buttons:
        let
          buttonWidget = gtk_dialog_add_button(state.internalWidget,
            button.valText.cstring,
            button.valResponse.toGtk
          )
          ctx = gtk_widget_get_style_context(buttonWidget)
        for styleClass in button.valPrivateStyle:
          gtk_style_context_add_class(ctx, cstring($styleClass))
  
  adder addButton
  
  example:
    Dialog:
      title = "My Dialog"
      defaultSize = (300, 200)
      
      DialogButton {.addButton.}:
        text = "Ok"
        res = DialogAccept
      
      DialogButton {.addButton.}:
        text = "Cancel"
        res = DialogCancel
      
      Label(text = "Hello, world!")

proc addButton*(dialog: Dialog, button: DialogButton) =
  dialog.hasButtons = true
  dialog.valButtons.add(button)

renderable BuiltinDialog of BaseWidget:
  ## Base widget for builtin dialogs.
  ## If you want to create a custom dialog, you should use `Window` or `Dialog` instead.
  
  title: string
  buttons: seq[DialogButton]
  
  hooks buttons:
    build:
      for button in widget.valButtons:
        let
          buttonWidget = gtk_dialog_add_button(state.internalWidget,
            button.valText.cstring,
            button.valResponse.toGtk
          )
          ctx = gtk_widget_get_style_context(buttonWidget)
        for styleClass in button.valPrivateStyle:
          gtk_style_context_add_class(ctx, cstring($styleClass))
  
  adder addButton

proc addButton*(dialog: BuiltinDialog, button: DialogButton) =
  dialog.hasButtons = true
  dialog.valButtons.add(button)

type FileChooserAction* = enum
  FileChooserOpen,
  FileChooserSave,
  FileChooserSelectFolder,
  FileChooserCreateFolder

renderable FileChooserDialog of BuiltinDialog:
  ## A dialog for opening/saving files or folders.
  
  action: FileChooserAction
  selectMultiple: bool = false
  initialPath: string ## Path of the initially shown folder
  filenames: seq[string] ## The selected file paths
  
  hooks:
    beforeBuild:
      state.internalWidget = gtk_file_chooser_dialog_new(
        widget.valTitle.cstring,
        nil.GtkWidget,
        GtkFileChooserAction(ord(widget.valAction)),
        nil
      )
  
  hooks selectMultiple:
    property:
      gtk_file_chooser_set_select_multiple(state.internalWidget,
        cbool(ord(state.selectMultiple))
      )
  
  hooks initialPath:
    build:
      if widget.hasInitialPath:
        state.initialPath = widget.valInitialPath
      if state.initialPath.len > 0:
        let
          file = g_file_new_for_path(state.initialPath.cstring)
          success = gtk_file_chooser_set_current_folder(state.internalWidget, file, nil)
        if success == cbool(0):
          raise newException(IOError, "Failed to set initialPath of FileChooserDialog")
        g_object_unref(pointer(file))
  
  hooks filenames:
    read:
      state.filenames = @[]
      let files = gtk_file_chooser_get_files(state.internalWidget)
      for file in files:
        state.filenames.add($g_file_get_path(GFile(file)))
        g_object_unref(file)
      g_object_unref(pointer(files))
  
  example:
    FileChooserDialog:
      title = "Open a File"
      action = FileChooserOpen
      selectMultiple = true
      
      DialogButton {.addButton.}:
        text = "Cancel"
        res = DialogCancel
      
      DialogButton {.addButton.}:
        text = "Open"
        res = DialogAccept
        style = [ButtonSuggested]

proc filename*(dialog: FileChooserDialogState): string {.deprecated: "Use filenames instead".} =
  case dialog.filenames.len:
    of 0: result = ""
    of 1: result = dialog.filenames[0]
    else:
      raise newException(ValueError, "Multiple files were selected")

renderable ColorChooserDialog of BuiltinDialog:
  ## A dialog for choosing a color.
  
  color: tuple[r, g, b, a: float] = (0.0, 0.0, 0.0, 1.0)
  useAlpha: bool = false
  
  hooks:
    beforeBuild:
      state.internalWidget = gtk_color_chooser_dialog_new(
        widget.valTitle.cstring,
        nil.GtkWidget
      )
  
  hooks color:
    property:
      var rgba = GdkRgba(
        r: cdouble(state.color.r),
        g: cdouble(state.color.g),
        b: cdouble(state.color.b),
        a: cdouble(state.color.a)
      )
      gtk_color_chooser_set_rgba(state.internalWidget, rgba.addr)
    read:
      var color: GdkRgba
      gtk_color_chooser_get_rgba(state.internalWidget, color.addr)
      state.color = (color.r.float, color.g.float, color.b.float, color.a.float)
  
  hooks useAlpha:
    property:
      gtk_color_chooser_set_use_alpha(state.internalWidget, cbool(ord(state.useAlpha)))

  example:
    ColorChooserDialog:
      color = (1.0, 0.0, 0.0, 1.0)
      useAlpha = true

renderable MessageDialog of BuiltinDialog:
  ## A dialog for showing a message to the user.
  
  message: string
  
  hooks:
    beforeBuild:
      state.internalWidget = gtk_message_dialog_new(
        nil.GtkWidget,
        GTK_DIALOG_DESTROY_WITH_PARENT,
        GTK_MESSAGE_INFO,
        GTK_BUTTONS_NONE,
        widget.valMessage.cstring,
        nil
      )
  
  example:
    MessageDialog:
      message = "Hello, world!"
      
      DialogButton {.addButton.}:
        text = "Ok"
        res = DialogAccept

renderable AboutDialog of BaseWidget:
  programName: string
  logo: string
  copyright: string
  version: string
  license: string
  credits: seq[(string, seq[string])]
  
  hooks:
    beforeBuild:
      state.internalWidget = gtk_about_dialog_new()
  
  hooks programName:
    property:
      gtk_about_dialog_set_program_name(state.internalWidget, state.programName.cstring)
  
  hooks logo:
    property:
      gtk_about_dialog_set_logo_icon_name(state.internalWidget, state.logo.cstring)
  
  hooks copyright:
    property:
      gtk_about_dialog_set_copyright(state.internalWidget, state.copyright.cstring)
  
  hooks version:
    property:
      gtk_about_dialog_set_version(state.internalWidget, state.version.cstring)
  
  hooks license:
    property:
      gtk_about_dialog_set_license(state.internalWidget, state.license.cstring)
  
  hooks credits:
    build:
      if widget.hasCredits:
        state.credits = widget.valCredits
        for (sectionName, people) in state.credits:
          let names = allocCStringArray(people)
          defer: deallocCStringArray(names)
          gtk_about_dialog_add_credit_section(state.internalWidget, sectionName.cstring, names)
  
  example:
    AboutDialog:
      programName = "My Application"
      logo = "applications-graphics"
      version = "1.0.0"
      credits = @{
        "Code": @[
          "Erika Mustermann",
          "Max Mustermann",
        ],
        "Art": @["Max Mustermann"]
      }

type ScalePosition* = enum
  ScaleLeft,
  ScaleRight,
  ScaleTop,
  ScaleBottom

proc toGtk(pos: ScalePosition): GtkPositionType =
  result = GtkPositionType(ord(pos))

type ScaleMark* = object
  label*: Option[string]
  value*: float
  position*: ScalePosition

renderable Scale of BaseWidget:
  ## A slider for choosing a numeric value within a range.
  min: float = 0 ## Lower end of the range displayed by the scale
  max: float = 100 ## Upper end of the range displayed by the scale
  value: float = 0 ## The value the Scale widget displays. Remember to update it via your `valueChanged` proc to reflect the new value on the Scale widget.
  marks: seq[ScaleMark] = @[] ## Adds marks to the Scale at points where `ScaleMark.value` would be placed. If `ScaleMark.label` is provided, it will be rendered next to the mark. `ScaleMark.position` determines the mark's position (and its label) relative to the scale. Note that ScaleLeft and ScaleRight are only sensible when the Scale is vertically oriented (`orient` = `OrientY`), while ScaleTop and ScaleBottom are only sensible when it is horizontally oriented (`orient` = `OrientX`)
  inverted: bool = false ## Determines whether the min and max value of the Scale are ordered (low value) left => right (high value) in the case of `inverted = false` or (high value) left <= right (low value) in the case of `inverted = true`.
  showValue: bool = true ## Determines whether to display the numeric value as a label on the widget (`showValue = true`) or not (`showValue = false`)
  stepSize: float = 5 ## Determines the value increment/decrement when the widget is in focus and the user presses arrow keys.
  pageSize: float = 10 ## Determines the value increment/decrement when the widget is in focus and the user presses page keys. Typically larger than stepSize.
  orient: Orient = OrientX ## The orientation of the widget. Orients the widget either horizontally (`orient = OrientX`) or vertically (`orient = OrientY`)
  showFillLevel: bool = true ## Determines whether to color the Scale from the "origin" to the place where the slider on the Scale sits. The Scale is filled left => right/top => bottom if `inverted = false` and left <= right/top <= bottom if `inverted = true`
  precision: int64 = 1 ## Number of decimal places to display for the value. `precision = 1` enables values like 1.2, while `precision = 2` enables values like 1.23 and so on.
  valuePosition: ScalePosition ## Specifies where the label of the Scale widget's value should be placed. This setting has no effect if `showValue = false`.
  
  proc valueChanged(newValue: float) ## Emitted when the range value changes from an interaction triggered by the user.

  hooks:
    beforeBuild:
      let orient: Orient = if widget.hasOrient: widget.valOrient else: OrientX
      state.internalWidget = gtk_scale_new(orient.toGtk(), nil.GtkAdjustment)

    connectEvents:
      proc valueChangedEventCallback(
        widget: GtkWidget, 
        data: ptr EventObj[proc(newValue: float)]
      ) {.cdecl.} =
        let scaleValue: float = gtk_range_get_value(widget).float
        ScaleState(data[].widget).value = scaleValue
        data[].callback(scaleValue)
        data[].redraw()
      
      state.connect(state.valueChanged, "value-changed", valueChangedEventCallback)
      
    disconnectEvents:
      disconnect(state.internalWidget, state.valueChanged)

  hooks min:
    property:
      gtk_range_set_range(state.internalWidget, state.min.cfloat, state.max.cfloat)
  
  hooks max:
    property:
      gtk_range_set_range(state.internalWidget, state.min.cfloat, state.max.cfloat)

  hooks marks:
    property:
      gtk_scale_clear_marks(state.internalWidget)
      for mark in state.marks:
        let label: string = if mark.label.isSome(): mark.label.get() else: $mark.value
        gtk_scale_add_mark(state.internalWidget, mark.value, mark.position.toGtk(), label.cstring)

  hooks value:
    property:
      gtk_range_set_value(state.internalWidget, state.value.cdouble)
    read:
      state.value = gtk_range_get_value(state.internalWidget).float
  
  hooks inverted:
    property:
      gtk_range_set_inverted(state.internalWidget, state.inverted.cbool)
  
  hooks showValue:
    property:
      gtk_scale_set_draw_value(state.internalWidget, state.showValue.cbool)

  hooks stepSize:
    property:
      gtk_range_set_increments(state.internalWidget, state.stepSize.cdouble, state.pageSize.cdouble)
  
  hooks pageSize:
    property:
      gtk_range_set_increments(state.internalWidget, state.stepSize.cdouble, state.pageSize.cdouble)
  
  hooks orient:
    property:
      gtk_orientable_set_orientation(state.internalWidget, state.orient.toGtk())

  hooks showFillLevel:
    property:
      gtk_scale_set_has_origin(state.internalWidget, state.showFillLevel.cbool)
  
  hooks precision:
    property:
      gtk_scale_set_digits(state.internalWidget, state.precision.cint)

  hooks valuePosition:
    property:
      gtk_scale_set_value_pos(state.internalWidget, state.valuePosition.toGtk())

  example:
    Scale:
      value = app.value
      showFillLevel = false
      min = 0
      max = 1
      marks = @[ScaleMark(some("Just a mark"), ScaleLeft, 0.5)]
      inverted = true
      showValue = false
      
      proc valueChanged(newValue: float) =
        echo "New value is ", newValue
        app.value = newValue

renderable Expander of BaseWidget:
  ## Container that shows or hides its child depending on whether it is expanded/collapsed 
  label: string ## Sets the clickable header of the Expander. Overwritten by `labelWidget` if it is provided via adder.
  labelWidget: Widget ## Sets the clickable header of the Expander. Overwrites `label` if provided.
  expanded: bool = false ## Determines whether the Expander body is shown (expanded = true) or not (expanded = false)
  child: Widget ## Determines the body of the Expander.
  resizeToplevel: bool = false
  useMarkup: bool = false
  useUnderline: bool = false
  
  proc activate(activated: bool) ## Triggered whenever Expander is expanded or collapsed
  
  hooks:
    beforeBuild:
      state.internalWidget = gtk_expander_new(widget.valLabel.cstring)
  
    connectEvents:
      proc activateEventCallback(
        widget: GtkWidget, 
        data: ptr EventObj[proc(activated: bool)]
      ) {.cdecl.} =
        let expanded: bool = not gtk_expander_get_expanded(widget).bool # Necessary as widget hasn't updated itself yet, thus this returns the old value
        ExpanderState(data[].widget).expanded = expanded
        data[].callback(expanded)
        data[].redraw()

      state.connect(state.activate, "activate", activateEventCallback)

    disconnectEvents:
      disconnect(state.internalWidget, state.activate)
      
  hooks label:
    property:
      gtk_expander_set_label(state.internalWidget, state.label.cstring)

  hooks expanded:
    property:
      gtk_expander_set_expanded(state.internalWidget, state.expanded.cbool)

  hooks resizeToplevel:
    property:
      gtk_expander_set_resize_toplevel(state.internalWidget, state.resizeToplevel.cbool)

  hooks useMarkup:
    property:
      gtk_expander_set_use_markup(state.internalWidget, state.useMarkup.cbool)

  hooks useUnderline:
    property:
      gtk_expander_set_use_underline(state.internalWidget, state.useUnderline.cbool)

  hooks child:
    (build, update):
      state.updateChild(state.child, widget.valChild, gtk_expander_set_child)
  
  hooks labelWidget:
    (build, update):
      state.updateChild(state.labelWidget, widget.valLabelWidget, gtk_expander_set_label_widget)
  
  adder add:
    if widget.hasChild:
      raise newException(ValueError, "Unable to add multiple children to the body of an Expander.")
    
    widget.hasChild = true
    widget.valChild = child

  adder addLabel:
    if widget.hasLabelWidget:
      raise newException(ValueError, "Unable to add multiple Labels as the header of an Expander")
    
    widget.hasLabelWidget = true
    widget.valLabelWidget = child
    
renderable ProgressBar of BaseWidget:
  ## A progress bar widget to show progress being made on a long-lasting task
  ellipsize: EllipsizeMode = EllipsizeEnd ## Determines how the `text` gets ellipsized if `showText = true` and `text` overflows.
  fraction: float = 0.0 ## Determines how much the ProgressBar is filled. Must be between 0.0 and 1.0. 
  inverted: bool = false
  pulseStep: float = 0.1
  showText: bool = false
  text: string = ""

  hooks:
    beforeBuild:
      state.internalWidget = gtk_progress_bar_new()
  
  hooks ellipsize:
    property:
      gtk_progress_bar_set_ellipsize(state.internalWidget, PangoEllipsizeMode(ord(state.ellipsize)))

  hooks fraction:
    property:
      gtk_progress_bar_set_fraction(state.internalWidget, state.fraction.cdouble)
  
  hooks inverted:
    property:
      gtk_progress_bar_set_inverted(state.internalWidget, state.inverted.cbool)
  
  hooks pulseStep:
    property:
      gtk_progress_bar_set_pulse_step(state.internalWidget, state.pulseStep.cdouble)
    
  hooks showText:
    property:
      gtk_progress_bar_set_show_text(state.internalWidget, state.showText.cbool)

  hooks text:
    property:
      gtk_progress_bar_set_text(state.internalWidget, state.text.cstring)

    
export BaseWidget, BaseWidgetState, BaseWindow, BaseWindowState
export Window, Box, Overlay, Label, Icon, Picture, Button, HeaderBar, ScrolledWindow, Entry, Spinner
export SpinButton, Paned, ColorButton, Switch, LinkButton, ToggleButton, CheckButton, RadioGroup
export DrawingArea, GlArea, MenuButton, ModelButton, Separator, Popover, PopoverMenu
export TextView, ListBox, ListBoxRow, ListBoxRowState, FlowBox, FlowBoxChild
export Frame, DropDown, Grid, Fixed, ContextMenu, LevelBar, Calendar
export Dialog, DialogState, DialogButton
export BuiltinDialog, BuiltinDialogState
export FileChooserDialog, FileChooserDialogState
export ColorChooserDialog, ColorChooserDialogState
export MessageDialog, MessageDialogState
export AboutDialog, AboutDialogState
export buildState, updateState, assignAppEvents
export Scale
export Expander
<<<<<<< HEAD
export SearchEntry
=======
export ProgressBar
export EmojiChooser
>>>>>>> 36e69adf
<|MERGE_RESOLUTION|>--- conflicted
+++ resolved
@@ -3723,9 +3723,6 @@
 export buildState, updateState, assignAppEvents
 export Scale
 export Expander
-<<<<<<< HEAD
 export SearchEntry
-=======
 export ProgressBar
-export EmojiChooser
->>>>>>> 36e69adf
+export EmojiChooser