# MIT License
# 
# Copyright (c) 2022 Can Joshua Lehmann
# 
# Permission is hereby granted, free of charge, to any person obtaining a copy
# of this software and associated documentation files (the "Software"), to deal
# in the Software without restriction, including without limitation the rights
# to use, copy, modify, merge, publish, distribute, sublicense, and/or sell
# copies of the Software, and to permit persons to whom the Software is
# furnished to do so, subject to the following conditions:
# 
# The above copyright notice and this permission notice shall be included in all
# copies or substantial portions of the Software.
# 
# THE SOFTWARE IS PROVIDED "AS IS", WITHOUT WARRANTY OF ANY KIND, EXPRESS OR
# IMPLIED, INCLUDING BUT NOT LIMITED TO THE WARRANTIES OF MERCHANTABILITY,
# FITNESS FOR A PARTICULAR PURPOSE AND NONINFRINGEMENT. IN NO EVENT SHALL THE
# AUTHORS OR COPYRIGHT HOLDERS BE LIABLE FOR ANY CLAIM, DAMAGES OR OTHER
# LIABILITY, WHETHER IN AN ACTION OF CONTRACT, TORT OR OTHERWISE, ARISING FROM,
# OUT OF OR IN CONNECTION WITH THE SOFTWARE OR THE USE OR OTHER DEALINGS IN THE
# SOFTWARE.

# Default widgets

import std/[unicode, os, sets, tables, options, asyncfutures, hashes, times]
when defined(nimPreviewSlimSystem):
  import std/assertions
import gtk, widgetdef, cairo, widgetutils, common

customPragmas()
when defined(owlkettleDocs) and isMainModule:
  echo "# Widgets"

const GtkMinor {.intdefine: "gtkminor".}: int = 0 ## Specifies the minimum GTK4 minor version required to run an application. Overwriteable via `-d:gtkminor=X`. Defaults to 0.

type 
  Margin* = object
    top*, bottom*, left*, right*: int

  StyleClass* = distinct string

proc `$`*(x: StyleClass): string = x.string
proc hash*(x: StyleClass): Hash {.borrow.}
proc `==`*(x, y: StyleClass): bool {.borrow.}

renderable BaseWidget:
  ## The base widget of all widgets. Supports redrawing the entire Application
  ## by calling `<WidgetName>State.app.redraw()`
  privateMargin {.private.}: Margin = Margin() ## Allows setting top, bottom, left and right margin of a widget. Margin has those names as fields to set integer values to.
  privateStyle {.private.}: HashSet[StyleClass] = initHashSet[StyleClass]()
  sensitive: bool = true ## If the widget is interactive
  sizeRequest: tuple[x, y: int] = (-1, -1) ## Requested widget size. A value of -1 means that the natural size of the widget will be used.
  tooltip: string = "" ## The widget's tooltip is shown on hover

  hooks privateMargin:
    (build, update):
      if widget.hasPrivateMargin:
        state.privateMargin = widget.valPrivateMargin
        gtk_widget_set_margin_top(state.internalWidget, cint(state.privateMargin.top))
        gtk_widget_set_margin_bottom(state.internalWidget, cint(state.privateMargin.bottom))
        gtk_widget_set_margin_start(state.internalWidget, cint(state.privateMargin.left))
        gtk_widget_set_margin_end(state.internalWidget, cint(state.privateMargin.right))

  hooks privateStyle:
    (build, update):
      updateStyle(state, widget)

  hooks sensitive:
    property:
      gtk_widget_set_sensitive(state.internalWidget, cbool(ord(state.sensitive)))
  
  hooks sizeRequest:
    property:
      gtk_widget_set_size_request(
        state.internalWidget,
        cint(state.sizeRequest.x),
        cint(state.sizeRequest.y)
      )

  hooks tooltip:
    property:
      if state.tooltip.len > 0:
        gtk_widget_set_tooltip_text(state.internalWidget, state.tooltip.cstring)
      else:
        gtk_widget_set_has_tooltip(state.internalWidget, cbool(0))
  
  setter margin: int
  setter margin: Margin
  setter style: StyleClass # Applies CSS classes to the widget. There are some pre-defined classes available. You can also use custom CSS classes using `StyleClass("my-class")`.
  setter style: varargs[StyleClass] # Applies CSS classes to the widget.
  setter style: HashSet[StyleClass] # Applies CSS classes to the widget.

proc `hasMargin=`*(widget: BaseWidget, has: bool) =
  widget.hasPrivateMargin = has

proc `valMargin=`*(widget: BaseWidget, width: int) =
  widget.valPrivateMargin = Margin(top: width, bottom: width, left: width, right: width)

proc `valMargin=`*(widget: BaseWidget, margin: Margin) =
  widget.valPrivateMargin = margin

proc `hasStyle=`*(widget: BaseWidget, has: bool) =
  widget.hasPrivateStyle = has

proc `valStyle=`*(widget: BaseWidget, cssClasses: HashSet[StyleClass]) =
  widget.valPrivateStyle = cssClasses

proc `valStyle=`*(widget: BaseWidget, cssClasses: varargs[StyleClass]) =
  widget.valPrivateStyle = cssClasses.toHashSet()

proc `valStyle=`*(widget: BaseWidget, cssClass: StyleClass) =
  widget.valPrivateStyle = [cssClass].toHashSet()

renderable BaseWindow of BaseWidget:
  defaultSize: tuple[width, height: int] = (800, 600) ## Initial size of the window
  fullscreened: bool
  iconName: string
  
  proc close() ## Called when the window is closed
  
  hooks:
    connectEvents:
      state.connect(state.close, "destroy", eventCallback)
    disconnectEvents:
      state.internalWidget.disconnect(state.close)
  
  hooks defaultSize:
    property:
      gtk_window_set_default_size(state.internalWidget,
        state.defaultSize.width.cint,
        state.defaultSize.height.cint
      )
  
  hooks fullscreened:
    property:
      if state.fullscreened:
        gtk_window_fullscreen(state.internalWidget)
      else:
        gtk_window_unfullscreen(state.internalWidget)
  
  hooks iconName:
    property:
      gtk_window_set_icon_name(state.internalWidget, state.iconName.cstring)

renderable Window of BaseWindow:
  title: string
  titlebar: Widget ## Custom widget set as the titlebar of the window
  child: Widget
  
  hooks:
    beforeBuild:
      state.internalWidget = gtk_window_new(GTK_WINDOW_TOPLEVEL)
  
  hooks title:
    property:
      if state.titlebar.isNil:
        gtk_window_set_title(state.internalWidget, state.title.cstring)
  
  hooks titlebar:
    (build, update):
      state.updateChild(state.titlebar, widget.valTitlebar, gtk_window_set_titlebar)
  
  hooks child:
    (build, update):
      state.updateChild(state.child, widget.valChild, gtk_window_set_child)
  
  adder add:
    ## Adds a child to the window. Each window may only have one child.
    if widget.hasChild:
      raise newException(ValueError, "Unable to add multiple children to a Window. Use a Box widget to display multiple widgets in a Window.")
    widget.hasChild = true
    widget.valChild = child
  
  adder addTitlebar:
    ## Sets a custom titlebar for the window
    widget.hasTitlebar = true
    widget.valTitlebar = child
  
  example:
    Window:
      Label(text = "Hello, world")

type Orient* = enum OrientX, OrientY

proc toGtk(orient: Orient): GtkOrientation =
  result = [GTK_ORIENTATION_HORIZONTAL, GTK_ORIENTATION_VERTICAL][ord(orient)]

const
  BoxLinked* = "linked".StyleClass
  BoxCard* = "card".StyleClass
  BoxToolbar* = "toolbar".StyleClass
  BoxOsd* = "osd".StyleClass

type BoxChild[T] = object
  widget: T
  expand: bool
  hAlign: Align
  vAlign: Align

proc assignApp[T](child: BoxChild[T], app: Viewable) =
  child.widget.assignApp(app)

renderable Box of BaseWidget:
  ## A Box arranges its child widgets along one dimension.
  orient: Orient ## Orientation of the Box and its containing elements. May be one of OrientX (to orient horizontally) or OrientY (to orient vertically)
  spacing: int ## Spacing between the children of the Box
  children: seq[BoxChild[Widget]]

  hooks:
    beforeBuild:
      state.internalWidget = gtk_box_new(
        toGtk(widget.valOrient),
        widget.valSpacing.cint
      )
  
  hooks spacing:
    property:
      gtk_box_set_spacing(state.internalWidget, state.spacing.cint)

  hooks children:
    (build, update):
      widget.valChildren.assignApp(state.app)
      var it = 0
      while it < widget.valChildren.len and it < state.children.len:
        let
          child = widget.valChildren[it]
          newChild = child.widget.update(state.children[it].widget)
        if not newChild.isNil:
          gtk_box_remove(
            state.internalWidget,
            state.children[it].widget.unwrapInternalWidget()
          )
          var sibling: GtkWidget = nil.GtkWidget
          if it > 0:
            sibling = state.children[it - 1].widget.unwrapInternalWidget()
          let newWidget = newChild.unwrapInternalWidget()
          gtk_box_insert_child_after(state.internalWidget, newWidget, sibling)
          state.children[it].widget = newChild
        
        let childWidget = state.children[it].widget.unwrapInternalWidget()
        
        if not newChild.isNil or child.expand != state.children[it].expand:
          case state.orient:
            of OrientX: gtk_widget_set_hexpand(childWidget, child.expand.ord.cbool)
            of OrientY: gtk_widget_set_vexpand(childWidget, child.expand.ord.cbool)
          state.children[it].expand = child.expand
        
        if not newChild.isNil or child.hAlign != state.children[it].hAlign:
          state.children[it].hAlign = child.hAlign
          gtk_widget_set_halign(childWidget, toGtk(child.hAlign))
        
        if not newChild.isNil or child.vAlign != state.children[it].vAlign:
          state.children[it].vAlign = child.vAlign
          gtk_widget_set_valign(childWidget, toGtk(child.vAlign))
        
        it += 1
      
      while it < widget.valChildren.len:
        let
          child = widget.valChildren[it]
          childState = child.widget.build()
          childWidget = childState.unwrapInternalWidget()
        case state.orient:
          of OrientX: gtk_widget_set_hexpand(childWidget, child.expand.ord.cbool)
          of OrientY: gtk_widget_set_vexpand(childWidget, child.expand.ord.cbool)
        gtk_widget_set_halign(childWidget, toGtk(child.hAlign))
        gtk_widget_set_valign(childWidget, toGtk(child.vAlign))
        gtk_box_append(state.internalWidget, childWidget)
        state.children.add(BoxChild[WidgetState](
          widget: childState,
          expand: child.expand,
          hAlign: child.hAlign,
          vAlign: child.vAlign
        ))
        it += 1
      
      while it < state.children.len:
        gtk_box_remove(
          state.internalWidget,
          state.children[^1].widget.unwrapInternalWidget()
        )
        discard state.children.pop()

  adder add {.expand: true,
              hAlign: AlignFill,
              vAlign: AlignFill.}:
    ## Adds a child to the Box.
    ## When expand is true, the child grows to fill up the remaining space in the Box.
    ## The `hAlign` and `vAlign` properties allow you to set the horizontal and vertical 
    ## alignment of the child within its allocated area. They may be one of `AlignFill`, 
    ## `AlignStart`, `AlignEnd` or `AlignCenter`.
    widget.valChildren.add(BoxChild[Widget](
      widget: child,
      expand: expand,
      hAlign: hAlign, 
      vAlign: vAlign
    ))
  
  example:
    Box:
      orient = OrientX
      Label(text = "Label")
      Button(text = "Button") {.expand: false.}
  
  example:
    Box:
      orient = OrientY
      margin = 12
      spacing = 6
      
      for it in 0..<5:
        Label(text = "Label " & $it)
  
  example:
    HeaderBar {.addTitlebar.}:
      Box {.addLeft.}:
        style = [BoxLinked]
        
        for it in 0..<5:
          Button {.expand: false.}:
            text = "Button " & $it
            proc clicked() =
              echo it

type BaselinePosition* = enum
  BaselineTop, BaselineCenter, BaselineBottom

proc toGtk(x: BaselinePosition): GtkBaselinePosition = GtkBaselinePosition(ord(x))

renderable CenterBox of BaseWidget:
  startWidget: Widget
  centerWidget: Widget
  endWidget: Widget
  baselinePosition: BaselinePosition = BaselineCenter
  shrinkCenterLast: bool = false ## Requires GTK 4.12 or higher to work. Compile with `-d:gtkminor=12` to enable it
  
  hooks:
    beforeBuild:
      state.internalWidget = gtk_center_box_new()

  hooks startWidget:
    (build, update):
      state.updateChild(state.startWidget, widget.valStartWidget, gtk_center_box_set_start_widget)
  
  hooks endWidget:
    (build, update):
      state.updateChild(state.endWidget, widget.valEndWidget, gtk_center_box_set_end_widget)
  
  hooks centerWidget:
    (build, update):
      state.updateChild(state.centerWidget, widget.valCenterWidget, gtk_center_box_set_center_widget)

  hooks baselinePosition:
    property:
      gtk_center_box_set_baseline_position(state.internalWidget, state.baselinePosition.toGtk())

  hooks shrinkCenterLast:
    property:
      when GtkMinor >= 12:
        gtk_center_box_set_shrink_center_last(state.internalWidget, state.shrinkCenterLast.cbool)

  adder addStart:
    if widget.hasStartWidget:
      raise newException(ValueError, "Unable to add multiple children to the start of CenterBox.")
    widget.hasStartWidget = true
    widget.valStartWidget = child

  adder addEnd:
    if widget.hasEndWidget:
      raise newException(ValueError, "Unable to add multiple children to the end of CenterBox.")
    widget.hasEndWidget = true
    widget.valEndWidget = child

  adder add:
    if widget.hasCenterWidget:
      raise newException(ValueError, "Unable to add multiple children to the center of CenterBox.")
    widget.hasCenterWidget = true
    widget.valCenterWidget = child

renderable Overlay of BaseWidget:
  child: Widget
  overlays: seq[AlignedChild[Widget]]
  
  hooks:
    beforeBuild:
      state.internalWidget = gtk_overlay_new()
  
  hooks child:
    (build, update):
      state.updateChild(state.child, widget.valChild, gtk_overlay_set_child)
  
  hooks overlays:
    (build, update):
      state.updateAlignedChildren(
        state.overlays,
        widget.valOverlays,
        gtk_overlay_add_overlay,
        gtk_overlay_remove_overlay
      )
  
  adder add:
    if widget.hasChild:
      raise newException(ValueError, "Unable to add multiple children to an Overlay. You can add overlays using the addOverlay adder.")
    widget.hasChild = true
    widget.valChild = child
  
  adder addOverlay {.hAlign: AlignFill,
                     vAlign: AlignFill.}:
    widget.hasOverlays = true
    widget.valOverlays.add(AlignedChild[Widget](
      widget: child,
      hAlign: hAlign,
      vAlign: vAlign
    ))

renderable EmojiChooser of BaseWidget:
  
  proc emojiPicked(emoji: string)
  
  hooks:
    beforeBuild:
      state.internalWidget = gtk_emoji_chooser_new()
    
    connectEvents:
      proc emojiPickedCallback(widget: GtkWidget, pickedEmoji: cstring, data: ptr EventObj[proc (emoji: string)]) {.cdecl.} =
        data[].callback($pickedEmoji)
        data[].redraw()
    
      state.connect(state.emojiPicked, "emoji-picked", emojiPickedCallback)
      
    disconnectEvents:
      state.internalWidget.disconnect(state.emojiPicked)
  

const
  LabelTitle1* = "title-1".StyleClass
  LabelTitle2* = "title-2".StyleClass
  LabelTitle3* = "title-3".StyleClass
  LabelTitle4* = "title-4".StyleClass
  LabelHeading* = "heading".StyleClass
  LabelBody* = "body".StyleClass
  LabelMonospace* = "monospace".StyleClass

type EllipsizeMode* = enum
  ## Determines whether to ellipsize text when text does not fit in a given space
  EllipsizeNone ## Do not ellipsize 
  EllipsizeStart, ## Start ellipsizing at the start of the text
  EllipsizeMiddle, ## Start ellipsizing in the middle of the text
  EllipsizeEnd ## Start ellipsizing at the end of the text

renderable Label of BaseWidget:
  ## The default widget to display text.
  ## Supports rendering [Pango Markup](https://docs.gtk.org/Pango/pango_markup.html#pango-markup) 
  ## if `useMarkup` is enabled.
  text: string ## The text of the Label to render
  xAlign: float = 0.5
  yAlign: float = 0.5
  ellipsize: EllipsizeMode ## Determines whether to ellipsise the text in case space is insufficient to render all of it. May be one of `EllipsizeNone`, `EllipsizeStart`, `EllipsizeMiddle` or `EllipsizeEnd`
  wrap: bool = false ## Enables/Disable wrapping of text.
  useMarkup: bool = false ## Determines whether to interpret the given text as Pango Markup or not.

  hooks:
    beforeBuild:
      state.internalWidget = gtk_label_new("")

  hooks text:
    property:
      if state.useMarkup:
        gtk_label_set_markup(state.internalWidget, state.text.cstring)
      else:
        gtk_label_set_text(state.internalWidget, state.text.cstring)
  
  hooks xAlign:
    property:
      gtk_label_set_xalign(state.internalWidget, state.xAlign.cdouble)
  
  hooks yAlign:
    property:
      gtk_label_set_yalign(state.internalWidget, state.yAlign.cdouble)
  
  hooks ellipsize:
    property:
      gtk_label_set_ellipsize(state.internalWidget, PangoEllipsizeMode(ord(state.ellipsize)))
  
  hooks wrap:
    property:
      gtk_label_set_wrap(state.internalWidget, cbool(ord(state.wrap)))
  
  hooks useMarkup:
    property:
      gtk_label_set_use_markup(state.internalWidget, cbool(ord(state.useMarkup)))
  
  example:
    Label:
      text = "Hello, world!"
      xAlign = 0.0
      ellipsize = EllipsizeEnd
  
  example:
    Label:
      text = "Test ".repeat(50)
      wrap = true
  
  example:
    Label:
      text = "<b>Bold</b>, <i>Italic</i>, <span font=\"20\">Font Size</span>"
      useMarkup = true

renderable EditableLabel of BaseWidget:
  editing: bool = false ## Determines whether the edit view (editing = false) or the "read" view (editing = true) is being shown
  text: string = ""
  
  proc changed(text: string) ## Fired every time `text` changes.
  proc editStateChanged(newEditState: bool) ## Fired every time `editing` changes.
  
  hooks:
    beforeBuild:
      state.internalWidget = gtk_editable_label_new("".cstring)
    connectEvents:
      proc changedCallback(widget: GtkWidget, data: ptr EventObj[proc (text: string)]) {.cdecl.} =
        let text = $gtk_editable_get_text(widget)
        EditableLabelState(data[].widget).text = text
        data[].callback(text)
        data[].redraw()
      
      proc editedCallback(widget: GtkWidget, pspec: GtkParamSpec, data: ptr EventObj[proc (newEditState: bool)]){.cdecl.} =
        let isEditing = gtk_editable_label_get_editing(widget).bool
        EditableLabelState(data[].widget).editing = isEditing
        data[].callback(isEditing)
        
      state.connect(state.changed, "changed", changedCallback)
      state.connect(state.editStateChanged, "notify::editing", editedCallback)

    disconnectEvents:
      state.internalWidget.disconnect(state.changed)
      state.internalWidget.disconnect(state.editStateChanged)
  
  hooks text:
    property:
      let isEditing: bool = gtk_editable_label_get_editing(state.internalWidget).bool
      if not isEditing:
        gtk_editable_set_text(state.internalWidget, state.text.cstring)

  hooks editing:
    property:
      if state.editing:
        gtk_editable_label_start_editing(state.internalWidget)

renderable Icon of BaseWidget:
  name: string ## See [recommended_tools.md](recommended_tools.md#icons) for a list of icons.
  pixelSize: int = -1 ## Determines the size of the icon
  
  hooks:
    beforeBuild:
      state.internalWidget = gtk_image_new()
  
  hooks name:
    property:
      gtk_image_set_from_icon_name(state.internalWidget, state.name.cstring, GTK_ICON_SIZE_BUTTON)
  
  hooks pixelSize:
    property:
      gtk_image_set_pixel_size(state.internalWidget, state.pixelSize.cint)
  
  example:
    Icon:
      name = "list-add-symbolic"
  
  example:
    Icon:
      name = "object-select-symbolic"
      pixelSize = 100

type
  Colorspace* = enum
    ColorspaceRgb
  
  # Wrapper for the GdkPixbuf pointer to work with destructors of nim's ARC/ORC
  # Todo: As of 16.09.2023 it is mildly buggy to try and to `PixBuf = distinct GdkPixbuf` and
  # have destructors act on that new type directly. It was doable as shown in Ticket #75 and Github PR #81
  # But required a =sink hook for no understandable reason *and* seemed risky due to bugs likely making it unstable.
  # The pointer wrapped by intermediate type used as ref-type via an alias approach seems more stable for now.
  # Re-evaluate this in Match 2024 to see whether we can remove the wrapper obj.
  PixbufObj* = object
    gdk: GdkPixbuf
    
  Pixbuf* = ref PixbufObj

crossVersionDestructor(pixbuf, PixbufObj):
  if isNil(pixbuf.gdk):
    return
  
  g_object_unref(pointer(pixbuf.gdk))

proc `=copy`*(dest: var PixbufObj, source: PixbufObj) =
  let areSameObject = pointer(source.gdk) == pointer(dest.gdk)
  if areSameObject:
    return
  
  `=destroy`(dest)
  wasMoved(dest)
  if not isNil(source.gdk):
    g_object_ref(pointer(source.gdk))
    
  dest.gdk = source.gdk
    
proc newPixbuf(gdk: GdkPixbuf): Pixbuf =
  if gdk.isNil:
    raise newException(ValueError, "Unable to create Pixbuf from GdkPixbuf(nil)")

  result = Pixbuf(gdk: gdk)
  
proc newPixbuf*(width, height: int,
                bitsPerSample: int = 8,
                hasAlpha: bool = false,
                colorspace: Colorspace = ColorspaceRgb): Pixbuf =
  result = newPixbuf(gdk_pixbuf_new(
    GdkColorspace(ord(colorspace)),
    cbool(ord(hasAlpha)),
    bitsPerSample.cint,
    width.cint,
    height.cint
  ))

proc newPixbuf*(width, height: int,
                data: openArray[uint8],
                bitsPerSample: int = 8,
                hasAlpha: bool = false,
                colorspace: Colorspace = ColorspaceRgb): Pixbuf =
  let channels = if hasAlpha: 4 else: 3
  assert width * height * channels * (bitsPerSample div 8) == data.len
  
  proc destroy(pixels: pointer, data: pointer) {.cdecl.} =
    dealloc(pixels)
  
  let buffer = cast[ptr UncheckedArray[uint8]](alloc(data.len))
  if data.len > 0:
    copyMem(buffer, data[0].unsafeAddr, data.len)
  
  result = newPixbuf(gdk_pixbuf_new_from_data(
    buffer,
    GdkColorspace(ord(colorspace)),
    cbool(ord(hasAlpha)),
    bitsPerSample.cint,
    width.cint,
    height.cint,
    cint(channels * width * (bitsPerSample div 8)),
    destroy,
    nil
  ))

proc loadPixbuf*(path: string): Pixbuf =
  var error = GError(nil)
  let pixbuf = gdk_pixbuf_new_from_file(path.cstring, error.addr)
  if not error.isNil:
    let message = $error[].message
    raise newException(IoError, "Unable to load pixbuf: " & message)
  
  result = newPixbuf(pixbuf)

proc loadPixbuf*(path: string,
                 width, height: int,
                 preserveAspectRatio: bool = false): Pixbuf =
  var error = GError(nil)
  let pixbuf = gdk_pixbuf_new_from_file_at_scale(
    path.cstring,
    width.cint,
    height.cint,
    cbool(ord(preserveAspectRatio)),
    error.addr
  )
  if not error.isNil:
    let message = $error[].message
    raise newException(IoError, "Unable to load pixbuf: " & message)
  
  result = newPixbuf(pixbuf)

proc openInputStream(path: string): GInputStream =
  let file = g_file_new_for_path(path.cstring)
  var error = GError(nil)
  result = g_file_read(file, nil, error.addr)
  if not error.isNil:
    let message = $error[].message
    raise newException(IoError, "Unable to load pixbuf: " & message)

proc handlePixbufReady(stream: pointer, result: GAsyncResult, data: pointer) {.cdecl.} =
  let future = unwrapSharedCell(cast[ptr Future[Pixbuf]](data))
  
  var error = GError(nil)
  let pixbuf = gdk_pixbuf_new_from_stream_finish(result, error.addr)
  if error.isNil:
    future.complete(newPixbuf(pixbuf))
  else:
    let message = $error[].message
    future.fail(newException(IoError, "Unable to load pixbuf: " & message))
  
  if not stream.isNil:
    var error = GError(nil)
    discard g_input_stream_close(GInputStream(stream), nil, error.addr)
    if not error.isNil:
      let message = $error[].message
      raise newException(IoError, "Unable to close stream: " & message)
    g_object_unref(stream)

proc loadPixbufAsync*(path: string): Future[Pixbuf] =
  result = newFuture[Pixbuf]("loadPixbufAsync")
  let
    stream = openInputStream(path)
    data = allocSharedCell(result)
  gdk_pixbuf_new_from_stream_async(stream, nil, handlePixbufReady, data)

proc loadPixbufAsync*(path: string,
                      width, height: int,
                      preserveAspectRatio: bool = false): Future[Pixbuf] =
  result = newFuture[Pixbuf]("loadPixbufAsync")
  gdk_pixbuf_new_from_stream_at_scale_async(
    openInputStream(path),
    width.cint,
    height.cint,
    cbool(ord(preserveAspectRatio)),
    nil,
    handlePixbufReady,
    allocSharedCell(result)
  )

proc bitsPerSample*(pixbuf: Pixbuf): int =
  result = int(gdk_pixbuf_get_bits_per_sample(pixbuf.gdk))

proc width*(pixbuf: Pixbuf): int =
  result = int(gdk_pixbuf_get_width(pixbuf.gdk))

proc height*(pixbuf: Pixbuf): int =
  result = int(gdk_pixbuf_get_height(pixbuf.gdk))

proc channels*(pixbuf: Pixbuf): int =
  result = int(gdk_pixbuf_get_n_channels(pixbuf.gdk))

proc hasAlpha*(pixbuf: Pixbuf): bool =
  result = gdk_pixbuf_get_has_alpha(pixbuf.gdk) != 0

proc pixels*(pixbuf: Pixbuf): seq[byte] =
  let size = gdk_pixbuf_get_byte_length(pixbuf.gdk)
  result = newSeq[byte](size)
  if size > 0:
    let data = gdk_pixbuf_read_pixels(pixbuf.gdk)
    copyMem(result[0].addr, data, size)

proc flipVertical*(pixbuf: Pixbuf): Pixbuf =
  result = newPixbuf(gdk_pixbuf_flip(pixbuf.gdk, 0))

proc flipHorizontal*(pixbuf: Pixbuf): Pixbuf =
  result = newPixbuf(gdk_pixbuf_flip(pixbuf.gdk, 1))

proc crop*(pixbuf: Pixbuf, x, y, w, h: int): Pixbuf =
  let dest = gdk_pixbuf_new(
    gdk_pixbuf_get_colorspace(pixbuf.gdk),
    gdk_pixbuf_get_has_alpha(pixbuf.gdk),
    gdk_pixbuf_get_bits_per_sample(pixbuf.gdk),
    w.cint,
    h.cint
  )
  gdk_pixbuf_copy_area(
    pixbuf.gdk, x.cint, y.cint, w.cint, h.cint,
    dest, 0, 0
  )
  result = newPixbuf(dest)

proc scale*(pixbuf: Pixbuf, w, h: int, bilinear: bool = false): Pixbuf =
  var interp = GDK_INTERP_NEAREST
  if bilinear:
    interp = GDK_INTERP_BILINEAR
  result = newPixbuf(gdk_pixbuf_scale_simple(
    pixbuf.gdk, w.cint, h.cint, interp
  ))

proc rotate90*(pixbuf: Pixbuf): Pixbuf =
  result = newPixbuf(gdk_pixbuf_rotate_simple(
    pixbuf.gdk, GDK_PIXBUF_ROTATE_COUNTERCLOCKWISE
  ))

proc rotate180*(pixbuf: Pixbuf): Pixbuf =
  result = newPixbuf(gdk_pixbuf_rotate_simple(
    pixbuf.gdk, GDK_PIXBUF_ROTATE_UPSIDEDOWN
  ))

proc rotate270*(pixbuf: Pixbuf): Pixbuf =
  result = newPixbuf(gdk_pixbuf_rotate_simple(
    pixbuf.gdk, GDK_PIXBUF_ROTATE_CLOCKWISE
  ))

proc save*(pixbuf: Pixbuf,
           path: string,
           fileType: string,
           options: openArray[(string, string)] = []) =
  var
    keys: seq[string] = @[]
    values: seq[string] = @[]
  for (key, value) in options:
    keys.add(key)
    values.add(value)
  
  let
    keysArray = allocCStringArray(keys)
    valuesArray = allocCStringArray(values)
  defer:
    deallocCStringArray(keysArray)
    deallocCStringArray(valuesArray)
  
  var error = GError(nil)
  discard gdk_pixbuf_savev(pixbuf.gdk,
    path.cstring,
    fileType.cstring,
    keysArray,
    valuesArray,
    error.addr
  )
  if not error.isNil:
    let message = $error[].message
    raise newException(IoError, "Unable to save pixbuf: " & message)

type ContentFit* = enum
  ContentFill
  ContentContain
  ContentCover
  ContentScaleDown

renderable Picture of BaseWidget:
  pixbuf: Pixbuf
  contentFit: ContentFit = ContentContain ## Requires GTK 4.8 or higher to fully work, compile with `-d:gtkminor=8` to enable
  
  hooks:
    beforeBuild:
      state.internalWidget = gtk_picture_new()
  
  hooks pixbuf:
    property:
      gtk_picture_set_pixbuf(state.internalWidget, state.pixbuf.gdk)
  
  hooks contentFit:
    property:
      when GtkMinor >= 8:
        gtk_picture_set_content_fit(state.internalWidget, GtkContentFit(ord(state.contentFit)))
      else:
        gtk_picture_set_keep_aspect_ratio(
          state.internalWidget,
          cbool(ord(state.contentFit != ContentFill))
        )

const
  ButtonSuggested* = "suggested-action".StyleClass
  ButtonDestructive* = "destructive-action".StyleClass
  ButtonFlat* = "flat".StyleClass
  ButtonPill* = "pill".StyleClass
  ButtonCircular* = "circular".StyleClass

renderable Button of BaseWidget:
  child: Widget
  shortcut: string ## Keyboard shortcut
  
  proc clicked()
  
  hooks:
    beforeBuild:
      state.internalWidget = gtk_button_new()
    connectEvents:
      state.connect(state.clicked, "clicked", eventCallback)
    disconnectEvents:
      state.internalWidget.disconnect(state.clicked)
  
  hooks shortcut:
    build:
      if widget.hasShortcut:
        state.shortcut = widget.valShortcut
      if state.shortcut.len > 0: 
        let
          trigger = gtk_shortcut_trigger_parse_string(state.shortcut.cstring)
          action = gtk_shortcut_action_parse_string("signal(clicked)")
          shortcut = gtk_shortcut_new(trigger, action)
          controller = gtk_shortcut_controller_new()
        gtk_shortcut_controller_set_scope(controller, GTK_SHORTCUT_SCOPE_MANAGED)
        gtk_shortcut_controller_add_shortcut(controller, shortcut)
        gtk_widget_add_controller(state.internalWidget, controller)
    update:
      if widget.hasShortcut:
        assert state.shortcut == widget.valShortcut # TODO

  hooks child:
    (build, update):
      state.updateChild(state.child, widget.valChild, gtk_button_set_child)
  
  setter text: string
  setter icon: string ## Sets the icon of the Button (see [recommended_tools.md](recommended_tools.md#icons) for a list of icons)
  
  adder add:
    if widget.hasChild:
      raise newException(ValueError, "Unable to add multiple children to a Button. Use a Box widget to display multiple widgets in a Button.")
    widget.hasChild = true
    widget.valChild = child
  
  example:
    Button:
      icon = "list-add-symbolic"
      style = [ButtonSuggested]
      proc clicked() =
        echo "clicked"
  
  example:
    Button:
      text = "Delete"
      style = [ButtonDestructive]
  
  example:
    Button:
      text = "Inactive Button"
      sensitive = false
  
  example:
    Button:
      text = "Copy"
      shortcut = "<Ctrl>C"
      proc clicked() =
        app.writeClipboard("Hello, world!")


proc `hasText=`*(button: Button, value: bool) = button.hasChild = value
proc `valText=`*(button: Button, value: string) =
  button.valChild = Label(hasText: true, valText: value)

proc `hasIcon=`*(button: Button, value: bool) = button.hasChild = value
proc `valIcon=`*(button: Button, name: string) =
  button.valChild = Icon(hasName: true, valName: name)

proc updateChild*(state: Renderable,
                  child: var BoxChild[WidgetState],
                  updater: BoxChild[Widget],
                  setChild: proc(widget, child: GtkWidget) {.cdecl, locker.}) =
  if updater.widget.isNil:
    if not child.widget.isNil:
      child.widget = nil
      setChild(state.internalWidget, nil.GtkWidget)
  else:
    updater.assignApp(state.app)
    let newChild =
      if child.widget.isNil:
        updater.widget.build()
      else:
        updater.widget.update(child.widget)
    
    if not newChild.isNil:
      child.widget = newChild
      setChild(state.internalWidget, unwrapInternalWidget(child.widget))
    
    let childWidget = unwrapInternalWidget(child.widget)
    
    if not newChild.isNil or updater.hAlign != child.hAlign:
      child.hAlign = updater.hAlign
      gtk_widget_set_halign(childWidget, toGtk(child.hAlign))
    
    if not newChild.isNil or updater.vAlign != child.vAlign:
      child.vAlign = updater.vAlign
      gtk_widget_set_valign(childWidget, toGtk(child.vAlign))
    
    if not newChild.isNil or updater.expand != child.expand:
      child.expand = updater.expand
      gtk_widget_set_hexpand(childWidget, child.expand.ord.cbool)

renderable HeaderBar of BaseWidget:
  title: BoxChild[Widget]
  showTitleButtons: bool = true
  left: seq[Widget]
  right: seq[Widget]
  
  hooks:
    beforeBuild:
      state.internalWidget = gtk_header_bar_new()
  
  hooks showTitleButtons:
    property:
      gtk_header_bar_set_show_title_buttons(state.internalWidget, cbool(ord(state.showTitleButtons)))
  
  hooks left:
    (build, update):
      state.updateChildren(
        state.left,
        widget.valLeft,
        gtk_header_bar_pack_start,
        gtk_header_bar_remove
      )
  
  hooks right:
    (build, update):
      state.updateChildren(
        state.right,
        widget.valRight,
        gtk_header_bar_pack_end,
        gtk_header_bar_remove
      )
  
  hooks title:
    (build, update):
      state.updateChild(state.title, widget.valTitle, gtk_header_bar_set_title_widget)
  
  adder addTitle {.expand: false,
                   hAlign: AlignFill,
                   vAlign: AlignFill.}:
    ## Adds a custom title widget to the HeaderBar.
    ## When expand is true, it grows to fill up the remaining space in the headerbar.
    ## The `hAlign` and `vAlign` properties allow you to set the horizontal and vertical 
    ## alignment of the child within its allocated area. They may be one of `AlignFill`, 
    ## `AlignStart`, `AlignEnd` or `AlignCenter`.
    if widget.hasTitle:
      raise newException(ValueError, "Unable to add multiple title widgets to a HeaderBar.")
    widget.hasTitle = true
    widget.valTitle = BoxChild[Widget](
      widget: child,
      expand: expand,
      hAlign: hAlign,
      vAlign: vAlign
    )
  
  adder addLeft:
    ## Adds a widget to the left side of the HeaderBar.
    widget.hasLeft = true
    widget.valLeft.add(child)
  
  adder addRight:
    ## Adds a widget to the right side of the HeaderBar.
    widget.hasRight = true
    widget.valRight.add(child)
  
  
  example:
    Window:
      title = "Title"
      
      HeaderBar {.addTitlebar.}:
        Button {.addLeft.}:
          icon = "list-add-symbolic"
        
        Button {.addRight.}:
          icon = "open-menu-symbolic"

renderable ScrolledWindow of BaseWidget:
  child: Widget
  
  hooks:
    beforeBuild:
      state.internalWidget = gtk_scrolled_window_new(nil.GtkAdjustment, nil.GtkAdjustment)
  
  hooks child:
    (build, update):
      state.updateChild(state.child, widget.valChild, gtk_scrolled_window_set_child)
  
  adder add:
    if widget.hasChild:
      raise newException(ValueError, "Unable to add multiple children to a ScrolledWindow. Use a Box widget to display multiple widgets in a ScrolledWindow.")
    widget.hasChild = true
    widget.valChild = child

const
  EntrySuccess* = "success".StyleClass
  EntryWarning* = "warning".StyleClass
  EntryError* = "error".StyleClass

renderable Entry of BaseWidget:
  text: string
  placeholder: string ## Shown when the Entry is empty.
  width: int = -1
  maxWidth: int = -1
  xAlign: float = 0.0
  visibility: bool = true
  invisibleChar: Rune = '*'.Rune

  proc changed(text: string) ## Called when the text in the Entry changed
  proc activate() ## Called when the user presses enter/return

  hooks:
    beforeBuild:
      state.internalWidget = gtk_entry_new()
    connectEvents:
      proc changedCallback(widget: GtkWidget, data: ptr EventObj[proc (text: string)]) {.cdecl.} =
        let text = $gtk_editable_get_text(widget)
        EntryState(data[].widget).text = text
        data[].callback(text)
        data[].redraw()
      
      state.connect(state.changed, "changed", changedCallback)
      state.connect(state.activate, "activate", eventCallback)
    disconnectEvents:
      state.internalWidget.disconnect(state.changed)
      state.internalWidget.disconnect(state.activate)

  hooks text:
    property:
      gtk_editable_set_text(state.internalWidget, state.text.cstring)
    read:
      state.text = $gtk_editable_get_text(state.internalWidget)
  
  hooks placeholder:
    property:
      gtk_entry_set_placeholder_text(state.internalWidget, state.placeholder.cstring)
  
  hooks width:
    property:
      gtk_editable_set_width_chars(state.internalWidget, state.width.cint)
  
  hooks maxWidth:
    property:
      gtk_editable_set_max_width_chars(state.internalWidget, state.maxWidth.cint)
  
  hooks xAlign:
    property:
      gtk_entry_set_alignment(state.internalWidget, state.xAlign.cfloat)

  hooks visibility:
    property:
      gtk_entry_set_visibility(state.internalWidget, cbool(ord(state.visibility)))

  hooks invisibleChar:
    property:
      gtk_entry_set_invisible_char(state.internalWidget, state.invisibleChar.uint32)

  
  example:
    Entry:
      text = app.text
      proc changed(text: string) =
        app.text = text
  
  example:
    Entry:
      text = app.query
      placeholder = "Search..."
      proc changed(query: string) =
        app.query = query
      proc activate() =
        ## Runs when enter is pressed
        echo app.query
  
  example:
    Entry:
      placeholder = "Password"
      visibility = false
      invisibleChar = '*'.Rune

renderable Spinner of BaseWidget:
  spinning: bool

  hooks:
    beforeBuild:
      state.internalWidget = gtk_spinner_new()

  hooks spinning:
    property:
      gtk_spinner_set_spinning(state.internalWidget, cbool(ord(state.spinning)))

renderable SpinButton of BaseWidget:
  ## Entry for entering numeric values
  
  digits: uint = 1 ## Number of digits
  climbRate: float = 0.1
  wrap: bool ## When the maximum (minimum) value is reached, the SpinButton will wrap around to the minimum (maximum) value.
  min: float = 0.0 ## Lower bound
  max: float = 100.0 ## Upper bound
  stepIncrement: float = 0.1
  pageIncrement: float = 1
  pageSize: float = 0
  value: float
  
  proc valueChanged(value: float)
  
  hooks:
    beforeBuild:
      state.internalWidget = gtk_spin_button_new(
        GtkAdjustment(nil),
        cdouble(widget.valClimbRate),
        cuint(widget.valDigits)
      )
    connectEvents:
      proc valueChangedCallback(widget: GtkWidget, data: ptr EventObj[proc (value: float)]) {.cdecl.} =
        let value = float(gtk_spin_button_get_value(widget))
        SpinButtonState(data[].widget).value = value
        data[].callback(value)
        data[].redraw()
      
      state.connect(state.valueChanged, "value-changed", valueChangedCallback)
    disconnectEvents:
      state.internalWidget.disconnect(state.valueChanged)
  
  hooks digits:
    property:
      gtk_spin_button_set_digits(state.internalWidget, cuint(state.digits))
  
  hooks climbRate:
    property:
      gtk_spin_button_set_climb_rate(state.internalWidget, cdouble(state.climbRate))
  
  hooks wrap:
    property:
      gtk_spin_button_set_wrap(state.internalWidget, cbool(ord(state.wrap)))
  
  hooks min:
    property:
      let adjustment = gtk_spin_button_get_adjustment(state.internalWidget)
      gtk_adjustment_set_lower(adjustment, cdouble(state.min))
  
  hooks max:
    property:
      let adjustment = gtk_spin_button_get_adjustment(state.internalWidget)
      gtk_adjustment_set_upper(adjustment, cdouble(state.max))
  
  hooks stepIncrement:
    property:
      let adjustment = gtk_spin_button_get_adjustment(state.internalWidget)
      gtk_adjustment_set_step_increment(adjustment, cdouble(state.stepIncrement))
  
  hooks pageIncrement:
    property:
      let adjustment = gtk_spin_button_get_adjustment(state.internalWidget)
      gtk_adjustment_set_page_increment(adjustment, cdouble(state.pageIncrement))
  
  hooks pageSize:
    property:
      let adjustment = gtk_spin_button_get_adjustment(state.internalWidget)
      gtk_adjustment_set_page_size(adjustment, cdouble(state.pageSize))
  
  hooks value:
    property:
      gtk_spin_button_set_value(state.internalWidget, cdouble(state.value))
    read:
      state.value = float(gtk_spin_button_get_value(state.internalWidget))
  
  example:
    SpinButton:
      value = app.value
      
      proc valueChanged(value: float) =
        app.value = value

type PanedChild[T] = object
  widget: T
  resize: bool
  shrink: bool

proc buildPanedChild(child: PanedChild[Widget],
                     app: Viewable,
                     internalWidget: GtkWidget,
                     setChild: proc(paned, child: GtkWidget) {.cdecl, locker.},
                     setResize: proc(paned: GtkWidget, val: cbool) {.cdecl, locker.},
                     setShrink: proc(paned: GtkWidget, val: cbool) {.cdecl, locker.}): PanedChild[WidgetState] =
  child.widget.assignApp(app)
  result = PanedChild[WidgetState](
    widget: child.widget.build(),
    resize: child.resize,
    shrink: child.shrink
  )
  setChild(internalWidget, result.widget.unwrapInternalWidget())
  setResize(internalWidget, cbool(ord(child.resize)))
  setShrink(internalWidget, cbool(ord(child.shrink)))

proc updatePanedChild(state: var PanedChild[WidgetState],
                      target: PanedChild[Widget],
                      app: Viewable) =
  target.widget.assignApp(app)
  assert target.resize == state.resize
  assert target.shrink == state.shrink
  let newChild = target.widget.update(state.widget)
  assert newChild.isNil


renderable Paned of BaseWidget:
  orient: Orient ## Orientation of the panes
  initialPosition: int ## Initial position of the separator in pixels
  first: PanedChild[Widget]
  second: PanedChild[Widget]
  
  hooks:
    beforeBuild:
      state.internalWidget = gtk_paned_new(toGtk(widget.valOrient))
      state.orient = widget.valOrient
  
  hooks first:
    build:
      if widget.hasFirst:
        state.first = widget.valFirst.buildPanedChild(
          state.app, state.internalWidget,
          gtk_paned_set_start_child,
          gtk_paned_set_resize_start_child,
          gtk_paned_set_shrink_start_child
        )
    update:
      if widget.hasFirst:
        state.first.updatePanedChild(widget.valFirst, state.app)

  hooks initialPosition:
    build:
      if widget.hasInitialPosition:
        state.initialPosition = widget.valInitialPosition
        gtk_paned_set_position(state.internalWidget, cint(state.initialPosition))
  
  hooks second:
    build:
      if widget.hasSecond:
        state.second = widget.valSecond.buildPanedChild(
          state.app, state.internalWidget,
          gtk_paned_set_end_child,
          gtk_paned_set_resize_end_child,
          gtk_paned_set_shrink_end_child
        )
    update:
      if widget.hasSecond:
        state.second.updatePanedChild(widget.valSecond, state.app)
  
  adder add {.resize: true, shrink: false.}:
    let panedChild = PanedChild[Widget](
      widget: child,
      resize: resize,
      shrink: shrink
    )
    if widget.hasFirst:
      widget.hasSecond = true
      widget.valSecond = panedChild
    else:
      widget.hasFirst = true
      widget.valFirst = panedChild
  
  example:
    Paned:
      initialPosition = 200
      Box(orient = OrientY) {.resize: false.}:
        Label(text = "Sidebar")
      Box(orient = OrientY) {.resize: true.}:
        Label(text = "Content")

type
  ModifierKey* = enum
    ModifierCtrl, ModifierAlt, ModifierShift,
    ModifierSuper, ModifierMeta, ModifierHyper
  
  ButtonEvent* = object
    time*: uint32
    button*: int
    x*, y*: float
    modifiers*: set[ModifierKey]
  
  MotionEvent* = object
    time*: uint32
    x*, y*: float
    modifiers*: set[ModifierKey]
  
  KeyEvent* = object
    time*: uint32
    rune*: Rune
    value*: int
    modifiers*: set[ModifierKey]
  
  ScrollDirection* = enum
    ScrollUp, ScrollDown, ScrollLeft, ScrollRight, ScrollSmooth
  
  ScrollEvent* = object
    time*: uint32
    modifiers*: set[ModifierKey]
    case direction*: ScrollDirection:
      of ScrollSmooth: dx*, dy*: float
      else: discard

proc toScrollDirection(dir: GdkScrollDirection): ScrollDirection =
  result = ScrollDirection(ord(dir))

proc initModifierSet(state: GdkModifierType): set[ModifierKey] =
  const MODIFIERS = [
    (GDK_CONTROL_MASK, ModifierCtrl),
    (GDK_ALT_MASK, ModifierAlt),
    (GDK_SHIFT_MASK, ModifierShift),
    (GDK_SUPER_MASK, ModifierSuper),
    (GDK_HYPER_MASK, ModifierHyper)
  ]
  for (mask, key) in MODIFIERS:
    if mask in state:
      result.incl(key)

type
  CustomWidgetEventsObj = object
    mousePressed: proc(event: ButtonEvent): bool
    mouseReleased: proc(event: ButtonEvent): bool
    mouseMoved: proc(event: MotionEvent): bool
    scroll: proc(event: ScrollEvent): bool
    keyPressed: proc(event: KeyEvent): bool
    keyReleased: proc(event: KeyEvent): bool
    app: Viewable
  
  CustomWidgetEvents = ref CustomWidgetEventsObj

proc gdkEventCallback(controller: GtkEventController, event: GdkEvent, data: ptr CustomWidgetEventsObj): cbool =
  let
    modifiers = initModifierSet(gdk_event_get_modifier_state(event))
    time = gdk_event_get_time(event)
    pos = block:
      var nativePos = (x: cdouble(0.0), y: cdouble(0.0))
      discard gdk_event_get_position(event, nativePos.x.addr, nativePos.y.addr)
      
      let
        widget = gtk_event_controller_get_widget(controller)
        root = gtk_widget_get_root(widget)
        native = gtk_widget_get_native(root)
      
      var nativeOffset = (x: cdouble(0.0), y: cdouble(0.0))
      gtk_native_get_surface_transform(native, nativeOffset.x.addr, nativeOffset.y.addr)
      
      var localPos = (x: cdouble(0.0), y: cdouble(0.0))
      discard gtk_widget_translate_coordinates(
        root, widget,
        nativePos.x - nativeOffset.x, nativePos.y - nativeOffset.y,
        localPos.x.addr, localPos.y.addr
      )
      localPos
  
  var
    stopEvent = false
    requiresRedraw = false
  
  let kind = gdk_event_get_event_type(event)
  case kind:
    of GDK_MOTION_NOTIFY:
      if not data[].mouseMoved.isNil:
        stopEvent = data[].mouseMoved(MotionEvent(
          time: time,
          x: float(pos.x),
          y: float(pos.y),
          modifiers: modifiers
        ))
        requiresRedraw = true
    of GDK_BUTTON_PRESS, GDK_BUTTON_RELEASE:
      let evt = ButtonEvent(
        time: time,
        button: int(gdk_button_event_get_button(event)) - 1,
        x: float(pos.x),
        y: float(pos.y),
        modifiers: modifiers
      )
      if kind == GDK_BUTTON_PRESS:
        if not data[].mousePressed.isNil:
          stopEvent = data[].mousePressed(evt)
          requiresRedraw = true
      else:
        if not data[].mouseReleased.isNil:
          stopEvent = data[].mouseReleased(evt)
          requiresRedraw = true
    of GDK_KEY_PRESS, GDK_KEY_RELEASE:
      let
        keyVal = gdk_key_event_get_keyval(event)
        evt = KeyEvent(
          time: time,
          rune: Rune(gdk_keyval_to_unicode(keyVal)),
          value: keyVal.int,
          modifiers: modifiers
        )
      if kind == GDK_KEY_PRESS:
        if not data[].keyPressed.isNil:
          stopEvent = data[].keyPressed(evt)
          requiresRedraw = true
      else:
        if not data[].keyReleased.isNil:
          stopEvent = data[].keyReleased(evt)
          requiresRedraw = true
    of GDK_SCROLL:
      if not data[].scroll.isNil:
        var evt = ScrollEvent(
          time: time,
          direction: toScrollDirection(gdk_scroll_event_get_direction(event)),
          modifiers: modifiers
        )
        if evt.direction == ScrollSmooth:
          var
            dx: cdouble
            dy: cdouble
          gdk_scroll_event_get_deltas(event, dx.addr, dy.addr)
          evt.dx = float(dx)
          evt.dy = float(dy)
        stopEvent = data[].scroll(evt)
        requiresRedraw = true
    else: discard
  
  if requiresRedraw:
    if data[].app.isNil:
      raise newException(ValueError, "App is nil")
    discard data[].app.redraw()
  result = cbool(ord(stopEvent))

proc drawFunc(widget: GtkWidget,
              ctx: pointer,
              width, height: cint,
              data: pointer) {.cdecl.} =
  let
    event = cast[ptr EventObj[proc (ctx: CairoContext, size: (int, int)): bool]](data)
    requiresRedraw = event[].callback(CairoContext(ctx), (int(width), int(height)))
  if requiresRedraw:
    event[].redraw()

proc callbackOrNil[T](event: Event[T]): T =
  if event.isNil:
    result = nil
  else:
    result = event.callback

renderable CustomWidget of BaseWidget:
  focusable: bool
  events {.private, onlyState.}: CustomWidgetEvents
  
  proc mousePressed(event: ButtonEvent): bool
  proc mouseReleased(event: ButtonEvent): bool
  proc mouseMoved(event: MotionEvent): bool
  proc scroll(event: ScrollEvent): bool
  proc keyPressed(event: KeyEvent): bool
  proc keyReleased(event: KeyEvent): bool
  
  hooks:
    build:
      state.events = CustomWidgetEvents()
      let controller = gtk_event_controller_legacy_new()
      discard g_signal_connect(controller, "event", gdkEventCallback, state.events[].addr)
      gtk_widget_add_controller(state.internalWidget, controller)
      # TODO: Check memory safety
    connectEvents:
      state.events.app = state.app
      state.events.mousePressed = state.mousePressed.callbackOrNil
      state.events.mouseReleased = state.mouseReleased.callbackOrNil
      state.events.mouseMoved = state.mouseMoved.callbackOrNil
      state.events.scroll = state.scroll.callbackOrNil
      state.events.keyPressed = state.keyPressed.callbackOrNil
      state.events.keyReleased = state.keyReleased.callbackOrNil
  
  hooks focusable:
    property:
      gtk_widget_set_can_focus(state.internalWidget, cbool(ord(state.focusable)))

renderable DrawingArea of CustomWidget:
  ## Allows you to render 2d scenes using cairo.
  ## The `owlkettle/cairo` module provides bindings for cairo.
  
  proc draw(ctx: CairoContext, size: (int, int)): bool ## Called when the widget is rendered. Redraws the application if the callback returns true.
  
  hooks:
    beforeBuild:
      state.internalWidget = gtk_drawing_area_new()
    connectEvents:
      gtk_drawing_area_set_draw_func(state.internalWidget, draw_func, state.draw[].addr, nil)
    update:
      gtk_widget_queue_draw(state.internalWidget)
  
  example:
    DrawingArea:
      ## You need to import the owlkettle/cairo module in order to use CairoContext
      proc draw(ctx: CairoContext, size: tuple[width, height: int]): bool =
        ctx.rectangle(100, 100, 300, 200)
        ctx.source = (0.0, 0.0, 0.0)
        ctx.stroke()

proc setupEventCallback(widget: GtkWidget, data: ptr EventObj[proc (size: (int, int)): bool]) =
  gtk_gl_area_make_current(widget)
  if not gtk_gl_area_get_error(widget).isNil:
    raise newException(IOError, "Failed to initialize OpenGL context")
  
  let
    width = int(gtk_widget_get_allocated_width(widget))
    height = int(gtk_widget_get_allocated_height(widget))
    requiresRedraw = data[].callback((width, height))
  if requiresRedraw:
    data[].redraw()

proc renderEventCallback(widget: GtkWidget,
                         context: pointer,
                         data: ptr EventObj[proc (size: (int, int)): bool]): cbool =
  let
    width = int(gtk_widget_get_allocated_width(widget))
    height = int(gtk_widget_get_allocated_height(widget))
    requiresRedraw = data[].callback((width, height))
  if requiresRedraw:
    data[].redraw()
  result = cbool(ord(true))

renderable GlArea of CustomWidget:
  ## Allows you to render 3d scenes using OpenGL.
  
  useEs: bool = false
  requiredVersion: tuple[major, minor: int] = (4, 3)
  hasDepthBuffer: bool = true
  hasStencilBuffer: bool = false
  
  proc setup(size: (int, int)): bool ## Called after the OpenGL Context is initialized. Redraws the application if the callback returns true.
  proc render(size: (int, int)): bool ## Called when the widget is rendered. Your rendering code should be executed here. Redraws the application if the callback returns true.
  
  hooks:
    beforeBuild:
      state.internalWidget = gtk_gl_area_new()
    connectEvents:
      state.connect(state.setup, "realize", setupEventCallback)
      state.connect(state.render, "render", renderEventCallback)
    disconnectEvents:
      state.internalWidget.disconnect(state.setup)
      state.internalWidget.disconnect(state.render)
    update:
      gtk_widget_queue_draw(state.internalWidget)
  
  hooks useEs:
    property:
      gtk_gl_area_set_use_es(state.internalWidget, cbool(ord(state.useEs)))
  
  hooks hasDepthBuffer:
    property:
      gtk_gl_area_set_has_depth_buffer(state.internalWidget, cbool(ord(state.hasDepthBuffer)))
  
  hooks hasStencilBuffer:
    property:
      gtk_gl_area_set_has_stencil_buffer(state.internalWidget, cbool(ord(state.hasStencilBuffer)))
  
  hooks requiredVersion:
    property:
      gtk_gl_area_set_required_version(state.internalWidget, 
        cint(state.requiredVersion.major),
        cint(state.requiredVersion.minor)
      )

renderable ColorButton of BaseWidget:
  color: tuple[r, g, b, a: float] = (0.0, 0.0, 0.0, 1.0) ## Red, Geen, Blue, Alpha as floating point numbers in the range [0.0, 1.0]
  useAlpha: bool = false
  
  proc changed(color: tuple[r, g, b, a: float])
  
  hooks:
    beforeBuild:
      state.internalWidget = gtk_color_button_new()
    connectEvents:
      proc colorSetCallback(widget: GtkWidget, data: ptr EventObj[proc (color: tuple[r, g, b, a: float])]) {.cdecl.} =
        var gdkColor: GdkRgba
        gtk_color_chooser_get_rgba(widget, gdkColor.addr)
        let color = (gdkColor.r.float, gdkColor.g.float, gdkColor.b.float, gdkColor.a.float)
        ColorButtonState(data[].widget).color = color
        data[].callback(color)
        data[].redraw()
      
      state.connect(state.changed, "color-set", colorSetCallback)
    disconnectEvents:
      state.internalWidget.disconnect(state.changed)
  
  hooks color:
    property:
      var rgba = GdkRgba(
        r: cdouble(state.color.r),
        g: cdouble(state.color.g),
        b: cdouble(state.color.b),
        a: cdouble(state.color.a)
      )
      gtk_color_chooser_set_rgba(state.internalWidget, rgba.addr)
  
  hooks useAlpha:
    property:
      gtk_color_chooser_set_use_alpha(state.internalWidget, cbool(ord(state.useAlpha)))


renderable Switch of BaseWidget:
  state: bool
  
  proc changed(state: bool)
  
  hooks:
    beforeBuild:
      state.internalWidget = gtk_switch_new()
    connectEvents:
      proc stateSetCallback(widget: GtkWidget, state: cbool, data: ptr EventObj[proc (state: bool)]): cbool {.cdecl.} =
        let state = state != 0
        SwitchState(data[].widget).state = state
        data[].callback(state)
        data[].redraw()
      
      state.connect(state.changed, "state-set", stateSetCallback)
    disconnectEvents:
      state.internalWidget.disconnect(state.changed)
  
  hooks state:
    property:
      gtk_switch_set_active(state.internalWidget, cbool(ord(state.state)))
  
  example:
    Switch:
      state = app.state
      proc changed(state: bool) =
        app.state = state

renderable ToggleButton of Button:
  state: bool
  
  proc changed(state: bool)
  
  hooks:
    beforeBuild:
      state.internalWidget = gtk_toggle_button_new()
    connectEvents:
      proc toggledCallback(widget: GtkWidget, data: ptr EventObj[proc (state: bool)]) {.cdecl.} =
        let state = gtk_toggle_button_get_active(widget) != 0
        ToggleButtonState(data[].widget).state = state
        data[].callback(state)
        data[].redraw()
      
      state.connect(state.changed, "toggled", toggledCallback)
    disconnectEvents:
      state.internalWidget.disconnect(state.changed)
  
  hooks state:
    property:
      gtk_toggle_button_set_active(state.internalWidget, cbool(ord(state.state)))
  
  example:
    ToggleButton:
      text = "Current State: " & $app.state
      state = app.state
      proc changed(state: bool) =
        app.state = state

renderable LinkButton of Button:
  ## A clickable link.
  
  uri: string
  visited: bool
  
  hooks:
    beforeBuild:
      state.internalWidget = gtk_link_button_new("")
  
  hooks uri:
    property:
      gtk_link_button_set_uri(state.internalWidget, cstring(state.uri))
  
  hooks visited:
    property:
      gtk_link_button_set_visited(state.internalWidget, cbool(ord(state.visited)))

renderable CheckButton of BaseWidget:
  state: bool
  
  proc changed(state: bool)
  
  hooks:
    beforeBuild:
      state.internalWidget = gtk_check_button_new()
    connectEvents:
      proc toggledCallback(widget: GtkWidget, data: ptr EventObj[proc (state: bool)]) {.cdecl.} =
        let state = gtk_check_button_get_active(widget) != 0
        CheckButtonState(data[].widget).state = state
        data[].callback(state)
        data[].redraw()
      
      state.connect(state.changed, "toggled", toggledCallback)
    disconnectEvents:
      state.internalWidget.disconnect(state.changed)
  
  hooks state:
    property:
      gtk_check_button_set_active(state.internalWidget, cbool(ord(state.state)))
  
  example:
    CheckButton:
      state = app.state
      proc changed(state: bool) =
        app.state = state

renderable RadioGroup of BaseWidget:
  ## A list of options selectable using radio buttons.
  
  spacing: int = 3 ## Spacing between the rows
  rowSpacing: int = 6 ## Spacing between the radio button and 
  orient: Orient = OrientY ## Orientation of the list
  children: seq[Widget]
  
  selected: int ## Currently selected index, may be smaller or larger than the number of children to represent no option being selected
  proc select(index: int)
  
  type
    RadioGroupRowDataObj = object
      ## Data used to handle the toggled signals of the row
      state: RadioGroupState
      index: int
    
    RadioGroupRowData = ref RadioGroupRowDataObj
    
    RadioGroupRow = object
      box: GtkWidget
      button: GtkWidget
      data: RadioGroupRowData
  
  rows {.private, onlyState.}: seq[RadioGroupRow]
  
  hooks:
    beforeBuild:
      let orient = if widget.hasOrient: widget.valOrient else: OrientY
      state.internalWidget = gtk_box_new(
        toGtk(orient),
        widget.valSpacing.cint
      )
  
  hooks spacing:
    property:
      gtk_box_set_spacing(state.internalWidget, state.spacing.cint)
  
  hooks rowSpacing:
    property:
      for row in state.rows:
        gtk_box_set_spacing(row.box, state.rowSpacing.cint)
  
  hooks orient:
    property:
      gtk_orientable_set_orientation(state.internalWidget, state.orient.toGtk())

  hooks children:
    (build, update):
      widget.valChildren.assignApp(state.app)
      
      var it = 0
      while it < state.children.len and it < widget.valChildren.len:
        let newChild = widget.valChildren[it].update(state.children[it])
        if not newChild.isNil:
          let childWidget = newChild.unwrapInternalWidget()
          gtk_widget_set_hexpand(childWidget, cbool(ord(true)))
          
          let box = state.rows[it].box
          gtk_box_remove(box, state.children[it].unwrapInternalWidget())
          gtk_box_append(box, childWidget)
          
          state.children[it] = newChild
        
        it += 1
      
      while it < widget.valChildren.len:
        let box = gtk_box_new(GTK_ORIENTATION_HORIZONTAL, state.rowSpacing.cint)
        gtk_widget_set_hexpand(box, cbool(ord(true)))
        gtk_widget_set_vexpand(box, cbool(ord(true)))
        
        
        let radioButton = gtk_check_button_new()
        if it > 0:
          gtk_check_button_set_group(radioButton, state.rows[0].button)
        if it == state.selected:
          gtk_check_button_set_active(radioButton, cbool(ord(true)))
        
        let data = RadioGroupRowData(state: state, index: it)
        
        proc toggledCallback(widget: GtkWidget, data: ptr RadioGroupRowDataObj) =
          if gtk_check_button_get_active(widget) != 0 and
             data[].state.selected != data[].index:
            data[].state.selected = data[].index
            if not data[].state.select.isNil:
              data[].state.select.callback(data[].index)
              data[].state.select[].redraw()
        
        discard g_signal_connect(radioButton, "toggled", toggledCallback, data[].addr)
        
        gtk_box_append(box, radioButton)
        
        let
          child = widget.valChildren[it].build()
          childWidget = child.unwrapInternalWidget()
        state.children.add(child)
        gtk_widget_set_hexpand(childWidget, cbool(ord(true)))
        gtk_box_append(box, childWidget)
        
        gtk_box_append(state.internalWidget, box)
        
        state.rows.add(RadioGroupRow(
          box: box,
          button: radioButton,
          data: data
        ))
        
        it += 1
      
      while it < state.children.len:
        discard state.children.pop()
        gtk_box_remove(state.internalWidget, state.rows.pop().box)
  
  hooks selected:
    property:
      if state.selected in 0..<state.rows.len:
        gtk_check_button_set_active(state.rows[state.selected].button, cbool(ord(true)))
      else:
        for row in state.rows:
          gtk_check_button_set_active(row.button, cbool(ord(false)))
  
  adder add:
    widget.hasChildren = true
    widget.valChildren.add(child)
  
  example:
    RadioGroup:
      selected = app.selected
      
      proc select(index: int) =
        app.selected = index
      
      Label(text = "Option 0", xAlign = 0)
      Label(text = "Option 1", xAlign = 0)
      Label(text = "Option 2", xAlign = 0)

type PopoverPosition* = enum
  PopoverLeft
  PopoverRight
  PopoverTop
  PopoverBottom

proc toGtk(pos: PopoverPosition): GtkPositionType =
  result = GtkPositionType(ord(pos))

renderable BasePopover of BaseWidget:
  hasArrow: bool = true
  offset: tuple[x, y: int] = (0, 0)
  position: PopoverPosition = PopoverBottom
  
  hooks hasArrow:
    property:
      gtk_popover_set_has_arrow(state.internalWidget, cbool(ord(state.hasArrow)))
  
  hooks offset:
    property:
      gtk_popover_set_offset(state.internalWidget,
        cint(state.offset.x),
        cint(state.offset.y)
      )
  
  hooks position:
    property:
      gtk_popover_set_position(state.internalWidget, toGtk(state.position))

renderable Popover of BasePopover:
  child: Widget
  
  hooks:
    beforeBuild:
      state.internalWidget = gtk_popover_new(nil.GtkWidget)
  
  hooks child:
    (build, update):
      state.updateChild(state.child, widget.valChild, gtk_popover_set_child)
  
  adder add:
    if widget.hasChild:
      raise newException(ValueError, "Unable to add multiple children to a Popover. Use a Box widget to display multiple widgets in a popover.")
    widget.hasChild = true
    widget.valChild = child

renderable PopoverMenu of BasePopover:
  ## A popover with multiple pages.
  ## It is usually used to create a menu with nested submenus.
  
  pages: Table[string, Widget]
  
  hooks:
    beforeBuild:
      state.internalWidget = gtk_popover_menu_new_from_model(nil)
  
  hooks pages:
    (build, update):
      if widget.hasPages:
        for name, page in widget.valPages:
          page.assignApp(state.app)
        
        let
          window = gtk_popover_get_child(state.internalWidget)
          viewport = gtk_widget_get_first_child(window)
          stack = gtk_widget_get_first_child(viewport)
        
        for name, page in state.pages:
          if name notin widget.valPages:
            gtk_stack_remove(stack, page.unwrapInternalWidget())
        
        for name, pageWidget in widget.valPages:
          if name in state.pages:
            let
              page = state.pages[name]
              newPage = pageWidget.update(page)
            if not newPage.isNil:
              gtk_stack_remove(stack, page.unwrapInternalWidget())
              gtk_stack_add_named(stack, newPage.unwrapInternalWidget(), name.cstring)
              state.pages[name] = newPage
          else:
            let page = pageWidget.build()
            gtk_stack_add_named(stack, page.unwrapInternalWidget(), name.cstring)
            state.pages[name] = page
  
  adder add {.name: "main".}:
    ## Adds a page to the popover menu.
    
    if name in widget.valPages:
      raise newException(ValueError, "Page \"" & name & "\" already exists")
    widget.hasPages = true
    widget.valPages[name] = child

renderable MenuButton of BaseWidget:
  child: Widget
  popover: Widget

  hooks:
    beforeBuild:
      state.internalWidget = gtk_menu_button_new()
  
  hooks child:
    (build, update):
      state.updateChild(state.child, widget.valChild, gtk_menu_button_set_child)
  
  hooks popover:
    (build, update):
      state.updateChild(state.popover, widget.valPopover, gtk_menu_button_set_popover)

  setter text: string
  setter icon: string ## Sets the icon of the MenuButton. Typically `open-menu` is used. See [recommended_tools.md](recommended_tools.md#icons) for a list of icons.
  
  adder addChild:
    if widget.hasChild:
      raise newException(ValueError, "Unable to add multiple children to a MenuButton. Use a Box widget to display multiple widgets in a MenuButton.")
    widget.hasChild = true
    widget.valChild = child
  
  adder add:
    if not widget.hasChild:
      widget.hasChild = true
      widget.valChild = child
    elif not widget.hasPopover:
      widget.hasPopover = true
      widget.valPopover = child
    else:
      raise newException(ValueError, "Unable to add more than two children to MenuButton")
  
  example:
    MenuButton {.addRight.}:
      icon = "open-menu"
      
      PopoverMenu:
        Box:
          Label(text = "My Menu")

proc `hasText=`*(menuButton: MenuButton, value: bool) = menuButton.hasChild = value
proc `valText=`*(menuButton: MenuButton, value: string) =
  menuButton.valChild = Label(hasText: true, valText: value)

proc `hasIcon=`*(menuButton: MenuButton, value: bool) = menuButton.hasChild = value
proc `valIcon=`*(menuButton: MenuButton, name: string) =
  menuButton.valChild = Icon(hasName: true, valName: name)

renderable ModelButton of BaseWidget:
  text: string
  icon: string ## The icon of the ModelButton (see [recommended_tools.md](recommended_tools.md#icons) for a list of icons)
  shortcut: string
  menuName: string
  
  proc clicked()
  
  hooks:
    beforeBuild:
      state.internalWidget = GtkWidget(g_object_new(g_type_from_name("GtkModelButton"), nil))
    connectEvents:
      state.connect(state.clicked, "clicked", eventCallback)
    disconnectEvents:
      state.internalWidget.disconnect(state.clicked)
  
  hooks text:
    property:
      var value = g_value_new(state.text)
      g_object_set_property(state.internalWidget.pointer, "text", value.addr)
      g_value_unset(value.addr)
  
  hooks icon:
    property:
      var value = g_value_new(state.icon.len > 0)
      g_object_set_property(state.internalWidget.pointer, "iconic", value.addr)
      g_value_unset(value.addr)
      if state.icon.len > 0:
        var err: GError
        let icon = g_icon_new_for_string(state.icon.cstring, err.addr)
        var value = g_value_new(icon)
        g_object_set_property(state.internalWidget.pointer, "icon", value.addr)
        g_value_unset(value.addr)
  
  hooks menuName:
    property:
      var value: GValue
      discard g_value_init(value.addr, G_TYPE_STRING)
      if state.menuName.len > 0:
        g_value_set_string(value.addr, state.menuName.cstring)
      else:
        g_value_set_string(value.addr, nil)
      g_object_set_property(state.internalWidget.pointer, "menu_name", value.addr)
      g_value_unset(value.addr)
  
  hooks shortcut:
    property:
      var value = g_value_new(state.shortcut)
      g_object_set_property(state.internalWidget.pointer, "accel", value.addr)
      g_value_unset(value.addr)
  
  example:
    PopoverMenu:
      Box:
        orient = OrientY
        
        for it in 0..<10:
          ModelButton:
            text = "Menu Entry " & $it
            
            proc clicked() =
              echo "Clicked " & $it

renderable Separator of BaseWidget:
  ## A separator line.
  
  orient: Orient
  
  hooks:
    beforeBuild:
      state.internalWidget = gtk_separator_new(widget.valOrient.toGtk())

type
  UnderlineKind* = enum
    UnderlineNone, UnderlineSingle, UnderlineDouble,
    UnderlineLow, UnderlineError
  
  TagStyle* = object
    background*: Option[string]
    foreground*: Option[string]
    family*: Option[string]
    size*: Option[int]
    strikethrough*: Option[bool]
    weight*: Option[int]
    underline*: Option[UnderlineKind]
    style*: Option[CairoFontSlant]
  
  # Wrapper for the GtkTextBuffer pointer to work with destructors of nim's ARC/ORC
  # Todo: As of 16.09.2023 it is mildly buggy to try and to `TextBuffer = distinct GtkTextBuffer` and
  # have destructors act on that new type directly. It was doable as shown in Ticket #75 and Github PR #81
  # But required a =sink hook for no understandable reason *and* seemed risky due to bugs likely making it unstable.
  # The pointer wrapped by intermediate type used as ref-type via an alias approach seems more stable for now.
  # Re-evaluate this in Match 2024 to see whether we can remove the wrapper obj.
  TextBufferObj = object
    gtk: GtkTextBuffer
  
  TextBuffer* = ref TextBufferObj
  
  TextIter* = GtkTextIter
  TextTag* = GtkTextTag
  TextSlice* = HSlice[TextIter, TextIter]

crossVersionDestructor(buffer, TextBufferObj):
  if isNil(buffer.gtk):
    return
  
  g_object_unref(pointer(buffer.gtk))

proc `=copy`*(dest: var TextBufferObj, source: TextBufferObj) =
  let areSameObject = pointer(source.gtk) == pointer(dest.gtk)
  if areSameObject:
    return
  
  `=destroy`(dest)
  wasMoved(dest)
  if not isNil(source.gtk):
    g_object_ref(pointer(source.gtk))
    
  dest.gtk = source.gtk

proc newTextBuffer*(): TextBuffer =
  result = TextBuffer(gtk: gtk_text_buffer_new(nil.GtkTextTagTable))
  
{.push hint[Name]: off.}
proc g_value_new(value: UnderlineKind): GValue =
  discard g_value_init(result.addr, G_TYPE_INT)
  g_value_set_int(result.addr, cint(ord(value)))

proc g_value_new(value: CairoFontSlant): GValue =
  const IDS: array[CairoFontSlant, cint] = [
    FontSlantNormal: cint(0),
    FontSlantItalic: cint(2),
    FontSlantOblique: cint(1)
  ]
  discard g_value_init(result.addr, G_TYPE_INT)
  g_value_set_int(result.addr, IDS[value])
{.pop.}

proc registerTag*(buffer: TextBuffer, name: string, style: TagStyle): TextTag =
  result = gtk_text_buffer_create_tag(buffer.gtk, name.cstring, nil)
  for attr, value in fieldPairs(style):
    if value.isSome:
      var gvalue = g_value_new(get(value))
      g_object_set_property(result.pointer, attr.cstring, gvalue.addr)
      g_value_unset(gvalue.addr)

proc lookupTag*(buffer: TextBuffer, name: string): TextTag =
  let tab = gtk_text_buffer_get_tag_table(buffer.gtk)
  result = gtk_text_tag_table_lookup(tab, name.cstring)

proc unregisterTag*(buffer: TextBuffer, tag: TextTag) =
  let tab = gtk_text_buffer_get_tag_table(buffer.gtk)
  gtk_text_tag_table_remove(tab, tag)

proc unregisterTag*(buffer: TextBuffer, name: string) =
  buffer.unregisterTag(buffer.lookupTag(name))

{.push inline.}
proc lineCount*(buffer: TextBuffer): int =
  result = int(gtk_text_buffer_get_line_count(buffer.gtk))

proc charCount*(buffer: TextBuffer): int =
  result = int(gtk_text_buffer_get_char_count(buffer.gtk))

proc startIter*(buffer: TextBuffer): TextIter =
  gtk_text_buffer_get_start_iter(buffer.gtk, result.addr)

proc endIter*(buffer: TextBuffer): TextIter =
  gtk_text_buffer_get_end_iter(buffer.gtk, result.addr)

proc iterAtLine*(buffer: TextBuffer, line: int): TextIter =
  gtk_text_buffer_get_iter_at_line(buffer.gtk, result.addr, line.cint)

proc iterAtOffset*(buffer: TextBuffer, offset: int): TextIter =
  gtk_text_buffer_get_iter_at_offset(buffer.gtk, result.addr, offset.cint)

proc `text=`*(buffer: TextBuffer, text: string) =
  gtk_text_buffer_set_text(buffer.gtk, text.cstring, text.len.cint)

proc text*(buffer: TextBuffer, start, stop: TextIter, hiddenChars: bool = true): string =
  result = $gtk_text_buffer_get_text(
    buffer.gtk, start.unsafeAddr, stop.unsafeAddr, cbool(ord(hiddenChars))
  )

proc text*(buffer: TextBuffer, slice: TextSlice, hiddenChars: bool = true): string =
  result = buffer.text(slice.a, slice.b, hiddenChars)

proc text*(buffer: TextBuffer, hiddenChars: bool = true): string =
  result = buffer.text(buffer.startIter, buffer.endIter)

proc isModified*(buffer: TextBuffer): bool =
  result = gtk_text_buffer_get_modified(buffer.gtk) != 0

proc hasSelection*(buffer: TextBuffer): bool =
  result = gtk_text_buffer_get_has_selection(buffer.gtk) != 0

proc selection*(buffer: TextBuffer): TextSlice =
  discard gtk_text_buffer_get_selection_bounds(
    buffer.gtk, result.a.addr, result.b.addr
  )

proc placeCursor*(buffer: TextBuffer, iter: TextIter) =
  gtk_text_buffer_place_cursor(buffer.gtk, iter.unsafeAddr)

proc select*(buffer: TextBuffer, insert, other: TextIter) =
  gtk_text_buffer_select_range(buffer.gtk, insert.unsafeAddr, other.unsafeAddr)

proc delete*(buffer: TextBuffer, a, b: TextIter) =
  gtk_text_buffer_delete(buffer.gtk, a.unsafeAddr, b.unsafeAddr)

proc delete*(buffer: TextBuffer, slice: TextSlice) = buffer.delete(slice.a, slice.b)

proc insert*(buffer: TextBuffer, iter: TextIter, text: string) =
  gtk_text_buffer_insert(buffer.gtk, iter.unsafeAddr, cstring(text), cint(text.len))

proc applyTag*(buffer: TextBuffer, name: string, a, b: TextIter) =
  gtk_text_buffer_apply_tag_by_name(buffer.gtk, name.cstring, a.unsafeAddr, b.unsafeAddr)

proc applyTag*(buffer: TextBuffer, name: string, slice: TextSlice) =
  buffer.applyTag(name, slice.a, slice.b)

proc removeTag*(buffer: TextBuffer, name: string, a, b: TextIter) =
  gtk_text_buffer_remove_tag_by_name(buffer.gtk, name.cstring, a.unsafeAddr, b.unsafeAddr)

proc removeTag*(buffer: TextBuffer, name: string, slice: TextSlice) =
  buffer.removeTag(name, slice.a, slice.b)

proc removeAllTags*(buffer: TextBuffer, a, b: TextIter) =
  gtk_text_buffer_remove_all_tags(buffer.gtk, a.unsafeAddr, b.unsafeAddr)

proc removeAllTags*(buffer: TextBuffer, slice: TextSlice) =
  buffer.removeAllTags(slice.a, slice.b)

proc canRedo*(buffer: TextBuffer): bool = bool(gtk_text_buffer_get_can_redo(buffer.gtk) != 0)
proc canUndo*(buffer: TextBuffer): bool = bool(gtk_text_buffer_get_can_undo(buffer.gtk) != 0)
proc redo*(buffer: TextBuffer) = gtk_text_buffer_redo(buffer.gtk)
proc undo*(buffer: TextBuffer) = gtk_text_buffer_undo(buffer.gtk)
{.pop.}

{.push inline.}
proc `==`*(a, b: TextIter): bool =
  result = gtk_text_iter_equal(a.unsafeAddr, b.unsafeAddr) != 0

proc `<`*(a, b: TextIter): bool =
  result = gtk_text_iter_compare(a.unsafeAddr, b.unsafeAddr) < 0

proc `<=`*(a, b: TextIter): bool =
  result = gtk_text_iter_compare(a.unsafeAddr, b.unsafeAddr) <= 0

proc cmp*(a, b: TextIter): int =
  result = int(gtk_text_iter_compare(a.unsafeAddr, b.unsafeAddr))

proc contains*(slice: TextSlice, iter: TextIter): bool =
  ## Checks if `iter` is in [`slice.a`, `slice.b`)
  result = gtk_text_iter_in_range(iter.unsafeAddr, slice.a.unsafeAddr, slice.b.unsafeAddr) != 0

proc forwardChars*(iter: var TextIter, count: int): bool =
  result = gtk_text_iter_forward_to_tag_toggle(iter.addr, nil.GtkTextTag) != 0

proc forwardLine*(iter: var TextIter): bool =
  result = gtk_text_iter_forward_line(iter.addr) != 0

proc forwardToLineEnd*(iter: var TextIter): bool =
  result = gtk_text_iter_forward_to_line_end(iter.addr) != 0

proc forwardToTagToggle*(iter: var TextIter): bool =
  result = gtk_text_iter_forward_to_tag_toggle(iter.addr, nil.GtkTextTag) != 0

proc forwardToTagToggle*(iter: var TextIter, tag: TextTag): bool =
  result = gtk_text_iter_forward_to_tag_toggle(iter.addr, tag) != 0

proc backwardChars*(iter: var TextIter, count: int): bool =
  result = gtk_text_iter_backward_to_tag_toggle(iter.addr, nil.GtkTextTag) != 0

proc backwardLine*(iter: var TextIter): bool =
  result = gtk_text_iter_backward_line(iter.addr) != 0

proc backwardToTagToggle*(iter: var TextIter): bool =
  result = gtk_text_iter_backward_to_tag_toggle(iter.addr, nil.GtkTextTag) != 0

proc backwardToTagToggle*(iter: var TextIter, tag: TextTag): bool =
  result = gtk_text_iter_backward_to_tag_toggle(iter.addr, tag) != 0

proc isStart*(iter: TextIter): bool = gtk_text_iter_is_start(iter.unsafeAddr) != 0
proc isEnd*(iter: TextIter): bool = gtk_text_iter_is_end(iter.unsafeAddr) != 0
proc canInsert*(iter: TextIter): bool = gtk_text_iter_can_insert(iter.unsafeAddr) != 0

proc hasTag*(iter: TextIter, tag: TextTag): bool =
  result = gtk_text_iter_has_tag(iter.unsafeAddr, tag) != 0

proc startsTag*(iter: TextIter, tag: TextTag): bool =
  result = gtk_text_iter_starts_tag(iter.unsafeAddr, tag) != 0

proc endsTag*(iter: TextIter, tag: TextTag): bool =
  result = gtk_text_iter_ends_tag(iter.unsafeAddr, tag) != 0

proc offset*(iter: TextIter): int = gtk_text_iter_get_offset(iter.unsafeAddr)
proc line*(iter: TextIter): int = gtk_text_iter_get_line(iter.unsafeAddr)
proc lineOffset*(iter: TextIter): int = gtk_text_iter_get_line_offset(iter.unsafeAddr)
proc `offset=`*(iter: TextIter, val: int) = gtk_text_iter_set_offset(iter.unsafeAddr, cint(val))
proc `line=`*(iter: TextIter, val: int) = gtk_text_iter_set_line(iter.unsafeAddr, cint(val))
proc `lineOffset=`*(iter: TextIter, val: int) = gtk_text_iter_set_line_offset(iter.unsafeAddr, cint(val))
{.pop.}

renderable TextView of BaseWidget:
  ## A text editor with support for formatted text.
  
  buffer: TextBuffer ## The buffer containing the displayed text.
  monospace: bool = false
  cursorVisible: bool = true
  editable: bool = true
  acceptsTab: bool = true
  indent: int = 0
  
  proc changed()
  
  hooks:
    beforeBuild:
      state.internalWidget = gtk_text_view_new()
    connectEvents:
      if not state.changed.isNil:
        state.changed.handler = g_signal_connect(
          GtkWidget(state.buffer.gtk), "changed", eventCallback, state.changed[].addr
        )
    disconnectEvents:
      GtkWidget(state.buffer.gtk).disconnect(state.changed)
  
  hooks monospace:
    property:
      gtk_text_view_set_monospace(state.internalWidget, cbool(ord(state.monospace)))
  
  hooks cursorVisible:
    property:
      gtk_text_view_set_cursor_visible(state.internalWidget, cbool(ord(state.cursorVisible)))
  
  hooks editable:
    property:
      gtk_text_view_set_editable(state.internalWidget, cbool(ord(state.editable)))
  
  hooks acceptsTab:
    property:
      gtk_text_view_set_accepts_tab(state.internalWidget, cbool(ord(state.acceptsTab)))
  
  hooks indent:
    property:
      gtk_text_view_set_indent(state.internalWidget, cint(state.indent))
  
  hooks buffer:
    property:
      if state.buffer.isNil:
        raise newException(ValueError, "TextView.buffer must not be nil")
      gtk_text_view_set_buffer(state.internalWidget, state.buffer.gtk)

renderable ListBoxRow of BaseWidget:
  ## A row in a `ListBox`.
  
  child: Widget
  
  proc activate()
  
  hooks:
    beforeBuild:
      state.internalWidget = gtk_list_box_row_new()
    connectEvents:
      state.connect(state.activate, "activate", eventCallback)
    disconnectEvents:
      state.internalWidget.disconnect(state.activate)
  
  hooks child:
    (build, update):
      state.updateChild(state.child, widget.valChild, gtk_list_box_row_set_child)
  
  adder add:
    if widget.hasChild:
      raise newException(ValueError, "Unable to add multiple children to a ListBoxRow. Use a Box widget to display multiple widgets in a ListBoxRow.")
    widget.hasChild = true
    widget.valChild = child

  
  example:
    ListBox:
      for it in 0..<10:
        ListBoxRow {.addRow.}:
          proc activate() =
            echo it
          Label(text = $it)

const ListBoxNavigationSidebar* = "navigation-sidebar".StyleClass

type SelectionMode* = enum
  SelectionNone, SelectionSingle, SelectionBrowse, SelectionMultiple

renderable ListBox of BaseWidget:
  rows: seq[Widget]
  selectionMode: SelectionMode
  selected: HashSet[int] ## Indices of the currently selected items.

  proc select(rows: HashSet[int])
  
  hooks:
    beforeBuild:
      state.internalWidget = gtk_list_box_new()
      
      proc handleUnrealize(widget: GtkWidget, data: ptr ListBoxState) {.cdecl.} =
        let state = unwrapSharedCell(data)
        state.internalWidget.disconnect(state.select)
      
      let data = allocSharedCell(state)
      discard g_signal_connect(state.internalWidget, "unrealize", handleUnrealize, data)
    connectEvents:
      proc selectedRowsChanged(widget: GtkWidget, data: ptr EventObj[proc (state: HashSet[int])]) {.cdecl.} =
        let selected = gtk_list_box_get_selected_rows(widget)
        var
          rows = initHashSet[int]()
          cur = selected
        while not cur.isNil:
          rows.incl(int(gtk_list_box_row_get_index(GtkWidget(cur[].data))))
          cur = cur[].next
        g_list_free(selected)
        ListBoxState(data[].widget).selected = rows
        data[].callback(rows)
        data[].redraw()
      
      state.connect(state.select, "selected-rows-changed", selectedRowsChanged)
    disconnectEvents:
      state.internalWidget.disconnect(state.select)
  
  hooks rows:
    (build, update):
      state.updateChildren(
        state.rows,
        widget.valRows,
        gtk_list_box_append,
        gtk_list_box_insert,
        gtk_list_box_remove
      )
  
  hooks selectionMode:
    property:
      gtk_list_box_set_selection_mode(state.internalWidget,
        GtkSelectionMode(ord(state.selectionMode))
      )
  
  hooks selected:
    (build, update):
      if widget.hasSelected:
        for index in state.selected - widget.valSelected:
          if index >= state.rows.len:
            continue
          let row = state.rows[index].unwrapInternalWidget()
          gtk_list_box_unselect_row(state.internalWidget, row)
        for index in widget.valSelected - state.selected:
          let row = state.rows[index].unwrapInternalWidget()
          gtk_list_box_select_row(state.internalWidget, row)
        state.selected = widget.valSelected
        for row in state.selected:
          if row >= state.rows.len:
            raise newException(IndexDefect, "Unable to select row " & $row & ", since there are only " & $state.rows.len & " rows in the ListBox.")

  adder addRow:
    ## Adds a row to the list. The added child widget must be a `ListBoxRow`.
    widget.hasRows = true
    widget.valRows.add(child)
  
  adder add:
    if child of ListBoxRow:
      widget.addRow(ListBoxRow(child))
    else:
      widget.addRow(ListBoxRow(hasChild: true, valChild: child))
  
  example:
    ListBox:
      for it in 0..<10:
        Label(text = $it)

renderable FlowBoxChild of BaseWidget:
  child: Widget
  
  hooks:
    beforeBuild:
      state.internalWidget = gtk_flow_box_child_new()
  
  hooks child:
    (build, update):
      state.updateChild(state.child, widget.valChild, gtk_flow_box_child_set_child)
  
  adder add:
    if widget.hasChild:
      raise newException(ValueError, "Unable to add multiple children to a FlowBoxChild. Use a Box widget to display multiple widgets in a FlowBoxChild.")
    widget.hasChild = true
    widget.valChild = child
  
  example:
    FlowBox:
      columns = 1..5
      for it in 0..<10:
        FlowBoxChild {.addChild.}:
          Label(text = $it)

renderable FlowBox of BaseWidget:
  homogeneous: bool
  rowSpacing: int
  columnSpacing: int
  columns: HSlice[int, int] = 1..5
  selectionMode: SelectionMode
  children: seq[Widget]
  
  hooks:
    beforeBuild:
      state.internalWidget = gtk_flow_box_new()
  
  hooks homogeneous:
    property:
      gtk_flow_box_set_homogeneous(state.internalWidget, cbool(ord(state.homogeneous)))
  
  hooks rowSpacing:
    property:
      gtk_flow_box_set_row_spacing(state.internalWidget, cuint(state.rowSpacing))
  
  hooks columnSpacing:
    property:
      gtk_flow_box_set_column_spacing(state.internalWidget, cuint(state.columnSpacing))
  
  hooks columns:
    property:
      gtk_flow_box_set_min_children_per_line(state.internalWidget, cuint(state.columns.a))
      gtk_flow_box_set_max_children_per_line(state.internalWidget, cuint(state.columns.b))
  
  hooks selectionMode:
    property:
      gtk_flow_box_set_selection_mode(state.internalWidget,
        GtkSelectionMode(ord(state.selectionMode))
      )
  
  hooks children:
    (build, update):
      state.updateChildren(
        state.children,
        widget.valChildren,
        gtk_flow_box_append,
        gtk_flow_box_insert,
        gtk_flow_box_remove
      )
  
  adder addChild:
    widget.hasChildren = true
    widget.valChildren.add(child)

  adder add:
    widget.addChild(FlowBoxChild(hasChild: true, valChild: child))
  
  example:
    FlowBox:
      columns = 1..5
      for it in 0..<10:
        Label(text = $it)

renderable Frame of BaseWidget:
  label: string
  align: tuple[x, y: float] = (0.0, 0.0)
  child: Widget
  
  hooks:
    beforeBuild:
      state.internalWidget = gtk_frame_new(nil)
  
  hooks label:
    property:
      if state.label.len == 0:
        gtk_frame_set_label(state.internalWidget, nil)
      else:
        gtk_frame_set_label(state.internalWidget, state.label.cstring)
  
  hooks align:
    property:
      gtk_frame_set_label_align(state.internalWidget,
        state.align.x.cfloat, state.align.y.cfloat
      )
  
  hooks child:
    (build, update):
      state.updateChild(state.child, widget.valChild, gtk_frame_set_child)
  
  adder add:
    if widget.hasChild:
      raise newException(ValueError, "Unable to add multiple children to a Frame. Use a Box widget to display multiple widgets in a Frame.")
    widget.hasChild = true
    widget.valChild = child 
  
  example:
    Frame:
      label = "Frame Title"
      align = (0.2, 0.0)
      Label:
        text = "Content"

renderable DropDown of BaseWidget:
  ## A drop down that allows the user to select an item from a list of items.
  
  items: seq[string]
  selected: int ## Index of the currently selected item.
  enableSearch: bool
  showArrow: bool = true
  
  proc select(item: int)
  
  hooks:
    beforeBuild:
      state.internalWidget = gtk_drop_down_new(GListModel(nil), nil)
      
      proc getString(stringObject: GtkStringObject): pointer {.cdecl.} =
        let str = gtk_string_object_get_string(stringObject)
        result = g_strdup(str)
      
      let expr = gtk_cclosure_expression_new(G_TYPE_STRING, nil, 0, nil, GCallback(getString), nil, nil)
      gtk_drop_down_set_expression(state.internalWidget, expr)
      gtk_expression_unref(expr)
    connectEvents:
      proc selectCallback(widget: GtkWidget,
                          pspec: pointer,
                          data: ptr EventObj[proc (item: int)]) {.cdecl.} =
        let
          selected = int(gtk_drop_down_get_selected(widget))
          state = DropDownState(data[].widget)
        if selected != state.selected:
          state.selected = selected
          data[].callback(selected)
          data[].redraw()
      
      state.connect(state.select, "notify::selected", selectCallback)
    disconnectEvents:
      state.internalWidget.disconnect(state.select)
  
  hooks enableSearch:
    property:
      gtk_drop_down_set_enable_search(state.internalWidget, cbool(ord(state.enableSearch)))
  
  hooks items:
    property:
      let items = allocCStringArray(state.items)
      defer: deallocCStringArray(items)
      gtk_drop_down_set_model(state.internalWidget, gtk_string_list_new(items))
  
  hooks selected:
    property:
      gtk_drop_down_set_selected(state.internalWidget, cuint(state.selected))
  
  hooks showArrow:
    property:
      gtk_drop_down_set_show_arrow(state.internalWidget, cbool(ord(state.showArrow)))
  
  example:
    DropDown:
      items = @["Option 1", "Option 2", "Option 3"]
      selected = app.selectedItem
      
      proc select(itemIndex: int) =
        app.selectedItem = itemIndex

type
  GridRegion = object
    x, y: int
    width, height: int
  
  GridChild[T] = object
    widget: T
    region: GridRegion
    hExpand: bool
    vExpand: bool
    hAlign: Align
    vAlign: Align

proc assignApp(child: GridChild[Widget], app: Viewable) =
  child.widget.assignApp(app)

proc attach(grid: GtkWidget, child: GridChild[WidgetState]) =
  gtk_grid_attach(grid,
    child.widget.unwrapInternalWidget(),
    child.region.x.cint,
    child.region.y.cint,
    child.region.width.cint,
    child.region.height.cint
  )

renderable Grid of BaseWidget:
  ## A grid layout.
  
  children: seq[GridChild[Widget]]
  rowSpacing: int ## Spacing between the rows of the grid.
  columnSpacing: int ## Spacing between the columns of the grid.
  rowHomogeneous: bool
  columnHomogeneous: bool
  
  hooks:
    beforeBuild:
      state.internalWidget = gtk_grid_new()
  
  hooks rowSpacing:
    property:
      gtk_grid_set_row_spacing(state.internalWidget, state.rowSpacing.cuint)
  
  hooks columnSpacing:
    property:
      gtk_grid_set_column_spacing(state.internalWidget, state.columnSpacing.cuint)
  
  hooks rowHomogeneous:
    property:
      gtk_grid_set_row_homogeneous(state.internalWidget, cbool(ord(state.rowHomogeneous)))
  
  hooks columnHomogeneous:
    property:
      gtk_grid_set_column_homogeneous(state.internalWidget, cbool(ord(state.columnHomogeneous)))
  
  hooks children:
    (build, update):
      widget.valChildren.assignApp(state.app)
      var it = 0
      while it < widget.valChildren.len and it < state.children.len:
        let
          oldChild = state.children[it].widget
          newChild = widget.valChildren[it].widget.update(oldChild)
        
        var readd = false
        if not newChild.isNil:
          state.children[it].widget = newChild
          readd = true
        
        if widget.valChildren[it].region != state.children[it].region:
          state.children[it].region = widget.valChildren[it].region
          readd = true
        
        if readd:
          let widget = oldChild.unwrapInternalWidget()
          g_object_ref(pointer(widget))
          gtk_grid_remove(state.internalWidget, widget)
          state.internalWidget.attach(state.children[it])
          g_object_unref(pointer(widget))
        
        let childWidget = state.children[it].widget.unwrapInternalWidget()
        
        if readd or state.children[it].hExpand != widget.valChildren[it].hExpand:
          state.children[it].hExpand = widget.valChildren[it].hExpand
          gtk_widget_set_hexpand(childWidget, cbool(ord(state.children[it].hExpand)))
        
        if readd or state.children[it].vExpand != widget.valChildren[it].vExpand:
          state.children[it].vExpand = widget.valChildren[it].vExpand
          gtk_widget_set_vexpand(childWidget, cbool(ord(state.children[it].vExpand)))
        
        if readd or state.children[it].hAlign != widget.valChildren[it].hAlign:
          state.children[it].hAlign = widget.valChildren[it].hAlign
          gtk_widget_set_halign(childWidget, toGtk(state.children[it].hAlign))
        
        if readd or state.children[it].vAlign != widget.valChildren[it].vAlign:
          state.children[it].vAlign = widget.valChildren[it].vAlign
          gtk_widget_set_valign(childWidget, toGtk(state.children[it].vAlign))
        
        it += 1
      
      while it < widget.valChildren.len:
        let
          updater = widget.valChildren[it]
          child = GridChild[WidgetState](
            widget: updater.widget.build(),
            region: updater.region,
            hExpand: updater.hExpand,
            vExpand: updater.vExpand,
            hAlign: updater.hAlign,
            vAlign: updater.vAlign
          )
        
        state.internalWidget.attach(child)
        
        let childWidget = child.widget.unwrapInternalWidget()
        gtk_widget_set_hexpand(childWidget, cbool(ord(child.hExpand)))
        gtk_widget_set_vexpand(childWidget, cbool(ord(child.vExpand)))
        gtk_widget_set_halign(childWidget, toGtk(child.hAlign))
        gtk_widget_set_valign(childWidget, toGtk(child.vAlign))
        
        state.children.add(child)
        
        it += 1
      
      while it < state.children.len:
        let child = state.children.pop()
        gtk_grid_remove(state.internalWidget, child.widget.unwrapInternalWidget())
        it += 1
  
  adder add {.x: 0, y: 0, width: 1, height: 1,
              hExpand: false, vExpand: false,
              hAlign: AlignFill, vAlign: AlignFill.}:
    ## Adds a child at the given location to the grid.
    ## The location of the child within the grid can be set using the `x`, `y`, `width` and `height` properties.
    ## The `hAlign` and `vAlign` properties allow you to set the horizontal and vertical 
    ## alignment of the child within its allocated area. They may be one of `AlignFill`,
    ## `AlignStart`, `AlignEnd` or `AlignCenter`.
    
    widget.hasChildren = true
    widget.valChildren.add(GridChild[Widget](
      widget: child,
      region: GridRegion(
        x: x,
        y: y,
        width: width,
        height: height
      ),
      hExpand: hExpand,
      vExpand: vExpand,
      hAlign: hAlign,
      vAlign: vAlign
    ))
  
  setter spacing: int ## Sets the spacing between the rows and columns of the grid.
  setter homogeneous: bool
  
  example:
    Grid:
      spacing = 6
      margin = 12
      
      Button {.x: 1, y: 1, hExpand: true, vExpand: true.}:
        text = "A"
      
      Button {.x: 2, y: 1.}:
        text = "B"
      
      Button {.x: 1, y: 2, width: 2, hAlign: AlignCenter.}:
        text = "C"

proc `hasSpacing=`*(grid: Grid, has: bool) =
  grid.hasColumnSpacing = has
  grid.hasRowSpacing = has

proc `valSpacing=`*(grid: Grid, spacing: int) =
  grid.valRowSpacing = spacing
  grid.valColumnSpacing = spacing

proc `hasHomogeneous=`*(grid: Grid, has: bool) =
  grid.hasColumnHomogeneous = has
  grid.hasRowHomogeneous = has

proc `valHomogeneous=`*(grid: Grid, homogeneous: bool) =
  grid.valRowHomogeneous = homogeneous
  grid.valColumnHomogeneous = homogeneous

type FixedChild[T] = object
  widget: T
  x, y: float

proc assignApp(child: FixedChild[Widget], app: Viewable) =
  child.widget.assignApp(app)

renderable Fixed of BaseWidget:
  ## A layout where children are placed at fixed positions.
  
  children: seq[FixedChild[Widget]]
  
  hooks:
    beforeBuild:
      state.internalWidget = gtk_fixed_new()
  
  hooks children:
    (build, update):
      widget.valChildren.assignApp(state.app)
      
      var
        it = 0
        forceReadd = false
      while it < widget.valChildren.len and it < state.children.len:
        let updater = widget.valChildren[it]
        var fixedChild = state.children[it]
        
        let newChild = updater.widget.update(fixedChild.widget)
        
        if not newChild.isNil or forceReadd:
          let oldChild = fixedChild.widget.unwrapInternalWidget()
          g_object_ref(pointer(oldChild))
          gtk_fixed_remove(state.internalWidget, oldChild)
          if not newChild.isNil:
            fixedChild.widget = newChild
          gtk_fixed_put(
            state.internalWidget,
            fixedChild.widget.unwrapInternalWidget(),
            cdouble(fixedChild.x),
            cdouble(fixedChild.y)
          )
          g_object_unref(pointer(oldChild))
          forceReadd = true
        elif updater.x != fixedChild.x or updater.y != fixedChild.y:
          fixedChild.x = updater.x
          fixedChild.y = updater.y
          gtk_fixed_move(
            state.internalWidget,
            fixedChild.widget.unwrapInternalWidget(),
            cdouble(fixedChild.x),
            cdouble(fixedChild.y)
          )
        
        state.children[it] = fixedChild
        it += 1
      
      while it < widget.valChildren.len:
        let
          updater = widget.valChildren[it]
          fixedChild = FixedChild[WidgetState](
            widget: updater.widget.build(),
            x: updater.x,
            y: updater.y
          )
        
        gtk_fixed_put(
          state.internalWidget,
          fixedChild.widget.unwrapInternalWidget(),
          cdouble(fixedChild.x),
          cdouble(fixedChild.y)
        )
        
        state.children.add(fixedChild)
        it += 1
      
      while it < state.children.len:
        let fixedChild = state.children.pop()
        gtk_fixed_remove(state.internalWidget, fixedChild.widget.unwrapInternalWidget())
  
  adder add {.x: 0.0, y: 0.0.}:
    ## Adds a child at the given position
    widget.hasChildren = true
    widget.valChildren.add(FixedChild[Widget](
      widget: child, x: x, y: y
    ))
  
  example:
    Fixed:
      Label(text = "Fixed Layout") {.x: 200, y: 100.}

renderable ContextMenu:
  ## Adds a context menu to a widget.
  ## Context menus are shown when the user right clicks the widget.
  
  child: Widget
  menu: Widget
  controller: GtkEventController = GtkEventController(nil)
  
  hooks:
    beforeBuild:
      state.internalWidget = gtk_box_new(GTK_ORIENTATION_HORIZONTAL, 0)
  
  hooks controller:
    (build, update):
      discard
  
  hooks child:
    (build, update):
      proc addChild(box, child: GtkWidget) {.cdecl.} =
        gtk_widget_set_hexpand(child, 1)
        gtk_box_append(box, child)
      
      state.updateChild(state.child, widget.valChild, addChild, gtk_box_remove)
  
  hooks menu:
    (build, update):
      proc replace(box, oldMenu, newMenu: GtkWidget) {.locker.} =
        if not oldMenu.isNil:
          gtk_widget_remove_controller(box, state.controller)
          state.controller = GtkEventController(nil)
          gtk_box_remove(box, oldMenu)
        assert state.controller.isNil
        
        if not newMenu.isNil:
          const RIGHT_CLICK = cuint(3)
          let cont = gtk_gesture_click_new()
          gtk_gesture_single_set_button(cont, RIGHT_CLICK)
          
          proc pressed(gesture: GtkEventController,
                       n_press: cint,
                       x, y: cdouble,
                       data: pointer) =
            let popover = GtkWidget(data)
            gtk_popover_present(popover)
            var rect = GdkRectangle(x: cint(x), y: cint(y), width: 1, height: 1)
            gtk_popover_set_pointing_to(popover, rect.addr)
            gtk_popover_popup(popover)
          
          discard g_signal_connect(cont, "pressed", pressed, pointer(newMenu))
          
          gtk_widget_add_controller(box, cont)
          state.controller = cont
          
          gtk_widget_set_halign(newMenu, GTK_ALIGN_START)
          gtk_box_append(box, newMenu)
      
      state.updateChild(state.menu, widget.valMenu, replace)
  
  adder add:
    if widget.hasChild:
      raise newException(ValueError, "Unable to add multiple children to a ContextMenu.")
    widget.hasChild = true
    widget.valChild = child
  
  adder addMenu:
    if widget.hasMenu:
      raise newException(ValueError, "Unable to add multiple menus to a ContextMenu.")
    widget.hasMenu = true
    widget.valMenu = child
  
  example:
    ContextMenu:
      Label:
        text = "Right click here"
      
      PopoverMenu {.addMenu.}:
        hasArrow = false
        
        Box(orient = OrientY):
          for it in 0..<3:
            ModelButton:
              text = "Menu Entry " & $it

type LevelBarMode* = enum
  LevelBarContinuous
  LevelBarDiscrete

proc toGtk(mode: LevelBarMode): GtkLevelBarMode =
  result = GtkLevelBarMode(ord(mode))

renderable LevelBar of BaseWidget:
  value: float = 0.0
  min: float = 0.0
  max: float = 1.0
  inverted: bool = false
  mode: LevelBarMode = LevelBarContinuous
  orient: Orient = OrientX
  
  hooks:
    beforeBuild:
      state.internalWidget = gtk_level_bar_new()
  
  hooks value:
    property:
      gtk_level_bar_set_value(state.internalWidget, cdouble(state.value))
  
  hooks min:
    property:
      gtk_level_bar_set_min_value(state.internalWidget, cdouble(state.min))
  
  hooks max:
    property:
      gtk_level_bar_set_max_value(state.internalWidget, cdouble(state.max))
  
  hooks inverted:
    property:
      gtk_level_bar_set_inverted(state.internalWidget, cbool(ord(state.inverted)))
  
  hooks mode:
    property:
      gtk_level_bar_set_mode(state.internalWidget, toGtk(state.mode))
  
  hooks orient:
    property:
      gtk_orientable_set_orientation(state.internalWidget, toGtk(state.orient))
  
  example:
    LevelBar:
      value = 0.2
      min = 0
      max = 1
  
  example:
    LevelBar:
      value = 2
      max = 10
      orient = OrientY
      mode = LevelBarDiscrete

renderable Calendar of BaseWidget:
  ## Displays a calendar
  
  date: DateTime
  markedDays: seq[int] = @[]
  showDayNames: bool = true
  showHeading: bool = true
  showWeekNumbers: bool = true
  
  proc daySelected(date: DateTime)
  proc nextMonth(date: DateTime)
  proc prevMonth(date: DateTime)
  proc nextYear(date: DateTime)
  proc prevYear(date: DateTime)
  
  hooks:
    beforeBuild:
      state.internalWidget = gtk_calendar_new()
    connectEvents:
      proc selectedCallback(widget: GtkWidget, data: ptr EventObj[proc (state: DateTime)]) {.cdecl.} =
        let
          gtkDate = gtk_calendar_get_date(widget)
          date = fromUnix(g_date_time_to_unix(gtkDate)).inZone(utc())
        g_date_time_unref(gtkDate)
        
        CalendarState(data[].widget).date = date
        data[].callback(date)
        data[].redraw()
      
      state.connect(state.daySelected, "day-selected", selectedCallback)
      state.connect(state.nextMonth, "next-month", selectedCallback)
      state.connect(state.prevMonth, "prev-month", selectedCallback)
      state.connect(state.nextYear, "next-year", selectedCallback)
      state.connect(state.prevYear, "prev-year", selectedCallback)
    disconnectEvents:
      state.internalWidget.disconnect(state.daySelected)
      state.internalWidget.disconnect(state.nextMonth)
      state.internalWidget.disconnect(state.prevMonth)
      state.internalWidget.disconnect(state.nextYear)
      state.internalWidget.disconnect(state.prevYear)
  
  hooks date:
    property:
      let
        unix = state.date.toTime().toUnix()
        dateTime = g_date_time_new_from_unix_local(unix)
      gtk_calendar_select_day(state.internalWidget, dateTime)
      g_date_time_unref(dateTime)
  
  hooks markedDays:
    property:
      gtk_calendar_clear_marks(state.internalWidget)
      for day in state.markedDays:
        gtk_calendar_mark_day(state.internalWidget, cuint(day))
  
  hooks showDayNames:
    property:
      gtk_calendar_set_show_day_names(state.internalWidget, cbool(ord(state.showDayNames)))
  
  hooks showHeading:
    property:
      gtk_calendar_set_show_heading(state.internalWidget, cbool(ord(state.showHeading)))
  
  hooks showWeekNumbers:
    property:
      gtk_calendar_set_show_week_numbers(state.internalWidget, cbool(ord(state.showWeekNumbers)))
  
  example:
    Calendar:
      date = app.date
      
      proc select(date: DateTime) =
        ## Shortcut for handling all calendar events (daySelected,
        ## nextMonth, prevMonth, nextYear, prevYear)
        app.date = date

proc `select=`*(calendar: Calendar, event: Event[proc(date: DateTime)]) =
  if not event.isNil:
    calendar.daySelected = Event[proc(date: DateTime)](callback: event.callback)
    calendar.nextMonth = Event[proc(date: DateTime)](callback: event.callback)
    calendar.prevMonth = Event[proc(date: DateTime)](callback: event.callback)
    calendar.nextYear = Event[proc(date: DateTime)](callback: event.callback)
    calendar.prevYear = Event[proc(date: DateTime)](callback: event.callback)

type
  DialogResponseKind* = enum
    DialogCustom,
    DialogReject, DialogAccept, DialogCancel,
    DialogDeleteEvent, DialogOk, DialogClose
  
  DialogResponse* = object
    case kind*: DialogResponseKind:
      of DialogCustom: id*: int
      else: discard

proc toDialogResponse*(id: cint): DialogResponse =
  case id:
    of -2: result = DialogResponse(kind: DialogReject)
    of -3: result = DialogResponse(kind: DialogAccept)
    of -4: result = DialogResponse(kind: DialogDeleteEvent)
    of -5: result = DialogResponse(kind: DialogOk)
    of -6: result = DialogResponse(kind: DialogCancel)
    of -7: result = DialogResponse(kind: DialogClose)
    else: result = DialogResponse(kind: DialogCustom, id: int(id))

proc toGtk*(resp: DialogResponse): cint =
  case resp.kind:
    of DialogCustom: result = resp.id.cint
    of DialogReject: result = -2
    of DialogAccept: result = -3
    of DialogDeleteEvent: result = -4
    of DialogOk: result = -5
    of DialogCancel: result = -6
    of DialogClose: result = -7

renderable DialogButton:
  ## A button which closes the currently open dialog and sends a response to the caller.
  ## This widget can only be used with the `addButton` adder of `Dialog` or `BuiltinDialog`.
  
  text: string
  response: DialogResponse
  privateStyle {.private.}: HashSet[StyleClass]
  
  setter res: DialogResponseKind
  setter style: varargs[StyleClass] ## Applies CSS classes to the button. There are some pre-defined classes available: `ButtonSuggested`, `ButtonDestructive`, `ButtonFlat`, `ButtonPill` or `ButtonCircular`. You can also use custom CSS classes using `StyleClass("my-class")`. Consult the [GTK4 documentation](https://developer.gnome.org/hig/patterns/controls/buttons.html?highlight=button#button-styles) for guidance on what to use.
  setter style: HashSet[StyleClass] ## Applies CSS classes to the button.
  setter style: StyleClass  ## Applies CSS classes to the button.
  
  hooks privateStyle:
    (build, update):
      updateStyle(state, widget)

proc `hasStyle=`*(button: DialogButton, has: bool) =
  button.hasPrivateStyle = has

proc `valStyle=`*(button: DialogButton, cssClasses: HashSet[StyleClass]) =
  button.valPrivateStyle = cssClasses

proc `valStyle=`*(button: DialogButton, cssClasses: varargs[StyleClass]) =
  button.valPrivateStyle = cssClasses.toHashSet()

proc `valStyle=`*(button: DialogButton, cssClass: StyleClass) =
  button.valPrivateStyle = [cssClass].toHashSet()

proc `hasRes=`*(button: DialogButton, value: bool) =
  button.hasResponse = value

proc `valRes=`*(button: DialogButton, kind: DialogResponseKind) =
  button.valResponse = DialogResponse(kind: kind)

renderable Dialog of Window:
  ## A window which can contain `DialogButton` widgets in its header bar.

  buttons: seq[DialogButton]
  
  hooks:
    beforeBuild:
      state.internalWidget = gtk_dialog_new_with_buttons("", nil.GtkWidget, GTK_DIALOG_USE_HEADER_BAR, nil)
      gtk_window_set_child(state.internalWidget, nil.GtkWidget)
  
  hooks buttons:
    build:
      for button in widget.val_buttons:
        let
          buttonWidget = gtk_dialog_add_button(state.internalWidget,
            button.valText.cstring,
            button.valResponse.toGtk
          )
          ctx = gtk_widget_get_style_context(buttonWidget)
        for styleClass in button.valPrivateStyle:
          gtk_style_context_add_class(ctx, cstring($styleClass))
  
  adder addButton
  
  example:
    Dialog:
      title = "My Dialog"
      defaultSize = (300, 200)
      
      DialogButton {.addButton.}:
        text = "Ok"
        res = DialogAccept
      
      DialogButton {.addButton.}:
        text = "Cancel"
        res = DialogCancel
      
      Label(text = "Hello, world!")

proc addButton*(dialog: Dialog, button: DialogButton) =
  dialog.hasButtons = true
  dialog.valButtons.add(button)

renderable BuiltinDialog of BaseWidget:
  ## Base widget for builtin dialogs.
  ## If you want to create a custom dialog, you should use `Window` or `Dialog` instead.
  
  title: string
  buttons: seq[DialogButton]
  
  hooks buttons:
    build:
      for button in widget.valButtons:
        let
          buttonWidget = gtk_dialog_add_button(state.internalWidget,
            button.valText.cstring,
            button.valResponse.toGtk
          )
          ctx = gtk_widget_get_style_context(buttonWidget)
        for styleClass in button.valPrivateStyle:
          gtk_style_context_add_class(ctx, cstring($styleClass))
  
  adder addButton

proc addButton*(dialog: BuiltinDialog, button: DialogButton) =
  dialog.hasButtons = true
  dialog.valButtons.add(button)

type FileChooserAction* = enum
  FileChooserOpen,
  FileChooserSave,
  FileChooserSelectFolder,
  FileChooserCreateFolder

renderable FileChooserDialog of BuiltinDialog:
  ## A dialog for opening/saving files or folders.
  
  action: FileChooserAction
  selectMultiple: bool = false
  initialPath: string ## Path of the initially shown folder
  filenames: seq[string] ## The selected file paths
  
  hooks:
    beforeBuild:
      state.internalWidget = gtk_file_chooser_dialog_new(
        widget.valTitle.cstring,
        nil.GtkWidget,
        GtkFileChooserAction(ord(widget.valAction)),
        nil
      )
  
  hooks selectMultiple:
    property:
      gtk_file_chooser_set_select_multiple(state.internalWidget,
        cbool(ord(state.selectMultiple))
      )
  
  hooks initialPath:
    build:
      if widget.hasInitialPath:
        state.initialPath = widget.valInitialPath
      if state.initialPath.len > 0:
        let
          file = g_file_new_for_path(state.initialPath.cstring)
          success = gtk_file_chooser_set_current_folder(state.internalWidget, file, nil)
        if success == cbool(0):
          raise newException(IOError, "Failed to set initialPath of FileChooserDialog")
        g_object_unref(pointer(file))
  
  hooks filenames:
    read:
      state.filenames = @[]
      let files = gtk_file_chooser_get_files(state.internalWidget)
      for file in files:
        state.filenames.add($g_file_get_path(GFile(file)))
        g_object_unref(file)
      g_object_unref(pointer(files))
  
  example:
    FileChooserDialog:
      title = "Open a File"
      action = FileChooserOpen
      selectMultiple = true
      
      DialogButton {.addButton.}:
        text = "Cancel"
        res = DialogCancel
      
      DialogButton {.addButton.}:
        text = "Open"
        res = DialogAccept
        style = [ButtonSuggested]

proc filename*(dialog: FileChooserDialogState): string {.deprecated: "Use filenames instead".} =
  case dialog.filenames.len:
    of 0: result = ""
    of 1: result = dialog.filenames[0]
    else:
      raise newException(ValueError, "Multiple files were selected")

renderable ColorChooserDialog of BuiltinDialog:
  ## A dialog for choosing a color.
  
  color: tuple[r, g, b, a: float] = (0.0, 0.0, 0.0, 1.0)
  useAlpha: bool = false
  
  hooks:
    beforeBuild:
      state.internalWidget = gtk_color_chooser_dialog_new(
        widget.valTitle.cstring,
        nil.GtkWidget
      )
  
  hooks color:
    property:
      var rgba = GdkRgba(
        r: cdouble(state.color.r),
        g: cdouble(state.color.g),
        b: cdouble(state.color.b),
        a: cdouble(state.color.a)
      )
      gtk_color_chooser_set_rgba(state.internalWidget, rgba.addr)
    read:
      var color: GdkRgba
      gtk_color_chooser_get_rgba(state.internalWidget, color.addr)
      state.color = (color.r.float, color.g.float, color.b.float, color.a.float)
  
  hooks useAlpha:
    property:
      gtk_color_chooser_set_use_alpha(state.internalWidget, cbool(ord(state.useAlpha)))

  example:
    ColorChooserDialog:
      color = (1.0, 0.0, 0.0, 1.0)
      useAlpha = true

renderable MessageDialog of BuiltinDialog:
  ## A dialog for showing a message to the user.
  
  message: string
  
  hooks:
    beforeBuild:
      state.internalWidget = gtk_message_dialog_new(
        nil.GtkWidget,
        GTK_DIALOG_DESTROY_WITH_PARENT,
        GTK_MESSAGE_INFO,
        GTK_BUTTONS_NONE,
        widget.valMessage.cstring,
        nil
      )
  
  example:
    MessageDialog:
      message = "Hello, world!"
      
      DialogButton {.addButton.}:
        text = "Ok"
        res = DialogAccept

renderable AboutDialog of BaseWidget:
  programName: string
  logo: string
  copyright: string
  version: string
  license: string
  credits: seq[(string, seq[string])]
  
  hooks:
    beforeBuild:
      state.internalWidget = gtk_about_dialog_new()
  
  hooks programName:
    property:
      gtk_about_dialog_set_program_name(state.internalWidget, state.programName.cstring)
  
  hooks logo:
    property:
      gtk_about_dialog_set_logo_icon_name(state.internalWidget, state.logo.cstring)
  
  hooks copyright:
    property:
      gtk_about_dialog_set_copyright(state.internalWidget, state.copyright.cstring)
  
  hooks version:
    property:
      gtk_about_dialog_set_version(state.internalWidget, state.version.cstring)
  
  hooks license:
    property:
      gtk_about_dialog_set_license(state.internalWidget, state.license.cstring)
  
  hooks credits:
    build:
      if widget.hasCredits:
        state.credits = widget.valCredits
        for (sectionName, people) in state.credits:
          let names = allocCStringArray(people)
          defer: deallocCStringArray(names)
          gtk_about_dialog_add_credit_section(state.internalWidget, sectionName.cstring, names)
  
  example:
    AboutDialog:
      programName = "My Application"
      logo = "applications-graphics"
      version = "1.0.0"
      credits = @{
        "Code": @[
          "Erika Mustermann",
          "Max Mustermann",
        ],
        "Art": @["Max Mustermann"]
      }

type ScalePosition* = enum
  ScaleLeft,
  ScaleRight,
  ScaleTop,
  ScaleBottom

proc toGtk(pos: ScalePosition): GtkPositionType =
  result = GtkPositionType(ord(pos))

type ScaleMark* = object
  label*: Option[string]
  value*: float
  position*: ScalePosition

renderable Scale of BaseWidget:
  ## A slider for choosing a numeric value within a range.
  min: float = 0 ## Lower end of the range displayed by the scale
  max: float = 100 ## Upper end of the range displayed by the scale
  value: float = 0 ## The value the Scale widget displays. Remember to update it via your `valueChanged` proc to reflect the new value on the Scale widget.
  marks: seq[ScaleMark] = @[] ## Adds marks to the Scale at points where `ScaleMark.value` would be placed. If `ScaleMark.label` is provided, it will be rendered next to the mark. `ScaleMark.position` determines the mark's position (and its label) relative to the scale. Note that ScaleLeft and ScaleRight are only sensible when the Scale is vertically oriented (`orient` = `OrientY`), while ScaleTop and ScaleBottom are only sensible when it is horizontally oriented (`orient` = `OrientX`)
  inverted: bool = false ## Determines whether the min and max value of the Scale are ordered (low value) left => right (high value) in the case of `inverted = false` or (high value) left <= right (low value) in the case of `inverted = true`.
  showValue: bool = true ## Determines whether to display the numeric value as a label on the widget (`showValue = true`) or not (`showValue = false`)
  stepSize: float = 5 ## Determines the value increment/decrement when the widget is in focus and the user presses arrow keys.
  pageSize: float = 10 ## Determines the value increment/decrement when the widget is in focus and the user presses page keys. Typically larger than stepSize.
  orient: Orient = OrientX ## The orientation of the widget. Orients the widget either horizontally (`orient = OrientX`) or vertically (`orient = OrientY`)
  showFillLevel: bool = true ## Determines whether to color the Scale from the "origin" to the place where the slider on the Scale sits. The Scale is filled left => right/top => bottom if `inverted = false` and left <= right/top <= bottom if `inverted = true`
  precision: int64 = 1 ## Number of decimal places to display for the value. `precision = 1` enables values like 1.2, while `precision = 2` enables values like 1.23 and so on.
  valuePosition: ScalePosition ## Specifies where the label of the Scale widget's value should be placed. This setting has no effect if `showValue = false`.
  
  proc valueChanged(newValue: float) ## Emitted when the range value changes from an interaction triggered by the user.

  hooks:
    beforeBuild:
      let orient: Orient = if widget.hasOrient: widget.valOrient else: OrientX
      state.internalWidget = gtk_scale_new(orient.toGtk(), nil.GtkAdjustment)

    connectEvents:
      proc valueChangedEventCallback(
        widget: GtkWidget, 
        data: ptr EventObj[proc(newValue: float)]
      ) {.cdecl.} =
        let scaleValue: float = gtk_range_get_value(widget).float
        ScaleState(data[].widget).value = scaleValue
        data[].callback(scaleValue)
        data[].redraw()
      
      state.connect(state.valueChanged, "value-changed", valueChangedEventCallback)
      
    disconnectEvents:
      disconnect(state.internalWidget, state.valueChanged)

  hooks min:
    property:
      gtk_range_set_range(state.internalWidget, state.min.cfloat, state.max.cfloat)
  
  hooks max:
    property:
      gtk_range_set_range(state.internalWidget, state.min.cfloat, state.max.cfloat)

  hooks marks:
    property:
      gtk_scale_clear_marks(state.internalWidget)
      for mark in state.marks:
        let label: string = if mark.label.isSome(): mark.label.get() else: $mark.value
        gtk_scale_add_mark(state.internalWidget, mark.value, mark.position.toGtk(), label.cstring)

  hooks value:
    property:
      gtk_range_set_value(state.internalWidget, state.value.cdouble)
    read:
      state.value = gtk_range_get_value(state.internalWidget).float
  
  hooks inverted:
    property:
      gtk_range_set_inverted(state.internalWidget, state.inverted.cbool)
  
  hooks showValue:
    property:
      gtk_scale_set_draw_value(state.internalWidget, state.showValue.cbool)

  hooks stepSize:
    property:
      gtk_range_set_increments(state.internalWidget, state.stepSize.cdouble, state.pageSize.cdouble)
  
  hooks pageSize:
    property:
      gtk_range_set_increments(state.internalWidget, state.stepSize.cdouble, state.pageSize.cdouble)
  
  hooks orient:
    property:
      gtk_orientable_set_orientation(state.internalWidget, state.orient.toGtk())

  hooks showFillLevel:
    property:
      gtk_scale_set_has_origin(state.internalWidget, state.showFillLevel.cbool)
  
  hooks precision:
    property:
      gtk_scale_set_digits(state.internalWidget, state.precision.cint)

  hooks valuePosition:
    property:
      gtk_scale_set_value_pos(state.internalWidget, state.valuePosition.toGtk())

  example:
    Scale:
      value = app.value
      showFillLevel = false
      min = 0
      max = 1
      marks = @[ScaleMark(some("Just a mark"), ScaleLeft, 0.5)]
      inverted = true
      showValue = false
      
      proc valueChanged(newValue: float) =
        echo "New value is ", newValue
        app.value = newValue


# See TODO at comment of PixbufObj regarding why we wrap GtkMediaStream with MediaStreamObj
type 
  MediaStreamObj = object
    gtk*: GtkMediaStream

  MediaStream* = ref MediaStreamObj 

crossVersionDestructor(stream, MediaStreamObj):
  if isNil(stream.gtk):
    return
  
  g_object_unref(pointer(stream.gtk))

proc `=sink`(dest: var MediaStreamObj; source: MediaStreamObj) =
  `=destroy`(dest)
  wasMoved(dest)
  dest.gtk = source.gtk
  
proc `=copy`*(dest: var MediaStreamObj, source: MediaStreamObj) =
  let areSameObject = pointer(source.gtk) == pointer(dest.gtk)
  if areSameObject:
    return
  
  `=destroy`(dest)
  wasMoved(dest)
  if not isNil(source.gtk):
    g_object_ref(pointer(source.gtk))
    
  dest.gtk = source.gtk

proc newMediaStream(gtk: GtkMediaStream): MediaStream =
  if gtk.isNil:
    raise newException(ValueError, "Unable to create MediaStream from GtkMediaStream(nil)")
  
  result = MediaStream(gtk: gtk)

proc newMediaStream*(fileName: string): MediaStream =
  if not fileExists(fileName):
    raise newException(IOError, "Unable to create MediaStream for file that does not exist: '" & fileName & "'")
  
  let gtk = gtk_media_file_new_for_filename(fileName.cstring)
  result = newMediaStream(gtk)

proc newMediaStream*(gFile: GFile): MediaStream =
  if gFile.isNil:
    raise newException(ValueError, "Unable to create MediaStream from GFile(nil)")
    
  let gtk = gtk_media_file_new_for_file(gFile)
  result = newMediaStream(gtk)

proc endStream*(stream: MediaStream) =
  when GtkMinor >= 4:
    gtk_media_stream_stream_ended(stream.gtk)
  else:
    gtk_media_stream_ended(stream.gtk)

proc loop*(stream: MediaStream): bool =
  gtk_media_stream_get_loop(stream.gtk).bool

proc playing*(stream: MediaStream): bool =
  gtk_media_stream_get_playing(stream.gtk).bool

proc hasAudio*(stream: MediaStream): bool =
  gtk_media_stream_has_audio(stream.gtk).bool

proc hasVideo*(stream: MediaStream): bool =
  gtk_media_stream_has_video(stream.gtk).bool

proc muted*(stream: MediaStream): bool =
  gtk_media_stream_get_muted(stream.gtk).bool

proc isSeekable*(stream: MediaStream): bool =
  gtk_media_stream_is_seekable(stream.gtk).bool

proc isSeeking*(stream: MediaStream): bool =
  gtk_media_stream_is_seeking(stream.gtk).bool

proc duration*(stream: MediaStream): int64 =
  gtk_media_stream_get_duration(stream.gtk)

proc hasEnded*(stream: MediaStream): bool =
  gtk_media_stream_get_ended(stream.gtk).bool

proc getError*(stream: MediaStream): GError =
  gtk_media_stream_get_error(stream.gtk)

proc timestamp*(stream: MediaStream): int64 =
  gtk_media_stream_get_timestamp(stream.gtk)

proc volume*(stream: MediaStream): float =
  gtk_media_stream_get_volume(stream.gtk).float

proc mute*(stream: MediaStream, mute: bool) = 
  gtk_media_stream_set_muted(stream.gtk, mute.cbool)

proc pause*(stream: MediaStream) =
  gtk_media_stream_pause(stream.gtk)

proc play*(stream: MediaStream) =
  gtk_media_stream_play(stream.gtk)

proc `muted=`*(stream: MediaStream, muted: bool) =
  gtk_media_stream_set_muted(stream.gtk, muted.cbool)

proc `loop=`*(stream: MediaStream, enableLooping: bool) =
  gtk_media_stream_set_loop(stream.gtk, enableLooping.cbool)

proc `playing=`*(stream: MediaStream, playing: bool) =
  gtk_media_stream_set_playing(stream.gtk, playing.cbool)

proc `volume=`*(stream: MediaStream, volume: float) =
  gtk_media_stream_set_volume(stream.gtk, volume.cdouble)

proc seek*(stream: MediaStream, timestamp: int64) =
  gtk_media_stream_seek(stream.gtk, timestamp)

proc seekRelative*(stream: MediaStream, intervalInMicroSeconds: int64) =
  let alreadySeeking = stream.isSeeking()
  if not stream.isSeekable() or alreadySeeking:
    return
  
  let timestampInMicroS = gtk_media_stream_get_timestamp(stream.gtk)
  gtk_media_stream_seek(stream.gtk, timestampInMicroS + intervalInMicroSeconds)

renderable Video of BaseWidget:
  autoplay: bool = false
  loop: bool = false
  mediaStream: MediaStream

  setter fileName: string
  setter file: GFile

  hooks:
    beforeBuild:
      state.internalWidget = gtk_video_new()
    
  hooks mediaStream:
    property:
      if isNil(state.mediaStream):
        gtk_video_set_media_stream(state.internalWidget, GtkMediaStream(nil))
      else:
        gtk_video_set_media_stream(state.internalWidget, state.mediaStream.gtk)
  
  hooks autoplay:
    property:
      gtk_video_set_autoplay(state.internalWidget, state.autoplay.cbool)

  hooks loop:
    property:
      gtk_video_set_loop(state.internalWidget, state.loop.cbool)

proc `hasFileName=`*(widget: Video, has: bool) =
  widget.hasMediaStream = has

proc `valFileName=`*(widget: Video, fileName: string) =
  if fileExists(fileName):
    widget.valMediaStream = newMediaStream(fileName)

proc `hasFile=`*(widget: Video, has: bool) =
  widget.hasMediaStream = has

proc `valFile=`*(widget: Video, file: GFile) =
  widget.valMediaStream = newMediaStream(file)

renderable Expander of BaseWidget:
  ## Container that shows or hides its child depending on whether it is expanded/collapsed 
  label: string ## Sets the clickable header of the Expander. Overwritten by `labelWidget` if it is provided via adder.
  labelWidget: Widget ## Sets the clickable header of the Expander. Overwrites `label` if provided.
  expanded: bool = false ## Determines whether the Expander body is shown (expanded = true) or not (expanded = false)
  child: Widget ## Determines the body of the Expander.
  resizeToplevel: bool = false
  useMarkup: bool = false
  useUnderline: bool = false
  
  proc activate(activated: bool) ## Triggered whenever Expander is expanded or collapsed
  
  hooks:
    beforeBuild:
      state.internalWidget = gtk_expander_new(widget.valLabel.cstring)
  
    connectEvents:
      proc activateEventCallback(
        widget: GtkWidget, 
        data: ptr EventObj[proc(activated: bool)]
      ) {.cdecl.} =
        let expanded: bool = not gtk_expander_get_expanded(widget).bool # Necessary as widget hasn't updated itself yet, thus this returns the old value
        ExpanderState(data[].widget).expanded = expanded
        data[].callback(expanded)
        data[].redraw()

      state.connect(state.activate, "activate", activateEventCallback)

    disconnectEvents:
      disconnect(state.internalWidget, state.activate)
      
  hooks label:
    property:
      gtk_expander_set_label(state.internalWidget, state.label.cstring)

  hooks expanded:
    property:
      gtk_expander_set_expanded(state.internalWidget, state.expanded.cbool)

  hooks resizeToplevel:
    property:
      gtk_expander_set_resize_toplevel(state.internalWidget, state.resizeToplevel.cbool)

  hooks useMarkup:
    property:
      gtk_expander_set_use_markup(state.internalWidget, state.useMarkup.cbool)

  hooks useUnderline:
    property:
      gtk_expander_set_use_underline(state.internalWidget, state.useUnderline.cbool)

  hooks child:
    (build, update):
      state.updateChild(state.child, widget.valChild, gtk_expander_set_child)
  
  hooks labelWidget:
    (build, update):
      state.updateChild(state.labelWidget, widget.valLabelWidget, gtk_expander_set_label_widget)
  
  adder add:
    if widget.hasChild:
      raise newException(ValueError, "Unable to add multiple children to the body of an Expander.")
    
    widget.hasChild = true
    widget.valChild = child

  adder addLabel:
    if widget.hasLabelWidget:
      raise newException(ValueError, "Unable to add multiple Labels as the header of an Expander")
    
    widget.hasLabelWidget = true
    widget.valLabelWidget = child
    
renderable ProgressBar of BaseWidget:
  ## A progress bar widget to show progress being made on a long-lasting task
  ellipsize: EllipsizeMode = EllipsizeEnd ## Determines how the `text` gets ellipsized if `showText = true` and `text` overflows.
  fraction: float = 0.0 ## Determines how much the ProgressBar is filled. Must be between 0.0 and 1.0. 
  inverted: bool = false
  pulseStep: float = 0.1
  showText: bool = false
  text: string = ""

  hooks:
    beforeBuild:
      state.internalWidget = gtk_progress_bar_new()
  
  hooks ellipsize:
    property:
      gtk_progress_bar_set_ellipsize(state.internalWidget, PangoEllipsizeMode(ord(state.ellipsize)))

  hooks fraction:
    property:
      gtk_progress_bar_set_fraction(state.internalWidget, state.fraction.cdouble)
  
  hooks inverted:
    property:
      gtk_progress_bar_set_inverted(state.internalWidget, state.inverted.cbool)
  
  hooks pulseStep:
    property:
      gtk_progress_bar_set_pulse_step(state.internalWidget, state.pulseStep.cdouble)
    
  hooks showText:
    property:
      gtk_progress_bar_set_show_text(state.internalWidget, state.showText.cbool)

  hooks text:
    property:
      gtk_progress_bar_set_text(state.internalWidget, state.text.cstring)

const
  ListViewRichList* = StyleClass("rich-list")
  ListViewNavigationSidebar* = StyleClass("navigation-sidebar")
  ListViewDataTable* = StyleClass("data-table")

renderable ListView of BaseWidget:
  size: int ## Number of items
  
  selectionMode: SelectionMode
  selected: HashSet[int] ## Indices of the currently selected items.
  
  showSeparators: bool = false
  singleClickActivate: bool = false
  enableRubberband: bool = false
  
  proc viewItem(index: int): Widget
  proc select(rows: HashSet[int])
  proc activate(index: int)
  
  type ItemState = object
    widgetState: WidgetState
    listItem: GtkWidget
  
  model {.private, onlyState.}: GListModel
  selectionModel {.private, onlyState.}: GtkSelectionModel
  factory {.private, onlyState.}: GtkListItemFactory
  itemStates {.private, onlyState.}: Table[int, ItemState]
  
  hooks:
    beforeBuild:
      state.factory = gtk_signal_list_item_factory_new()
      state.model = g_list_store_new(G_TYPE_OBJECT)
      state.internalWidget = gtk_list_view_new(GtkSelectionModel(nil), state.factory)
      
      type ListViewStateObj = typeof(ListViewState()[])
      
      proc bindCallback(factory: GtkListItemFactory,
                        listItem: GtkWidget,
                        stateObj: ptr ListViewStateObj) {.cdecl.} =
        let
          index = int(gtk_list_item_get_position(listItem))
          updater = stateObj[].viewItem.callback(index)
        updater.assignApp(stateObj[].app)
        let widgetState = updater.build()
        stateObj[].itemStates[index] = ItemState(
          widgetState: widgetState,
          listItem: listItem
        )
        gtk_list_item_set_child(listItem, widgetState.unwrapInternalWidget())
      
      proc unbindCallback(factory: GtkListItemFactory,
                          listItem: GtkWidget,
                          stateObj: ptr ListViewStateObj) {.cdecl.} =
        let index = int(gtk_list_item_get_position(listItem))
        stateObj[].itemStates.del(index)
      
      discard g_signal_connect(state.factory, "bind", pointer(bindCallback), state[].addr)
      discard g_signal_connect(state.factory, "unbind", pointer(unbindCallback), state[].addr)
    update:
      for index, itemState in state.itemStates.mpairs:
        let updater = state.viewItem.callback(index)
        updater.assignApp(state.app)
        let newState = updater.update(itemState.widgetState)
        if not newState.isNil:
          gtk_list_item_set_child(itemState.listItem, newState.unwrapInternalWidget())
          itemState.widgetState = newState
    connectEvents:
      proc activateCallback(widget: GtkWidget,
                            position: cuint,
                            data: ptr EventObj[proc(index: int)]) =
        data[].callback(int(position))
        data[].redraw()
      
      state.connect(state.activate, "activate", activateCallback)
      
      proc selectionChangedCallback(selectionModel: GtkSelectionModel,
                                    position: cuint,
                                    count: cuint,
                                    data: ptr EventObj[proc (rows: HashSet[int])]) {.cdecl.} =
        let state = ListViewState(data[].widget)
        for index in position..(position + count):
          if bool(gtk_selection_model_is_selected(selectionModel, index)):
            state.selected.incl(int(index))
          else:
            state.selected.excl(int(index))
        data[].callback(state.selected)
        data[].redraw()
      
      if not state.select.isNil:
        state.select.widget = state
        state.select.handler = g_signal_connect(
          state.selectionModel,
          "selection-changed",
          selectionChangedCallback,
          state.select[].addr
        )
    disconnectEvents:
      state.internalWidget.disconnect(state.activate)
      if not state.select.isNil:
        assert state.select.handler > 0
        g_signal_handler_disconnect(pointer(state.selectionModel), state.select.handler)
        state.select.handler = 0
        state.select.widget = nil
  
  # TODO: Custom List Model
  hooks size:
    build:
      for it in 0..<widget.valSize:
        g_list_store_append(state.model, pointer(state.model))
      state.size = widget.valSize
    update:
      if widget.hasSize:
        while state.size < widget.valSize:
          g_list_store_append(state.model, pointer(state.model))
          state.size += 1
        
        while state.size > widget.valSize:
          state.size -= 1
          g_list_store_remove(state.model, cuint(state.size))
  
  hooks selectionMode:
    property:
      case state.selectionMode:
        of SelectionNone:
          state.selectionModel = gtk_no_selection_new(state.model)
        of SelectionSingle:
          state.selectionModel = gtk_single_selection_new(state.model)
        of SelectionBrowse, SelectionMultiple:
          state.selectionModel = gtk_multi_selection_new(state.model)
      
      state.selected.reset()
      gtk_list_view_set_model(state.internalWidget, state.selectionModel)
  
  hooks selected:
    (build, update):
      if widget.hasSelected:
        for index in state.selected - widget.valSelected:
          gtk_selection_model_unselect_item(state.selectionModel, cuint(index))
        for index in widget.valSelected - state.selected:
          gtk_selection_model_select_item(
            state.selectionModel,
            cuint(index),
            cbool(ord(false))
          )
        state.selected = widget.valSelected
  
  hooks showSeparators:
    property:
      gtk_list_view_set_show_separators(state.internalWidget, cbool(ord(state.showSeparators)))
  
  hooks singleClickActivate:
    property:
      gtk_list_view_set_single_click_activate(state.internalWidget, cbool(ord(state.singleClickActivate)))
  
  hooks enableRubberband:
    property:
      gtk_list_view_set_enable_rubberband(state.internalWidget, cbool(ord(state.enableRubberband)))


export BaseWidget, BaseWidgetState, BaseWindow, BaseWindowState
export Window, Box, Overlay, Label, Icon, Picture, Button, HeaderBar, ScrolledWindow, Entry, Spinner
export SpinButton, Paned, ColorButton, Switch, LinkButton, ToggleButton, CheckButton, RadioGroup
export DrawingArea, GlArea, MenuButton, ModelButton, Separator, Popover, PopoverMenu
export TextView, ListBox, ListBoxRow, ListBoxRowState, FlowBox, FlowBoxChild
export Frame, DropDown, Grid, Fixed, ContextMenu, LevelBar, Calendar
export Dialog, DialogState, DialogButton
export BuiltinDialog, BuiltinDialogState
export FileChooserDialog, FileChooserDialogState
export ColorChooserDialog, ColorChooserDialogState
export MessageDialog, MessageDialogState
export AboutDialog, AboutDialogState
export buildState, updateState, assignAppEvents
export Scale
export Expander
export Video
export ProgressBar
export EmojiChooser
<<<<<<< HEAD
export EditableLabel
=======
export CenterBox
export ListView
>>>>>>> 4cf8a3eb
<|MERGE_RESOLUTION|>--- conflicted
+++ resolved
@@ -4091,9 +4091,6 @@
 export Video
 export ProgressBar
 export EmojiChooser
-<<<<<<< HEAD
 export EditableLabel
-=======
 export CenterBox
-export ListView
->>>>>>> 4cf8a3eb
+export ListView