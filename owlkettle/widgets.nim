# MIT License
# 
# Copyright (c) 2022 Can Joshua Lehmann
# 
# Permission is hereby granted, free of charge, to any person obtaining a copy
# of this software and associated documentation files (the "Software"), to deal
# in the Software without restriction, including without limitation the rights
# to use, copy, modify, merge, publish, distribute, sublicense, and/or sell
# copies of the Software, and to permit persons to whom the Software is
# furnished to do so, subject to the following conditions:
# 
# The above copyright notice and this permission notice shall be included in all
# copies or substantial portions of the Software.
# 
# THE SOFTWARE IS PROVIDED "AS IS", WITHOUT WARRANTY OF ANY KIND, EXPRESS OR
# IMPLIED, INCLUDING BUT NOT LIMITED TO THE WARRANTIES OF MERCHANTABILITY,
# FITNESS FOR A PARTICULAR PURPOSE AND NONINFRINGEMENT. IN NO EVENT SHALL THE
# AUTHORS OR COPYRIGHT HOLDERS BE LIABLE FOR ANY CLAIM, DAMAGES OR OTHER
# LIABILITY, WHETHER IN AN ACTION OF CONTRACT, TORT OR OTHERWISE, ARISING FROM,
# OUT OF OR IN CONNECTION WITH THE SOFTWARE OR THE USE OR OTHER DEALINGS IN THE
# SOFTWARE.

# Default widgets

import std/[unicode, os, sets, tables, sequtils, options, asyncfutures, hashes, times]
when defined(nimPreviewSlimSystem):
  import std/assertions
<<<<<<< HEAD
import widgetdef, cairo, widgetutils, common, guidsl
=======
import widgetdef, cairo, widgetutils, common
>>>>>>> 5c669471
import bindings/gtk

customPragmas()
when defined(owlkettleDocs) and isMainModule:
  echo "# Widgets"

type 
  Margin* = object
    top*, bottom*, left*, right*: int

  StyleClass* = distinct string

proc `$`*(x: StyleClass): string = x.string
proc hash*(x: StyleClass): Hash {.borrow.}
proc `==`*(x, y: StyleClass): bool {.borrow.}

renderable BaseWidget:
  ## The base widget of all widgets. Supports redrawing the entire Application
  ## by calling `<WidgetName>State.app.redraw()`
  privateMargin {.private.}: Margin = Margin() ## Allows setting top, bottom, left and right margin of a widget. Margin has those names as fields to set integer values to.
  privateStyle {.private.}: HashSet[StyleClass] = initHashSet[StyleClass]()
  sensitive: bool = true ## If the widget is interactive
  sizeRequest: tuple[x, y: int] = (-1, -1) ## Requested widget size. A value of -1 means that the natural size of the widget will be used.
  tooltip: string = "" ## The widget's tooltip is shown on hover

  hooks privateMargin:
    (build, update):
      if widget.hasPrivateMargin:
        state.privateMargin = widget.valPrivateMargin
        gtk_widget_set_margin_top(state.internalWidget, cint(state.privateMargin.top))
        gtk_widget_set_margin_bottom(state.internalWidget, cint(state.privateMargin.bottom))
        gtk_widget_set_margin_start(state.internalWidget, cint(state.privateMargin.left))
        gtk_widget_set_margin_end(state.internalWidget, cint(state.privateMargin.right))

  hooks privateStyle:
    (build, update):
      updateStyle(state, widget)

  hooks sensitive:
    property:
      gtk_widget_set_sensitive(state.internalWidget, cbool(ord(state.sensitive)))
  
  hooks sizeRequest:
    property:
      gtk_widget_set_size_request(
        state.internalWidget,
        cint(state.sizeRequest.x),
        cint(state.sizeRequest.y)
      )

  hooks tooltip:
    property:
      if state.tooltip.len > 0:
        gtk_widget_set_tooltip_text(state.internalWidget, state.tooltip.cstring)
      else:
        gtk_widget_set_has_tooltip(state.internalWidget, cbool(0))
  
  setter margin: int
  setter margin: Margin
  setter style: StyleClass # Applies CSS classes to the widget. There are some pre-defined classes available. You can also use custom CSS classes using `StyleClass("my-class")`.
  setter style: varargs[StyleClass] # Applies CSS classes to the widget.
  setter style: HashSet[StyleClass] # Applies CSS classes to the widget.

proc `hasMargin=`*(widget: BaseWidget, has: bool) =
  widget.hasPrivateMargin = has

proc `valMargin=`*(widget: BaseWidget, width: int) =
  widget.valPrivateMargin = Margin(top: width, bottom: width, left: width, right: width)

proc `valMargin=`*(widget: BaseWidget, margin: Margin) =
  widget.valPrivateMargin = margin

proc `hasStyle=`*(widget: BaseWidget, has: bool) =
  widget.hasPrivateStyle = has

proc `valStyle=`*(widget: BaseWidget, cssClasses: HashSet[StyleClass]) =
  widget.valPrivateStyle = cssClasses

proc `valStyle=`*(widget: BaseWidget, cssClasses: varargs[StyleClass]) =
  widget.valPrivateStyle = cssClasses.toHashSet()

proc `valStyle=`*(widget: BaseWidget, cssClass: StyleClass) =
  widget.valPrivateStyle = [cssClass].toHashSet()

renderable BaseWindow of BaseWidget:
  defaultSize: tuple[width, height: int] = (800, 600) ## Initial size of the window
  fullscreened: bool
  iconName: string
  
  proc close() ## Called when the window is closed
  
  hooks:
    connectEvents:
      state.connect(state.close, "destroy", eventCallback)
    disconnectEvents:
      state.internalWidget.disconnect(state.close)
  
  hooks defaultSize:
    property:
      gtk_window_set_default_size(state.internalWidget,
        state.defaultSize.width.cint,
        state.defaultSize.height.cint
      )
  
  hooks fullscreened:
    property:
      if state.fullscreened:
        gtk_window_fullscreen(state.internalWidget)
      else:
        gtk_window_unfullscreen(state.internalWidget)
  
  hooks iconName:
    property:
      gtk_window_set_icon_name(state.internalWidget, state.iconName.cstring)

renderable Window of BaseWindow:
  title: string
  titlebar: Widget ## Custom widget set as the titlebar of the window
  child: Widget
  
  hooks:
    beforeBuild:
      state.internalWidget = gtk_window_new(GTK_WINDOW_TOPLEVEL)
  
  hooks title:
    property:
      if state.titlebar.isNil:
        gtk_window_set_title(state.internalWidget, state.title.cstring)
  
  hooks titlebar:
    (build, update):
      state.updateChild(state.titlebar, widget.valTitlebar, gtk_window_set_titlebar)
  
  hooks child:
    (build, update):
      state.updateChild(state.child, widget.valChild, gtk_window_set_child)
  
  adder add:
    ## Adds a child to the window. Each window may only have one child.
    if widget.hasChild:
      raise newException(ValueError, "Unable to add multiple children to a Window. Use a Box widget to display multiple widgets in a Window.")
    widget.hasChild = true
    widget.valChild = child
  
  adder addTitlebar:
    ## Sets a custom titlebar for the window
    widget.hasTitlebar = true
    widget.valTitlebar = child
  
  example:
    Window:
      Label(text = "Hello, world")

type Orient* = enum OrientX, OrientY

proc toGtk(orient: Orient): GtkOrientation =
  result = [GTK_ORIENTATION_HORIZONTAL, GTK_ORIENTATION_VERTICAL][ord(orient)]

const
  BoxLinked* = "linked".StyleClass
  BoxCard* = "card".StyleClass
  BoxToolbar* = "toolbar".StyleClass
  BoxOsd* = "osd".StyleClass

type BoxChild[T] = object
  widget: T
  expand: bool
  hAlign: Align
  vAlign: Align

proc assignApp[T](child: BoxChild[T], app: Viewable) =
  child.widget.assignApp(app)

renderable Box of BaseWidget:
  ## A Box arranges its child widgets along one dimension.
  orient: Orient ## Orientation of the Box and its containing elements. May be one of OrientX (to orient horizontally) or OrientY (to orient vertically)
  spacing: int ## Spacing between the children of the Box
  children: seq[BoxChild[Widget]]

  hooks:
    beforeBuild:
      state.internalWidget = gtk_box_new(
        toGtk(widget.valOrient),
        widget.valSpacing.cint
      )
  
  hooks spacing:
    property:
      gtk_box_set_spacing(state.internalWidget, state.spacing.cint)

  hooks children:
    (build, update):
      widget.valChildren.assignApp(state.app)
      var it = 0
      while it < widget.valChildren.len and it < state.children.len:
        let
          child = widget.valChildren[it]
          newChild = child.widget.update(state.children[it].widget)
        if not newChild.isNil:
          gtk_box_remove(
            state.internalWidget,
            state.children[it].widget.unwrapInternalWidget()
          )
          var sibling: GtkWidget = nil.GtkWidget
          if it > 0:
            sibling = state.children[it - 1].widget.unwrapInternalWidget()
          let newWidget = newChild.unwrapInternalWidget()
          gtk_box_insert_child_after(state.internalWidget, newWidget, sibling)
          state.children[it].widget = newChild
        
        let childWidget = state.children[it].widget.unwrapInternalWidget()
        
        if not newChild.isNil or child.expand != state.children[it].expand:
          case state.orient:
            of OrientX: gtk_widget_set_hexpand(childWidget, child.expand.ord.cbool)
            of OrientY: gtk_widget_set_vexpand(childWidget, child.expand.ord.cbool)
          state.children[it].expand = child.expand
        
        if not newChild.isNil or child.hAlign != state.children[it].hAlign:
          state.children[it].hAlign = child.hAlign
          gtk_widget_set_halign(childWidget, toGtk(child.hAlign))
        
        if not newChild.isNil or child.vAlign != state.children[it].vAlign:
          state.children[it].vAlign = child.vAlign
          gtk_widget_set_valign(childWidget, toGtk(child.vAlign))
        
        it += 1
      
      while it < widget.valChildren.len:
        let
          child = widget.valChildren[it]
          childState = child.widget.build()
          childWidget = childState.unwrapInternalWidget()
        case state.orient:
          of OrientX: gtk_widget_set_hexpand(childWidget, child.expand.ord.cbool)
          of OrientY: gtk_widget_set_vexpand(childWidget, child.expand.ord.cbool)
        gtk_widget_set_halign(childWidget, toGtk(child.hAlign))
        gtk_widget_set_valign(childWidget, toGtk(child.vAlign))
        gtk_box_append(state.internalWidget, childWidget)
        state.children.add(BoxChild[WidgetState](
          widget: childState,
          expand: child.expand,
          hAlign: child.hAlign,
          vAlign: child.vAlign
        ))
        it += 1
      
      while it < state.children.len:
        gtk_box_remove(
          state.internalWidget,
          state.children[^1].widget.unwrapInternalWidget()
        )
        discard state.children.pop()

  adder add {.expand: true,
              hAlign: AlignFill,
              vAlign: AlignFill.}:
    ## Adds a child to the Box.
    ## When expand is true, the child grows to fill up the remaining space in the Box.
    ## The `hAlign` and `vAlign` properties allow you to set the horizontal and vertical 
    ## alignment of the child within its allocated area. They may be one of `AlignFill`, 
    ## `AlignStart`, `AlignEnd` or `AlignCenter`.
    widget.valChildren.add(BoxChild[Widget](
      widget: child,
      expand: expand,
      hAlign: hAlign, 
      vAlign: vAlign
    ))
  
  example:
    Box:
      orient = OrientX
      Label(text = "Label")
      Button(text = "Button") {.expand: false.}
  
  example:
    Box:
      orient = OrientY
      margin = 12
      spacing = 6
      
      for it in 0..<5:
        Label(text = "Label " & $it)
  
  example:
    HeaderBar {.addTitlebar.}:
      Box {.addLeft.}:
        style = [BoxLinked]
        
        for it in 0..<5:
          Button {.expand: false.}:
            text = "Button " & $it
            proc clicked() =
              echo it

type BaselinePosition* = enum
  BaselineTop, BaselineCenter, BaselineBottom

proc toGtk(x: BaselinePosition): GtkBaselinePosition = GtkBaselinePosition(ord(x))

renderable CenterBox of BaseWidget:
  startWidget: Widget
  centerWidget: Widget
  endWidget: Widget
  baselinePosition: BaselinePosition = BaselineCenter
  shrinkCenterLast: bool = false ## Requires GTK 4.12 or higher to work. Compile with `-d:gtkminor=12` to enable it
  orient: Orient = OrientX
  
  hooks:
    beforeBuild:
      state.internalWidget = gtk_center_box_new()

  hooks startWidget:
    (build, update):
      state.updateChild(state.startWidget, widget.valStartWidget, gtk_center_box_set_start_widget)
  
  hooks endWidget:
    (build, update):
      state.updateChild(state.endWidget, widget.valEndWidget, gtk_center_box_set_end_widget)
  
  hooks centerWidget:
    (build, update):
      state.updateChild(state.centerWidget, widget.valCenterWidget, gtk_center_box_set_center_widget)

  hooks baselinePosition:
    property:
      gtk_center_box_set_baseline_position(state.internalWidget, state.baselinePosition.toGtk())

  hooks shrinkCenterLast:
    property:
      when GtkMinor >= 12:
        gtk_center_box_set_shrink_center_last(state.internalWidget, state.shrinkCenterLast.cbool)

  hooks orient:
    property:
      gtk_orientable_set_orientation(state.internalWidget, state.orient.toGtk())

  adder addStart:
    if widget.hasStartWidget:
      raise newException(ValueError, "Unable to add multiple children to the start of CenterBox.")
    widget.hasStartWidget = true
    widget.valStartWidget = child

  adder addEnd:
    if widget.hasEndWidget:
      raise newException(ValueError, "Unable to add multiple children to the end of CenterBox.")
    widget.hasEndWidget = true
    widget.valEndWidget = child

  adder add:
    if widget.hasCenterWidget:
      raise newException(ValueError, "Unable to add multiple children to the center of CenterBox.")
    widget.hasCenterWidget = true
    widget.valCenterWidget = child

renderable Overlay of BaseWidget:
  child: Widget
  overlays: seq[AlignedChild[Widget]]
  
  hooks:
    beforeBuild:
      state.internalWidget = gtk_overlay_new()
  
  hooks child:
    (build, update):
      state.updateChild(state.child, widget.valChild, gtk_overlay_set_child)
  
  hooks overlays:
    (build, update):
      state.updateAlignedChildren(
        state.overlays,
        widget.valOverlays,
        gtk_overlay_add_overlay,
        gtk_overlay_remove_overlay
      )
  
  adder add:
    if widget.hasChild:
      raise newException(ValueError, "Unable to add multiple children to an Overlay. You can add overlays using the addOverlay adder.")
    widget.hasChild = true
    widget.valChild = child
  
  adder addOverlay {.hAlign: AlignFill,
                     vAlign: AlignFill.}:
    widget.hasOverlays = true
    widget.valOverlays.add(AlignedChild[Widget](
      widget: child,
      hAlign: hAlign,
      vAlign: vAlign
    ))

renderable EmojiChooser of BaseWidget:
  
  proc emojiPicked(emoji: string)
  
  hooks:
    beforeBuild:
      state.internalWidget = gtk_emoji_chooser_new()
    
    connectEvents:
      proc emojiPickedCallback(widget: GtkWidget, pickedEmoji: cstring, data: ptr EventObj[proc (emoji: string)]) {.cdecl.} =
        data[].callback($pickedEmoji)
        data[].redraw()
    
      state.connect(state.emojiPicked, "emoji-picked", emojiPickedCallback)
      
    disconnectEvents:
      state.internalWidget.disconnect(state.emojiPicked)
  

const
  LabelTitle1* = "title-1".StyleClass
  LabelTitle2* = "title-2".StyleClass
  LabelTitle3* = "title-3".StyleClass
  LabelTitle4* = "title-4".StyleClass
  LabelHeading* = "heading".StyleClass
  LabelBody* = "body".StyleClass
  LabelMonospace* = "monospace".StyleClass

type EllipsizeMode* = enum
  ## Determines whether to ellipsize text when text does not fit in a given space
  EllipsizeNone ## Do not ellipsize 
  EllipsizeStart, ## Start ellipsizing at the start of the text
  EllipsizeMiddle, ## Start ellipsizing in the middle of the text
  EllipsizeEnd ## Start ellipsizing at the end of the text

renderable Label of BaseWidget:
  ## The default widget to display text.
  ## Supports rendering [Pango Markup](https://docs.gtk.org/Pango/pango_markup.html#pango-markup) 
  ## if `useMarkup` is enabled.
  text: string ## The text of the Label to render
  xAlign: float = 0.5
  yAlign: float = 0.5
  ellipsize: EllipsizeMode ## Determines whether to ellipsise the text in case space is insufficient to render all of it. May be one of `EllipsizeNone`, `EllipsizeStart`, `EllipsizeMiddle` or `EllipsizeEnd`
  wrap: bool = false ## Enables/Disable wrapping of text.
  useMarkup: bool = false ## Determines whether to interpret the given text as Pango Markup or not.

  hooks:
    beforeBuild:
      state.internalWidget = gtk_label_new("")

  hooks text:
    property:
      if state.useMarkup:
        gtk_label_set_markup(state.internalWidget, state.text.cstring)
      else:
        gtk_label_set_text(state.internalWidget, state.text.cstring)
  
  hooks xAlign:
    property:
      gtk_label_set_xalign(state.internalWidget, state.xAlign.cdouble)
  
  hooks yAlign:
    property:
      gtk_label_set_yalign(state.internalWidget, state.yAlign.cdouble)
  
  hooks ellipsize:
    property:
      gtk_label_set_ellipsize(state.internalWidget, PangoEllipsizeMode(ord(state.ellipsize)))
  
  hooks wrap:
    property:
      gtk_label_set_wrap(state.internalWidget, cbool(ord(state.wrap)))
  
  hooks useMarkup:
    property:
      gtk_label_set_use_markup(state.internalWidget, cbool(ord(state.useMarkup)))
  
  example:
    Label:
      text = "Hello, world!"
      xAlign = 0.0
      ellipsize = EllipsizeEnd
  
  example:
    Label:
      text = "Test ".repeat(50)
      wrap = true
  
  example:
    Label:
      text = "<b>Bold</b>, <i>Italic</i>, <span font=\"20\">Font Size</span>"
      useMarkup = true

renderable EditableLabel of BaseWidget:
  text: string = ""
  editing: bool = false ## Determines whether the edit view (editing = false) or the "read" view (editing = true) is being shown
  enableUndo: bool = true
  alignment: 0.0..1.0 = 0.0
  
  proc changed(text: string) ## Fired every time `text` changes.
  proc editStateChanged(newEditState: bool) ## Fired every time `editing` changes.
  
  hooks:
    beforeBuild:
      state.internalWidget = gtk_editable_label_new("".cstring)
    connectEvents:
      proc changedCallback(widget: GtkWidget, data: ptr EventObj[proc (text: string)]) {.cdecl.} =
        let text = $gtk_editable_get_text(widget)
        EditableLabelState(data[].widget).text = text
        data[].callback(text)
        data[].redraw()
      
      proc editedCallback(widget: GtkWidget, pspec: GtkParamSpec, data: ptr EventObj[proc (newEditState: bool)]){.cdecl.} =
        let isEditing = gtk_editable_label_get_editing(widget).bool
        EditableLabelState(data[].widget).editing = isEditing
        data[].callback(isEditing)
        data[].redraw()
        
      state.connect(state.changed, "changed", changedCallback)
      state.connect(state.editStateChanged, "notify::editing", editedCallback)

    disconnectEvents:
      state.internalWidget.disconnect(state.changed)
      state.internalWidget.disconnect(state.editStateChanged)
  
  hooks text:
    property:
      gtk_editable_set_text(state.internalWidget, state.text.cstring)

  hooks editing:
    property:
      if state.editing:
        gtk_editable_label_start_editing(state.internalWidget)
      else:
        gtk_editable_label_stop_editing(state.internalWidget, cbool(true))

  hooks enableUndo:
    property:
      gtk_editable_set_enable_undo(state.internalWidget, state.enableUndo.cbool)
    
  hooks alignment:
    property:
      gtk_editable_set_alignment(state.internalWidget, state.alignment.cfloat)

renderable Icon of BaseWidget:
  name: string ## See [recommended_tools.md](recommended_tools.md#icons) for a list of icons.
  pixelSize: int = -1 ## Determines the size of the icon
  
  hooks:
    beforeBuild:
      state.internalWidget = gtk_image_new()
  
  hooks name:
    property:
      gtk_image_set_from_icon_name(state.internalWidget, state.name.cstring, GTK_ICON_SIZE_BUTTON)
  
  hooks pixelSize:
    property:
      gtk_image_set_pixel_size(state.internalWidget, state.pixelSize.cint)
  
  example:
    Icon:
      name = "list-add-symbolic"
  
  example:
    Icon:
      name = "object-select-symbolic"
      pixelSize = 100

type
  Colorspace* = enum
    ColorspaceRgb
  
  # Wrapper for the GdkPixbuf pointer to work with destructors of nim's ARC/ORC
  # Todo: As of 16.09.2023 it is mildly buggy to try and to `PixBuf = distinct GdkPixbuf` and
  # have destructors act on that new type directly. It was doable as shown in Ticket #75 and Github PR #81
  # But required a =sink hook for no understandable reason *and* seemed risky due to bugs likely making it unstable.
  # The pointer wrapped by intermediate type used as ref-type via an alias approach seems more stable for now.
  # Re-evaluate this in Match 2024 to see whether we can remove the wrapper obj.
  PixbufObj* = object
    gdk: GdkPixbuf
    
  Pixbuf* = ref PixbufObj

crossVersionDestructor(pixbuf, PixbufObj):
  if isNil(pixbuf.gdk):
    return
  
  g_object_unref(pointer(pixbuf.gdk))

proc `=copy`*(dest: var PixbufObj, source: PixbufObj) =
  let areSameObject = pointer(source.gdk) == pointer(dest.gdk)
  if areSameObject:
    return
  
  `=destroy`(dest)
  wasMoved(dest)
  if not isNil(source.gdk):
    g_object_ref(pointer(source.gdk))
    
  dest.gdk = source.gdk
    
proc newPixbuf(gdk: GdkPixbuf): Pixbuf =
  if gdk.isNil:
    raise newException(ValueError, "Unable to create Pixbuf from GdkPixbuf(nil)")

  result = Pixbuf(gdk: gdk)
  
proc newPixbuf*(width, height: int,
                bitsPerSample: int = 8,
                hasAlpha: bool = false,
                colorspace: Colorspace = ColorspaceRgb): Pixbuf =
  result = newPixbuf(gdk_pixbuf_new(
    GdkColorspace(ord(colorspace)),
    cbool(ord(hasAlpha)),
    bitsPerSample.cint,
    width.cint,
    height.cint
  ))

proc newPixbuf*(width, height: int,
                data: openArray[uint8],
                bitsPerSample: int = 8,
                hasAlpha: bool = false,
                colorspace: Colorspace = ColorspaceRgb): Pixbuf =
  let channels = if hasAlpha: 4 else: 3
  assert width * height * channels * (bitsPerSample div 8) == data.len
  
  proc destroy(pixels: pointer, data: pointer) {.cdecl.} =
    dealloc(pixels)
  
  let buffer = cast[ptr UncheckedArray[uint8]](alloc(data.len))
  if data.len > 0:
    copyMem(buffer, data[0].unsafeAddr, data.len)
  
  result = newPixbuf(gdk_pixbuf_new_from_data(
    buffer,
    GdkColorspace(ord(colorspace)),
    cbool(ord(hasAlpha)),
    bitsPerSample.cint,
    width.cint,
    height.cint,
    cint(channels * width * (bitsPerSample div 8)),
    destroy,
    nil
  ))

proc loadPixbuf*(path: string): Pixbuf =
  var error = GError(nil)
  let pixbuf = gdk_pixbuf_new_from_file(path.cstring, error.addr)
  if not error.isNil:
    let message = $error[].message
    raise newException(IoError, "Unable to load pixbuf: " & message)
  
  result = newPixbuf(pixbuf)

proc loadPixbuf*(path: string,
                 width, height: int,
                 preserveAspectRatio: bool = false): Pixbuf =
  var error = GError(nil)
  let pixbuf = gdk_pixbuf_new_from_file_at_scale(
    path.cstring,
    width.cint,
    height.cint,
    cbool(ord(preserveAspectRatio)),
    error.addr
  )
  if not error.isNil:
    let message = $error[].message
    raise newException(IoError, "Unable to load pixbuf: " & message)
  
  result = newPixbuf(pixbuf)

proc openInputStream(path: string): GInputStream =
  let file = g_file_new_for_path(path.cstring)
  var error = GError(nil)
  result = g_file_read(file, nil, error.addr)
  if not error.isNil:
    let message = $error[].message
    raise newException(IoError, "Unable to load pixbuf: " & message)

proc handlePixbufReady(stream: pointer, result: GAsyncResult, data: pointer) {.cdecl.} =
  let future = unwrapSharedCell(cast[ptr Future[Pixbuf]](data))
  
  var error = GError(nil)
  let pixbuf = gdk_pixbuf_new_from_stream_finish(result, error.addr)
  if error.isNil:
    future.complete(newPixbuf(pixbuf))
  else:
    let message = $error[].message
    future.fail(newException(IoError, "Unable to load pixbuf: " & message))
  
  if not stream.isNil:
    var error = GError(nil)
    discard g_input_stream_close(GInputStream(stream), nil, error.addr)
    if not error.isNil:
      let message = $error[].message
      raise newException(IoError, "Unable to close stream: " & message)
    g_object_unref(stream)

proc loadPixbufAsync*(path: string): Future[Pixbuf] =
  result = newFuture[Pixbuf]("loadPixbufAsync")
  let
    stream = openInputStream(path)
    data = allocSharedCell(result)
  gdk_pixbuf_new_from_stream_async(stream, nil, handlePixbufReady, data)

proc loadPixbufAsync*(path: string,
                      width, height: int,
                      preserveAspectRatio: bool = false): Future[Pixbuf] =
  result = newFuture[Pixbuf]("loadPixbufAsync")
  gdk_pixbuf_new_from_stream_at_scale_async(
    openInputStream(path),
    width.cint,
    height.cint,
    cbool(ord(preserveAspectRatio)),
    nil,
    handlePixbufReady,
    allocSharedCell(result)
  )

proc bitsPerSample*(pixbuf: Pixbuf): int =
  result = int(gdk_pixbuf_get_bits_per_sample(pixbuf.gdk))

proc width*(pixbuf: Pixbuf): int =
  result = int(gdk_pixbuf_get_width(pixbuf.gdk))

proc height*(pixbuf: Pixbuf): int =
  result = int(gdk_pixbuf_get_height(pixbuf.gdk))

proc channels*(pixbuf: Pixbuf): int =
  result = int(gdk_pixbuf_get_n_channels(pixbuf.gdk))

proc hasAlpha*(pixbuf: Pixbuf): bool =
  result = gdk_pixbuf_get_has_alpha(pixbuf.gdk) != 0

proc pixels*(pixbuf: Pixbuf): seq[byte] =
  let size = gdk_pixbuf_get_byte_length(pixbuf.gdk)
  result = newSeq[byte](size)
  if size > 0:
    let data = gdk_pixbuf_read_pixels(pixbuf.gdk)
    copyMem(result[0].addr, data, size)

proc flipVertical*(pixbuf: Pixbuf): Pixbuf =
  result = newPixbuf(gdk_pixbuf_flip(pixbuf.gdk, 0))

proc flipHorizontal*(pixbuf: Pixbuf): Pixbuf =
  result = newPixbuf(gdk_pixbuf_flip(pixbuf.gdk, 1))

proc crop*(pixbuf: Pixbuf, x, y, w, h: int): Pixbuf =
  let dest = gdk_pixbuf_new(
    gdk_pixbuf_get_colorspace(pixbuf.gdk),
    gdk_pixbuf_get_has_alpha(pixbuf.gdk),
    gdk_pixbuf_get_bits_per_sample(pixbuf.gdk),
    w.cint,
    h.cint
  )
  gdk_pixbuf_copy_area(
    pixbuf.gdk, x.cint, y.cint, w.cint, h.cint,
    dest, 0, 0
  )
  result = newPixbuf(dest)

proc scale*(pixbuf: Pixbuf, w, h: int, bilinear: bool = false): Pixbuf =
  var interp = GDK_INTERP_NEAREST
  if bilinear:
    interp = GDK_INTERP_BILINEAR
  result = newPixbuf(gdk_pixbuf_scale_simple(
    pixbuf.gdk, w.cint, h.cint, interp
  ))

proc rotate90*(pixbuf: Pixbuf): Pixbuf =
  result = newPixbuf(gdk_pixbuf_rotate_simple(
    pixbuf.gdk, GDK_PIXBUF_ROTATE_COUNTERCLOCKWISE
  ))

proc rotate180*(pixbuf: Pixbuf): Pixbuf =
  result = newPixbuf(gdk_pixbuf_rotate_simple(
    pixbuf.gdk, GDK_PIXBUF_ROTATE_UPSIDEDOWN
  ))

proc rotate270*(pixbuf: Pixbuf): Pixbuf =
  result = newPixbuf(gdk_pixbuf_rotate_simple(
    pixbuf.gdk, GDK_PIXBUF_ROTATE_CLOCKWISE
  ))

proc save*(pixbuf: Pixbuf,
           path: string,
           fileType: string,
           options: openArray[(string, string)] = []) =
  var
    keys: seq[string] = @[]
    values: seq[string] = @[]
  for (key, value) in options:
    keys.add(key)
    values.add(value)
  
  let
    keysArray = allocCStringArray(keys)
    valuesArray = allocCStringArray(values)
  defer:
    deallocCStringArray(keysArray)
    deallocCStringArray(valuesArray)
  
  var error = GError(nil)
  discard gdk_pixbuf_savev(pixbuf.gdk,
    path.cstring,
    fileType.cstring,
    keysArray,
    valuesArray,
    error.addr
  )
  if not error.isNil:
    let message = $error[].message
    raise newException(IoError, "Unable to save pixbuf: " & message)

type ContentFit* = enum
  ContentFill
  ContentContain
  ContentCover
  ContentScaleDown

renderable Picture of BaseWidget:
  pixbuf: Pixbuf
  contentFit: ContentFit = ContentContain ## Requires GTK 4.8 or higher to fully work, compile with `-d:gtkminor=8` to enable
  
  hooks:
    beforeBuild:
      state.internalWidget = gtk_picture_new()
  
  hooks pixbuf:
    property:
      gtk_picture_set_pixbuf(state.internalWidget, state.pixbuf.gdk)
  
  hooks contentFit:
    property:
      when GtkMinor >= 8:
        gtk_picture_set_content_fit(state.internalWidget, GtkContentFit(ord(state.contentFit)))
      else:
        gtk_picture_set_keep_aspect_ratio(
          state.internalWidget,
          cbool(ord(state.contentFit != ContentFill))
        )

const
  ButtonSuggested* = "suggested-action".StyleClass
  ButtonDestructive* = "destructive-action".StyleClass
  ButtonFlat* = "flat".StyleClass
  ButtonPill* = "pill".StyleClass
  ButtonCircular* = "circular".StyleClass

renderable Button of BaseWidget:
  child: Widget
  shortcut: string ## Keyboard shortcut
  
  proc clicked()
  
  hooks:
    beforeBuild:
      state.internalWidget = gtk_button_new()
    connectEvents:
      state.connect(state.clicked, "clicked", eventCallback)
    disconnectEvents:
      state.internalWidget.disconnect(state.clicked)
  
  hooks shortcut:
    build:
      if widget.hasShortcut:
        state.shortcut = widget.valShortcut
      if state.shortcut.len > 0: 
        let
          trigger = gtk_shortcut_trigger_parse_string(state.shortcut.cstring)
          action = gtk_shortcut_action_parse_string("signal(clicked)")
          shortcut = gtk_shortcut_new(trigger, action)
          controller = gtk_shortcut_controller_new()
        gtk_shortcut_controller_set_scope(controller, GTK_SHORTCUT_SCOPE_MANAGED)
        gtk_shortcut_controller_add_shortcut(controller, shortcut)
        gtk_widget_add_controller(state.internalWidget, controller)
    update:
      if widget.hasShortcut:
        assert state.shortcut == widget.valShortcut # TODO

  hooks child:
    (build, update):
      state.updateChild(state.child, widget.valChild, gtk_button_set_child)
  
  setter text: string
  setter icon: string ## Sets the icon of the Button (see [recommended_tools.md](recommended_tools.md#icons) for a list of icons)
  
  adder add:
    if widget.hasChild:
      raise newException(ValueError, "Unable to add multiple children to a Button. Use a Box widget to display multiple widgets in a Button.")
    widget.hasChild = true
    widget.valChild = child
  
  example:
    Button:
      icon = "list-add-symbolic"
      style = [ButtonSuggested]
      proc clicked() =
        echo "clicked"
  
  example:
    Button:
      text = "Delete"
      style = [ButtonDestructive]
  
  example:
    Button:
      text = "Inactive Button"
      sensitive = false
  
  example:
    Button:
      text = "Copy"
      shortcut = "<Ctrl>C"
      proc clicked() =
        app.writeClipboard("Hello, world!")


proc `hasText=`*(button: Button, value: bool) = button.hasChild = value
proc `valText=`*(button: Button, value: string) =
  button.valChild = Label(hasText: true, valText: value)

proc `hasIcon=`*(button: Button, value: bool) = button.hasChild = value
proc `valIcon=`*(button: Button, name: string) =
  button.valChild = Icon(hasName: true, valName: name)

proc updateChild*(state: Renderable,
                  child: var BoxChild[WidgetState],
                  updater: BoxChild[Widget],
                  setChild: proc(widget, child: GtkWidget) {.cdecl, locker.}) =
  if updater.widget.isNil:
    if not child.widget.isNil:
      child.widget = nil
      setChild(state.internalWidget, nil.GtkWidget)
  else:
    updater.assignApp(state.app)
    let newChild =
      if child.widget.isNil:
        updater.widget.build()
      else:
        updater.widget.update(child.widget)
    
    if not newChild.isNil:
      child.widget = newChild
      setChild(state.internalWidget, unwrapInternalWidget(child.widget))
    
    let childWidget = unwrapInternalWidget(child.widget)
    
    if not newChild.isNil or updater.hAlign != child.hAlign:
      child.hAlign = updater.hAlign
      gtk_widget_set_halign(childWidget, toGtk(child.hAlign))
    
    if not newChild.isNil or updater.vAlign != child.vAlign:
      child.vAlign = updater.vAlign
      gtk_widget_set_valign(childWidget, toGtk(child.vAlign))
    
    if not newChild.isNil or updater.expand != child.expand:
      child.expand = updater.expand
      gtk_widget_set_hexpand(childWidget, child.expand.ord.cbool)

renderable HeaderBar of BaseWidget:
  title: BoxChild[Widget]
  showTitleButtons: bool = true
  left: seq[Widget]
  right: seq[Widget]
  
  hooks:
    beforeBuild:
      state.internalWidget = gtk_header_bar_new()
  
  hooks showTitleButtons:
    property:
      gtk_header_bar_set_show_title_buttons(state.internalWidget, cbool(ord(state.showTitleButtons)))
  
  hooks left:
    (build, update):
      state.updateChildren(
        state.left,
        widget.valLeft,
        gtk_header_bar_pack_start,
        gtk_header_bar_remove
      )
  
  hooks right:
    (build, update):
      state.updateChildren(
        state.right,
        widget.valRight,
        gtk_header_bar_pack_end,
        gtk_header_bar_remove
      )
  
  hooks title:
    (build, update):
      state.updateChild(state.title, widget.valTitle, gtk_header_bar_set_title_widget)
  
  adder addTitle {.expand: false,
                   hAlign: AlignFill,
                   vAlign: AlignFill.}:
    ## Adds a custom title widget to the HeaderBar.
    ## When expand is true, it grows to fill up the remaining space in the headerbar.
    ## The `hAlign` and `vAlign` properties allow you to set the horizontal and vertical 
    ## alignment of the child within its allocated area. They may be one of `AlignFill`, 
    ## `AlignStart`, `AlignEnd` or `AlignCenter`.
    if widget.hasTitle:
      raise newException(ValueError, "Unable to add multiple title widgets to a HeaderBar.")
    widget.hasTitle = true
    widget.valTitle = BoxChild[Widget](
      widget: child,
      expand: expand,
      hAlign: hAlign,
      vAlign: vAlign
    )
  
  adder addLeft:
    ## Adds a widget to the left side of the HeaderBar.
    widget.hasLeft = true
    widget.valLeft.add(child)
  
  adder addRight:
    ## Adds a widget to the right side of the HeaderBar.
    widget.hasRight = true
    widget.valRight.add(child)
  
  
  example:
    Window:
      title = "Title"
      
      HeaderBar {.addTitlebar.}:
        Button {.addLeft.}:
          icon = "list-add-symbolic"
        
        Button {.addRight.}:
          icon = "open-menu-symbolic"

renderable ScrolledWindow of BaseWidget:
  child: Widget
  
  hooks:
    beforeBuild:
      state.internalWidget = gtk_scrolled_window_new(nil.GtkAdjustment, nil.GtkAdjustment)
  
  hooks child:
    (build, update):
      state.updateChild(state.child, widget.valChild, gtk_scrolled_window_set_child)
  
  adder add:
    if widget.hasChild:
      raise newException(ValueError, "Unable to add multiple children to a ScrolledWindow. Use a Box widget to display multiple widgets in a ScrolledWindow.")
    widget.hasChild = true
    widget.valChild = child

const
  EntrySuccess* = "success".StyleClass
  EntryWarning* = "warning".StyleClass
  EntryError* = "error".StyleClass

renderable Entry of BaseWidget:
  text: string
  placeholder: string ## Shown when the Entry is empty.
  width: int = -1
  maxWidth: int = -1
  xAlign: float = 0.0
  visibility: bool = true
  invisibleChar: Rune = '*'.Rune

  proc changed(text: string) ## Called when the text in the Entry changed
  proc activate() ## Called when the user presses enter/return

  hooks:
    beforeBuild:
      state.internalWidget = gtk_entry_new()
    connectEvents:
      proc changedCallback(widget: GtkWidget, data: ptr EventObj[proc (text: string)]) {.cdecl.} =
        let text = $gtk_editable_get_text(widget)
        EntryState(data[].widget).text = text
        data[].callback(text)
        data[].redraw()
      
      state.connect(state.changed, "changed", changedCallback)
      state.connect(state.activate, "activate", eventCallback)
    disconnectEvents:
      state.internalWidget.disconnect(state.changed)
      state.internalWidget.disconnect(state.activate)

  hooks text:
    property:
      gtk_editable_set_text(state.internalWidget, state.text.cstring)
    read:
      state.text = $gtk_editable_get_text(state.internalWidget)
  
  hooks placeholder:
    property:
      gtk_entry_set_placeholder_text(state.internalWidget, state.placeholder.cstring)
  
  hooks width:
    property:
      gtk_editable_set_width_chars(state.internalWidget, state.width.cint)
  
  hooks maxWidth:
    property:
      gtk_editable_set_max_width_chars(state.internalWidget, state.maxWidth.cint)
  
  hooks xAlign:
    property:
      gtk_entry_set_alignment(state.internalWidget, state.xAlign.cfloat)

  hooks visibility:
    property:
      gtk_entry_set_visibility(state.internalWidget, cbool(ord(state.visibility)))

  hooks invisibleChar:
    property:
      gtk_entry_set_invisible_char(state.internalWidget, state.invisibleChar.uint32)

  
  example:
    Entry:
      text = app.text
      proc changed(text: string) =
        app.text = text
  
  example:
    Entry:
      text = app.query
      placeholder = "Search..."
      proc changed(query: string) =
        app.query = query
      proc activate() =
        ## Runs when enter is pressed
        echo app.query
  
  example:
    Entry:
      placeholder = "Password"
      visibility = false
      invisibleChar = '*'.Rune

renderable Spinner of BaseWidget:
  spinning: bool

  hooks:
    beforeBuild:
      state.internalWidget = gtk_spinner_new()

  hooks spinning:
    property:
      gtk_spinner_set_spinning(state.internalWidget, cbool(ord(state.spinning)))

renderable SpinButton of BaseWidget:
  ## Entry for entering numeric values
  
  digits: uint = 1 ## Number of digits
  climbRate: float = 0.1
  wrap: bool ## When the maximum (minimum) value is reached, the SpinButton will wrap around to the minimum (maximum) value.
  min: float = 0.0 ## Lower bound
  max: float = 100.0 ## Upper bound
  stepIncrement: float = 0.1
  pageIncrement: float = 1
  pageSize: float = 0
  value: float
  
  proc valueChanged(value: float)
  
  hooks:
    beforeBuild:
      state.internalWidget = gtk_spin_button_new(
        GtkAdjustment(nil),
        cdouble(widget.valClimbRate),
        cuint(widget.valDigits)
      )
    connectEvents:
      proc valueChangedCallback(widget: GtkWidget, data: ptr EventObj[proc (value: float)]) {.cdecl.} =
        let value = float(gtk_spin_button_get_value(widget))
        SpinButtonState(data[].widget).value = value
        data[].callback(value)
        data[].redraw()
      
      state.connect(state.valueChanged, "value-changed", valueChangedCallback)
    disconnectEvents:
      state.internalWidget.disconnect(state.valueChanged)
  
  hooks digits:
    property:
      gtk_spin_button_set_digits(state.internalWidget, cuint(state.digits))
  
  hooks climbRate:
    property:
      gtk_spin_button_set_climb_rate(state.internalWidget, cdouble(state.climbRate))
  
  hooks wrap:
    property:
      gtk_spin_button_set_wrap(state.internalWidget, cbool(ord(state.wrap)))
  
  hooks min:
    property:
      let adjustment = gtk_spin_button_get_adjustment(state.internalWidget)
      gtk_adjustment_set_lower(adjustment, cdouble(state.min))
  
  hooks max:
    property:
      let adjustment = gtk_spin_button_get_adjustment(state.internalWidget)
      gtk_adjustment_set_upper(adjustment, cdouble(state.max))
  
  hooks stepIncrement:
    property:
      let adjustment = gtk_spin_button_get_adjustment(state.internalWidget)
      gtk_adjustment_set_step_increment(adjustment, cdouble(state.stepIncrement))
  
  hooks pageIncrement:
    property:
      let adjustment = gtk_spin_button_get_adjustment(state.internalWidget)
      gtk_adjustment_set_page_increment(adjustment, cdouble(state.pageIncrement))
  
  hooks pageSize:
    property:
      let adjustment = gtk_spin_button_get_adjustment(state.internalWidget)
      gtk_adjustment_set_page_size(adjustment, cdouble(state.pageSize))
  
  hooks value:
    property:
      gtk_spin_button_set_value(state.internalWidget, cdouble(state.value))
    read:
      state.value = float(gtk_spin_button_get_value(state.internalWidget))
  
  example:
    SpinButton:
      value = app.value
      
      proc valueChanged(value: float) =
        app.value = value

type PanedChild[T] = object
  widget: T
  resize: bool
  shrink: bool

proc buildPanedChild(child: PanedChild[Widget],
                     app: Viewable,
                     internalWidget: GtkWidget,
                     setChild: proc(paned, child: GtkWidget) {.cdecl, locker.},
                     setResize: proc(paned: GtkWidget, val: cbool) {.cdecl, locker.},
                     setShrink: proc(paned: GtkWidget, val: cbool) {.cdecl, locker.}): PanedChild[WidgetState] =
  child.widget.assignApp(app)
  result = PanedChild[WidgetState](
    widget: child.widget.build(),
    resize: child.resize,
    shrink: child.shrink
  )
  setChild(internalWidget, result.widget.unwrapInternalWidget())
  setResize(internalWidget, cbool(ord(child.resize)))
  setShrink(internalWidget, cbool(ord(child.shrink)))

proc updatePanedChild(state: var PanedChild[WidgetState],
                      target: PanedChild[Widget],
                      app: Viewable) =
  target.widget.assignApp(app)
  assert target.resize == state.resize
  assert target.shrink == state.shrink
  let newChild = target.widget.update(state.widget)
  assert newChild.isNil


renderable Paned of BaseWidget:
  orient: Orient ## Orientation of the panes
  initialPosition: int ## Initial position of the separator in pixels
  first: PanedChild[Widget]
  second: PanedChild[Widget]
  
  hooks:
    beforeBuild:
      state.internalWidget = gtk_paned_new(toGtk(widget.valOrient))
      state.orient = widget.valOrient
  
  hooks first:
    build:
      if widget.hasFirst:
        state.first = widget.valFirst.buildPanedChild(
          state.app, state.internalWidget,
          gtk_paned_set_start_child,
          gtk_paned_set_resize_start_child,
          gtk_paned_set_shrink_start_child
        )
    update:
      if widget.hasFirst:
        state.first.updatePanedChild(widget.valFirst, state.app)

  hooks initialPosition:
    build:
      if widget.hasInitialPosition:
        state.initialPosition = widget.valInitialPosition
        gtk_paned_set_position(state.internalWidget, cint(state.initialPosition))
  
  hooks second:
    build:
      if widget.hasSecond:
        state.second = widget.valSecond.buildPanedChild(
          state.app, state.internalWidget,
          gtk_paned_set_end_child,
          gtk_paned_set_resize_end_child,
          gtk_paned_set_shrink_end_child
        )
    update:
      if widget.hasSecond:
        state.second.updatePanedChild(widget.valSecond, state.app)
  
  adder add {.resize: true, shrink: false.}:
    let panedChild = PanedChild[Widget](
      widget: child,
      resize: resize,
      shrink: shrink
    )
    if widget.hasFirst:
      widget.hasSecond = true
      widget.valSecond = panedChild
    else:
      widget.hasFirst = true
      widget.valFirst = panedChild
  
  example:
    Paned:
      initialPosition = 200
      Box(orient = OrientY) {.resize: false.}:
        Label(text = "Sidebar")
      Box(orient = OrientY) {.resize: true.}:
        Label(text = "Content")

type
  ModifierKey* = enum
    ModifierCtrl, ModifierAlt, ModifierShift,
    ModifierSuper, ModifierMeta, ModifierHyper
  
  ButtonEvent* = object
    time*: uint32
    button*: int
    x*, y*: float
    modifiers*: set[ModifierKey]
  
  MotionEvent* = object
    time*: uint32
    x*, y*: float
    modifiers*: set[ModifierKey]
  
  KeyEvent* = object
    time*: uint32
    rune*: Rune
    value*: int
    modifiers*: set[ModifierKey]
  
  ScrollDirection* = enum
    ScrollUp, ScrollDown, ScrollLeft, ScrollRight, ScrollSmooth
  
  ScrollEvent* = object
    time*: uint32
    modifiers*: set[ModifierKey]
    case direction*: ScrollDirection:
      of ScrollSmooth: dx*, dy*: float
      else: discard

proc toScrollDirection(dir: GdkScrollDirection): ScrollDirection =
  result = ScrollDirection(ord(dir))

proc initModifierSet(state: GdkModifierType): set[ModifierKey] =
  const MODIFIERS = [
    (GDK_CONTROL_MASK, ModifierCtrl),
    (GDK_ALT_MASK, ModifierAlt),
    (GDK_SHIFT_MASK, ModifierShift),
    (GDK_SUPER_MASK, ModifierSuper),
    (GDK_HYPER_MASK, ModifierHyper)
  ]
  for (mask, key) in MODIFIERS:
    if mask in state:
      result.incl(key)

type
  CustomWidgetEventsObj = object
    mousePressed: proc(event: ButtonEvent): bool
    mouseReleased: proc(event: ButtonEvent): bool
    mouseMoved: proc(event: MotionEvent): bool
    scroll: proc(event: ScrollEvent): bool
    keyPressed: proc(event: KeyEvent): bool
    keyReleased: proc(event: KeyEvent): bool
    app: Viewable
  
  CustomWidgetEvents = ref CustomWidgetEventsObj

proc gdkEventCallback(controller: GtkEventController, event: GdkEvent, data: ptr CustomWidgetEventsObj): cbool =
  let
    modifiers = initModifierSet(gdk_event_get_modifier_state(event))
    time = gdk_event_get_time(event)
    pos = block:
      var nativePos = (x: cdouble(0.0), y: cdouble(0.0))
      discard gdk_event_get_position(event, nativePos.x.addr, nativePos.y.addr)
      
      let
        widget = gtk_event_controller_get_widget(controller)
        root = gtk_widget_get_root(widget)
        native = gtk_widget_get_native(root)
      
      var nativeOffset = (x: cdouble(0.0), y: cdouble(0.0))
      gtk_native_get_surface_transform(native, nativeOffset.x.addr, nativeOffset.y.addr)
      
      var localPos = (x: cdouble(0.0), y: cdouble(0.0))
      discard gtk_widget_translate_coordinates(
        root, widget,
        nativePos.x - nativeOffset.x, nativePos.y - nativeOffset.y,
        localPos.x.addr, localPos.y.addr
      )
      localPos
  
  var
    stopEvent = false
    requiresRedraw = false
  
  let kind = gdk_event_get_event_type(event)
  case kind:
    of GDK_MOTION_NOTIFY:
      if not data[].mouseMoved.isNil:
        stopEvent = data[].mouseMoved(MotionEvent(
          time: time,
          x: float(pos.x),
          y: float(pos.y),
          modifiers: modifiers
        ))
        requiresRedraw = true
    of GDK_BUTTON_PRESS, GDK_BUTTON_RELEASE:
      let evt = ButtonEvent(
        time: time,
        button: int(gdk_button_event_get_button(event)) - 1,
        x: float(pos.x),
        y: float(pos.y),
        modifiers: modifiers
      )
      if kind == GDK_BUTTON_PRESS:
        if not data[].mousePressed.isNil:
          stopEvent = data[].mousePressed(evt)
          requiresRedraw = true
      else:
        if not data[].mouseReleased.isNil:
          stopEvent = data[].mouseReleased(evt)
          requiresRedraw = true
    of GDK_KEY_PRESS, GDK_KEY_RELEASE:
      let
        keyVal = gdk_key_event_get_keyval(event)
        evt = KeyEvent(
          time: time,
          rune: Rune(gdk_keyval_to_unicode(keyVal)),
          value: keyVal.int,
          modifiers: modifiers
        )
      if kind == GDK_KEY_PRESS:
        if not data[].keyPressed.isNil:
          stopEvent = data[].keyPressed(evt)
          requiresRedraw = true
      else:
        if not data[].keyReleased.isNil:
          stopEvent = data[].keyReleased(evt)
          requiresRedraw = true
    of GDK_SCROLL:
      if not data[].scroll.isNil:
        var evt = ScrollEvent(
          time: time,
          direction: toScrollDirection(gdk_scroll_event_get_direction(event)),
          modifiers: modifiers
        )
        if evt.direction == ScrollSmooth:
          var
            dx: cdouble
            dy: cdouble
          gdk_scroll_event_get_deltas(event, dx.addr, dy.addr)
          evt.dx = float(dx)
          evt.dy = float(dy)
        stopEvent = data[].scroll(evt)
        requiresRedraw = true
    else: discard
  
  if requiresRedraw:
    if data[].app.isNil:
      raise newException(ValueError, "App is nil")
    discard data[].app.redraw()
  result = cbool(ord(stopEvent))

proc drawFunc(widget: GtkWidget,
              ctx: pointer,
              width, height: cint,
              data: pointer) {.cdecl.} =
  let
    event = cast[ptr EventObj[proc (ctx: CairoContext, size: (int, int)): bool]](data)
    requiresRedraw = event[].callback(CairoContext(ctx), (int(width), int(height)))
  if requiresRedraw:
    event[].redraw()

proc callbackOrNil[T](event: Event[T]): T =
  if event.isNil:
    result = nil
  else:
    result = event.callback

renderable CustomWidget of BaseWidget:
  focusable: bool
  events {.private, onlyState.}: CustomWidgetEvents
  
  proc mousePressed(event: ButtonEvent): bool
  proc mouseReleased(event: ButtonEvent): bool
  proc mouseMoved(event: MotionEvent): bool
  proc scroll(event: ScrollEvent): bool
  proc keyPressed(event: KeyEvent): bool
  proc keyReleased(event: KeyEvent): bool
  
  hooks:
    build:
      state.events = CustomWidgetEvents()
      let controller = gtk_event_controller_legacy_new()
      discard g_signal_connect(controller, "event", gdkEventCallback, state.events[].addr)
      gtk_widget_add_controller(state.internalWidget, controller)
      # TODO: Check memory safety
    connectEvents:
      state.events.app = state.app
      state.events.mousePressed = state.mousePressed.callbackOrNil
      state.events.mouseReleased = state.mouseReleased.callbackOrNil
      state.events.mouseMoved = state.mouseMoved.callbackOrNil
      state.events.scroll = state.scroll.callbackOrNil
      state.events.keyPressed = state.keyPressed.callbackOrNil
      state.events.keyReleased = state.keyReleased.callbackOrNil
  
  hooks focusable:
    property:
      gtk_widget_set_can_focus(state.internalWidget, cbool(ord(state.focusable)))

renderable DrawingArea of CustomWidget:
  ## Allows you to render 2d scenes using cairo.
  ## The `owlkettle/cairo` module provides bindings for cairo.
  
  proc draw(ctx: CairoContext, size: (int, int)): bool ## Called when the widget is rendered. Redraws the application if the callback returns true.
  
  hooks:
    beforeBuild:
      state.internalWidget = gtk_drawing_area_new()
    connectEvents:
      gtk_drawing_area_set_draw_func(state.internalWidget, draw_func, state.draw[].addr, nil)
    update:
      gtk_widget_queue_draw(state.internalWidget)
  
  example:
    DrawingArea:
      ## You need to import the owlkettle/cairo module in order to use CairoContext
      proc draw(ctx: CairoContext, size: tuple[width, height: int]): bool =
        ctx.rectangle(100, 100, 300, 200)
        ctx.source = (0.0, 0.0, 0.0)
        ctx.stroke()

proc setupEventCallback(widget: GtkWidget, data: ptr EventObj[proc (size: (int, int)): bool]) =
  gtk_gl_area_make_current(widget)
  if not gtk_gl_area_get_error(widget).isNil:
    raise newException(IOError, "Failed to initialize OpenGL context")
  
  let
    width = int(gtk_widget_get_allocated_width(widget))
    height = int(gtk_widget_get_allocated_height(widget))
    requiresRedraw = data[].callback((width, height))
  if requiresRedraw:
    data[].redraw()

proc renderEventCallback(widget: GtkWidget,
                         context: pointer,
                         data: ptr EventObj[proc (size: (int, int)): bool]): cbool =
  let
    width = int(gtk_widget_get_allocated_width(widget))
    height = int(gtk_widget_get_allocated_height(widget))
    requiresRedraw = data[].callback((width, height))
  if requiresRedraw:
    data[].redraw()
  result = cbool(ord(true))

renderable GlArea of CustomWidget:
  ## Allows you to render 3d scenes using OpenGL.
  
  useEs: bool = false
  requiredVersion: tuple[major, minor: int] = (4, 3)
  hasDepthBuffer: bool = true
  hasStencilBuffer: bool = false
  
  proc setup(size: (int, int)): bool ## Called after the OpenGL Context is initialized. Redraws the application if the callback returns true.
  proc render(size: (int, int)): bool ## Called when the widget is rendered. Your rendering code should be executed here. Redraws the application if the callback returns true.
  
  hooks:
    beforeBuild:
      state.internalWidget = gtk_gl_area_new()
    connectEvents:
      state.connect(state.setup, "realize", setupEventCallback)
      state.connect(state.render, "render", renderEventCallback)
    disconnectEvents:
      state.internalWidget.disconnect(state.setup)
      state.internalWidget.disconnect(state.render)
    update:
      gtk_widget_queue_draw(state.internalWidget)
  
  hooks useEs:
    property:
      gtk_gl_area_set_use_es(state.internalWidget, cbool(ord(state.useEs)))
  
  hooks hasDepthBuffer:
    property:
      gtk_gl_area_set_has_depth_buffer(state.internalWidget, cbool(ord(state.hasDepthBuffer)))
  
  hooks hasStencilBuffer:
    property:
      gtk_gl_area_set_has_stencil_buffer(state.internalWidget, cbool(ord(state.hasStencilBuffer)))
  
  hooks requiredVersion:
    property:
      gtk_gl_area_set_required_version(state.internalWidget, 
        cint(state.requiredVersion.major),
        cint(state.requiredVersion.minor)
      )

renderable ColorButton of BaseWidget:
  color: tuple[r, g, b, a: float] = (0.0, 0.0, 0.0, 1.0) ## Red, Geen, Blue, Alpha as floating point numbers in the range [0.0, 1.0]
  useAlpha: bool = false
  
  proc changed(color: tuple[r, g, b, a: float])
  
  hooks:
    beforeBuild:
      state.internalWidget = gtk_color_button_new()
    connectEvents:
      proc colorSetCallback(widget: GtkWidget, data: ptr EventObj[proc (color: tuple[r, g, b, a: float])]) {.cdecl.} =
        var gdkColor: GdkRgba
        gtk_color_chooser_get_rgba(widget, gdkColor.addr)
        let color = (gdkColor.r.float, gdkColor.g.float, gdkColor.b.float, gdkColor.a.float)
        ColorButtonState(data[].widget).color = color
        data[].callback(color)
        data[].redraw()
      
      state.connect(state.changed, "color-set", colorSetCallback)
    disconnectEvents:
      state.internalWidget.disconnect(state.changed)
  
  hooks color:
    property:
      var rgba = GdkRgba(
        r: cdouble(state.color.r),
        g: cdouble(state.color.g),
        b: cdouble(state.color.b),
        a: cdouble(state.color.a)
      )
      gtk_color_chooser_set_rgba(state.internalWidget, rgba.addr)
  
  hooks useAlpha:
    property:
      gtk_color_chooser_set_use_alpha(state.internalWidget, cbool(ord(state.useAlpha)))


renderable Switch of BaseWidget:
  state: bool
  
  proc changed(state: bool)
  
  hooks:
    beforeBuild:
      state.internalWidget = gtk_switch_new()
    connectEvents:
      proc stateSetCallback(widget: GtkWidget, state: cbool, data: ptr EventObj[proc (state: bool)]): cbool {.cdecl.} =
        let state = state != 0
        SwitchState(data[].widget).state = state
        data[].callback(state)
        data[].redraw()
      
      state.connect(state.changed, "state-set", stateSetCallback)
    disconnectEvents:
      state.internalWidget.disconnect(state.changed)
  
  hooks state:
    property:
      gtk_switch_set_active(state.internalWidget, cbool(ord(state.state)))
  
  example:
    Switch:
      state = app.state
      proc changed(state: bool) =
        app.state = state

renderable ToggleButton of Button:
  state: bool
  
  proc changed(state: bool)
  
  hooks:
    beforeBuild:
      state.internalWidget = gtk_toggle_button_new()
    connectEvents:
      proc toggledCallback(widget: GtkWidget, data: ptr EventObj[proc (state: bool)]) {.cdecl.} =
        let state = gtk_toggle_button_get_active(widget) != 0
        ToggleButtonState(data[].widget).state = state
        data[].callback(state)
        data[].redraw()
      
      state.connect(state.changed, "toggled", toggledCallback)
    disconnectEvents:
      state.internalWidget.disconnect(state.changed)
  
  hooks state:
    property:
      gtk_toggle_button_set_active(state.internalWidget, cbool(ord(state.state)))
  
  example:
    ToggleButton:
      text = "Current State: " & $app.state
      state = app.state
      proc changed(state: bool) =
        app.state = state

renderable LinkButton of Button:
  ## A clickable link.
  
  uri: string
  visited: bool
  
  hooks:
    beforeBuild:
      state.internalWidget = gtk_link_button_new("")
  
  hooks uri:
    property:
      gtk_link_button_set_uri(state.internalWidget, cstring(state.uri))
  
  hooks visited:
    property:
      gtk_link_button_set_visited(state.internalWidget, cbool(ord(state.visited)))

renderable CheckButton of BaseWidget:
  state: bool
  
  proc changed(state: bool)
  
  hooks:
    beforeBuild:
      state.internalWidget = gtk_check_button_new()
    connectEvents:
      proc toggledCallback(widget: GtkWidget, data: ptr EventObj[proc (state: bool)]) {.cdecl.} =
        let state = gtk_check_button_get_active(widget) != 0
        CheckButtonState(data[].widget).state = state
        data[].callback(state)
        data[].redraw()
      
      state.connect(state.changed, "toggled", toggledCallback)
    disconnectEvents:
      state.internalWidget.disconnect(state.changed)
  
  hooks state:
    property:
      gtk_check_button_set_active(state.internalWidget, cbool(ord(state.state)))
  
  example:
    CheckButton:
      state = app.state
      proc changed(state: bool) =
        app.state = state

renderable RadioGroup of BaseWidget:
  ## A list of options selectable using radio buttons.
  
  spacing: int = 3 ## Spacing between the rows
  rowSpacing: int = 6 ## Spacing between the radio button and 
  orient: Orient = OrientY ## Orientation of the list
  children: seq[Widget]
  
  selected: int ## Currently selected index, may be smaller or larger than the number of children to represent no option being selected
  proc select(index: int)
  
  type
    RadioGroupRowDataObj = object
      ## Data used to handle the toggled signals of the row
      state: RadioGroupState
      index: int
    
    RadioGroupRowData = ref RadioGroupRowDataObj
    
    RadioGroupRow = object
      box: GtkWidget
      button: GtkWidget
      data: RadioGroupRowData
  
  rows {.private, onlyState.}: seq[RadioGroupRow]
  
  hooks:
    beforeBuild:
      let orient = if widget.hasOrient: widget.valOrient else: OrientY
      state.internalWidget = gtk_box_new(
        toGtk(orient),
        widget.valSpacing.cint
      )
  
  hooks spacing:
    property:
      gtk_box_set_spacing(state.internalWidget, state.spacing.cint)
  
  hooks rowSpacing:
    property:
      for row in state.rows:
        gtk_box_set_spacing(row.box, state.rowSpacing.cint)
  
  hooks orient:
    property:
      gtk_orientable_set_orientation(state.internalWidget, state.orient.toGtk())

  hooks children:
    (build, update):
      widget.valChildren.assignApp(state.app)
      
      var it = 0
      while it < state.children.len and it < widget.valChildren.len:
        let newChild = widget.valChildren[it].update(state.children[it])
        if not newChild.isNil:
          let childWidget = newChild.unwrapInternalWidget()
          gtk_widget_set_hexpand(childWidget, cbool(ord(true)))
          
          let box = state.rows[it].box
          gtk_box_remove(box, state.children[it].unwrapInternalWidget())
          gtk_box_append(box, childWidget)
          
          state.children[it] = newChild
        
        it += 1
      
      while it < widget.valChildren.len:
        let box = gtk_box_new(GTK_ORIENTATION_HORIZONTAL, state.rowSpacing.cint)
        gtk_widget_set_hexpand(box, cbool(ord(true)))
        gtk_widget_set_vexpand(box, cbool(ord(true)))
        
        
        let radioButton = gtk_check_button_new()
        if it > 0:
          gtk_check_button_set_group(radioButton, state.rows[0].button)
        if it == state.selected:
          gtk_check_button_set_active(radioButton, cbool(ord(true)))
        
        let data = RadioGroupRowData(state: state, index: it)
        
        proc toggledCallback(widget: GtkWidget, data: ptr RadioGroupRowDataObj) =
          if gtk_check_button_get_active(widget) != 0 and
             data[].state.selected != data[].index:
            data[].state.selected = data[].index
            if not data[].state.select.isNil:
              data[].state.select.callback(data[].index)
              data[].state.select[].redraw()
        
        discard g_signal_connect(radioButton, "toggled", toggledCallback, data[].addr)
        
        gtk_box_append(box, radioButton)
        
        let
          child = widget.valChildren[it].build()
          childWidget = child.unwrapInternalWidget()
        state.children.add(child)
        gtk_widget_set_hexpand(childWidget, cbool(ord(true)))
        gtk_box_append(box, childWidget)
        
        gtk_box_append(state.internalWidget, box)
        
        state.rows.add(RadioGroupRow(
          box: box,
          button: radioButton,
          data: data
        ))
        
        it += 1
      
      while it < state.children.len:
        discard state.children.pop()
        gtk_box_remove(state.internalWidget, state.rows.pop().box)
  
  hooks selected:
    property:
      if state.selected in 0..<state.rows.len:
        gtk_check_button_set_active(state.rows[state.selected].button, cbool(ord(true)))
      else:
        for row in state.rows:
          gtk_check_button_set_active(row.button, cbool(ord(false)))
  
  adder add:
    widget.hasChildren = true
    widget.valChildren.add(child)
  
  example:
    RadioGroup:
      selected = app.selected
      
      proc select(index: int) =
        app.selected = index
      
      Label(text = "Option 0", xAlign = 0)
      Label(text = "Option 1", xAlign = 0)
      Label(text = "Option 2", xAlign = 0)

type PopoverPosition* = enum
  PopoverLeft
  PopoverRight
  PopoverTop
  PopoverBottom

proc toGtk(pos: PopoverPosition): GtkPositionType =
  result = GtkPositionType(ord(pos))

renderable BasePopover of BaseWidget:
  hasArrow: bool = true
  offset: tuple[x, y: int] = (0, 0)
  position: PopoverPosition = PopoverBottom
  
  hooks hasArrow:
    property:
      gtk_popover_set_has_arrow(state.internalWidget, cbool(ord(state.hasArrow)))
  
  hooks offset:
    property:
      gtk_popover_set_offset(state.internalWidget,
        cint(state.offset.x),
        cint(state.offset.y)
      )
  
  hooks position:
    property:
      gtk_popover_set_position(state.internalWidget, toGtk(state.position))

renderable Popover of BasePopover:
  child: Widget
  
  hooks:
    beforeBuild:
      state.internalWidget = gtk_popover_new(nil.GtkWidget)
  
  hooks child:
    (build, update):
      state.updateChild(state.child, widget.valChild, gtk_popover_set_child)
  
  adder add:
    if widget.hasChild:
      raise newException(ValueError, "Unable to add multiple children to a Popover. Use a Box widget to display multiple widgets in a popover.")
    widget.hasChild = true
    widget.valChild = child

renderable PopoverMenu of BasePopover:
  ## A popover with multiple pages.
  ## It is usually used to create a menu with nested submenus.
  
  pages: Table[string, Widget]
  
  hooks:
    beforeBuild:
      state.internalWidget = gtk_popover_menu_new_from_model(nil)
  
  hooks pages:
    (build, update):
      if widget.hasPages:
        for name, page in widget.valPages:
          page.assignApp(state.app)
        
        let
          window = gtk_popover_get_child(state.internalWidget)
          viewport = gtk_widget_get_first_child(window)
          stack = gtk_widget_get_first_child(viewport)
        
        for name, page in state.pages:
          if name notin widget.valPages:
            gtk_stack_remove(stack, page.unwrapInternalWidget())
        
        for name, pageWidget in widget.valPages:
          if name in state.pages:
            let
              page = state.pages[name]
              newPage = pageWidget.update(page)
            if not newPage.isNil:
              gtk_stack_remove(stack, page.unwrapInternalWidget())
              gtk_stack_add_named(stack, newPage.unwrapInternalWidget(), name.cstring)
              state.pages[name] = newPage
          else:
            let page = pageWidget.build()
            gtk_stack_add_named(stack, page.unwrapInternalWidget(), name.cstring)
            state.pages[name] = page
  
  adder add {.name: "main".}:
    ## Adds a page to the popover menu.
    
    if name in widget.valPages:
      raise newException(ValueError, "Page \"" & name & "\" already exists")
    widget.hasPages = true
    widget.valPages[name] = child

renderable MenuButton of BaseWidget:
  child: Widget
  popover: Widget

  hooks:
    beforeBuild:
      state.internalWidget = gtk_menu_button_new()
  
  hooks child:
    (build, update):
      state.updateChild(state.child, widget.valChild, gtk_menu_button_set_child)
  
  hooks popover:
    (build, update):
      state.updateChild(state.popover, widget.valPopover, gtk_menu_button_set_popover)

  setter text: string
  setter icon: string ## Sets the icon of the MenuButton. Typically `open-menu` is used. See [recommended_tools.md](recommended_tools.md#icons) for a list of icons.
  
  adder addChild:
    if widget.hasChild:
      raise newException(ValueError, "Unable to add multiple children to a MenuButton. Use a Box widget to display multiple widgets in a MenuButton.")
    widget.hasChild = true
    widget.valChild = child
  
  adder add:
    if not widget.hasChild:
      widget.hasChild = true
      widget.valChild = child
    elif not widget.hasPopover:
      widget.hasPopover = true
      widget.valPopover = child
    else:
      raise newException(ValueError, "Unable to add more than two children to MenuButton")
  
  example:
    MenuButton {.addRight.}:
      icon = "open-menu"
      
      PopoverMenu:
        Box:
          Label(text = "My Menu")

proc `hasText=`*(menuButton: MenuButton, value: bool) = menuButton.hasChild = value
proc `valText=`*(menuButton: MenuButton, value: string) =
  menuButton.valChild = Label(hasText: true, valText: value)

proc `hasIcon=`*(menuButton: MenuButton, value: bool) = menuButton.hasChild = value
proc `valIcon=`*(menuButton: MenuButton, name: string) =
  menuButton.valChild = Icon(hasName: true, valName: name)

renderable ModelButton of BaseWidget:
  text: string
  icon: string ## The icon of the ModelButton (see [recommended_tools.md](recommended_tools.md#icons) for a list of icons)
  shortcut: string
  menuName: string
  
  proc clicked()
  
  hooks:
    beforeBuild:
      state.internalWidget = GtkWidget(g_object_new(g_type_from_name("GtkModelButton"), nil))
    connectEvents:
      state.connect(state.clicked, "clicked", eventCallback)
    disconnectEvents:
      state.internalWidget.disconnect(state.clicked)
  
  hooks text:
    property:
      var value = g_value_new(state.text)
      g_object_set_property(state.internalWidget.pointer, "text", value.addr)
      g_value_unset(value.addr)
  
  hooks icon:
    property:
      var value = g_value_new(state.icon.len > 0)
      g_object_set_property(state.internalWidget.pointer, "iconic", value.addr)
      g_value_unset(value.addr)
      if state.icon.len > 0:
        var err: GError
        let icon = g_icon_new_for_string(state.icon.cstring, err.addr)
        var value = g_value_new(icon)
        g_object_set_property(state.internalWidget.pointer, "icon", value.addr)
        g_value_unset(value.addr)
  
  hooks menuName:
    property:
      var value: GValue
      discard g_value_init(value.addr, G_TYPE_STRING)
      if state.menuName.len > 0:
        g_value_set_string(value.addr, state.menuName.cstring)
      else:
        g_value_set_string(value.addr, nil)
      g_object_set_property(state.internalWidget.pointer, "menu_name", value.addr)
      g_value_unset(value.addr)
  
  hooks shortcut:
    property:
      var value = g_value_new(state.shortcut)
      g_object_set_property(state.internalWidget.pointer, "accel", value.addr)
      g_value_unset(value.addr)
  
  example:
    PopoverMenu:
      Box:
        orient = OrientY
        
        for it in 0..<10:
          ModelButton:
            text = "Menu Entry " & $it
            
            proc clicked() =
              echo "Clicked " & $it

renderable SearchEntry of BaseWidget:
  text: string
  # child: GtkWidget # This is currently not supported
  searchDelay: uint = 100 ## Determines the minimum time after a `searchChanged` event occurred before the next can be emitted. Only available when compiling for gtk 4.8
  placeholderText: string = "Search" ## Only available when compiling for gtk 4.10
  
  proc activate() ## Triggered when the user "activated" the search e.g. by hitting "enter" key while SearchEntry is in focus.
  proc nextMatch() ## Triggered when the user hits the "next entry" keybinding while the search entry is in focus, which is Ctrl-g by default. 
  proc previousMatch() ## Triggered when the user hits the "previous entry" keybinding while the search entry is in focus, which is Ctrl-Shift-g by default.
  proc changed(searchString: string) ## Triggered when the user types in the SearchEntry.
  # proc searchStarted() # Currently not supported
  proc stopSearch() ## Triggered when the user "stops" a search, e.g. by hitting the "Esc" key while SearchEntry is in focus. 
  
  hooks:
    beforeBuild:
      state.internalWidget = gtk_search_entry_new()
    connectEvents:
      proc changedCallback(widget: GtkWidget, data: ptr EventObj[proc(searchString: string)]) =
        let searchString = $gtk_editable_get_text(widget)
        SearchEntryState(data[].widget).text = searchString
        data[].callback(searchString)
        data[].redraw()
      
      state.connect(state.activate, "activate", eventCallback)
      state.connect(state.nextMatch, "next-match", eventCallback)
      state.connect(state.previousMatch, "previous-match", eventCallback)
      state.connect(state.changed, "search-changed", changedCallback)
      # state.connect(state.searchStarted, "search-changed", eventCallback) # Currently not supported
      state.connect(state.stopSearch, "stop-search", eventCallback)
    disconnectEvents:
      state.internalWidget.disconnect(state.activate)
      state.internalWidget.disconnect(state.nextMatch)
      state.internalWidget.disconnect(state.previousMatch)
      state.internalWidget.disconnect(state.changed)
      # state.internalWidget.disconnect(state.searchStarted) # Currently not supported
      state.internalWidget.disconnect(state.stopSearch)

  # hooks child:
  #   property:
  #     gtk_search_entry_set_key_capture_widget(state.internalWidget, state.child.pointer)

  hooks text:
    property:
      gtk_editable_set_text(state.internalWidget, state.text.cstring)
    read:
      state.text = $gtk_editable_get_text(state.internalWidget)
  
  hooks searchDelay:
    property:
      when GtkMinor >= 8:
        gtk_search_entry_set_search_delay(state.internalWidget, state.searchDelay.cuint)
      else:
        discard

  hooks placeholderText:
    property:
      when GtkMinor >= 10:
        gtk_search_entry_set_placeholder_text(state.internalWidget, state.placeholderText.cstring)
      else:
        discard
    
renderable Separator of BaseWidget:
  ## A separator line.
  
  orient: Orient
  
  hooks:
    beforeBuild:
      state.internalWidget = gtk_separator_new(widget.valOrient.toGtk())

type
  UnderlineKind* = enum
    UnderlineNone, UnderlineSingle, UnderlineDouble,
    UnderlineLow, UnderlineError
  
  TagStyle* = object
    background*: Option[string]
    foreground*: Option[string]
    family*: Option[string]
    size*: Option[int]
    strikethrough*: Option[bool]
    weight*: Option[int]
    underline*: Option[UnderlineKind]
    style*: Option[CairoFontSlant]
  
  # Wrapper for the GtkTextBuffer pointer to work with destructors of nim's ARC/ORC
  # Todo: As of 16.09.2023 it is mildly buggy to try and to `TextBuffer = distinct GtkTextBuffer` and
  # have destructors act on that new type directly. It was doable as shown in Ticket #75 and Github PR #81
  # But required a =sink hook for no understandable reason *and* seemed risky due to bugs likely making it unstable.
  # The pointer wrapped by intermediate type used as ref-type via an alias approach seems more stable for now.
  # Re-evaluate this in Match 2024 to see whether we can remove the wrapper obj.
  TextBufferObj = object
    gtk: GtkTextBuffer
  
  TextBuffer* = ref TextBufferObj
  
  TextIter* = GtkTextIter
  TextTag* = GtkTextTag
  TextSlice* = HSlice[TextIter, TextIter]

crossVersionDestructor(buffer, TextBufferObj):
  if isNil(buffer.gtk):
    return
  
  g_object_unref(pointer(buffer.gtk))

proc `=copy`*(dest: var TextBufferObj, source: TextBufferObj) =
  let areSameObject = pointer(source.gtk) == pointer(dest.gtk)
  if areSameObject:
    return
  
  `=destroy`(dest)
  wasMoved(dest)
  if not isNil(source.gtk):
    g_object_ref(pointer(source.gtk))
    
  dest.gtk = source.gtk

proc newTextBuffer*(): TextBuffer =
  result = TextBuffer(gtk: gtk_text_buffer_new(nil.GtkTextTagTable))
  
{.push hint[Name]: off.}
proc g_value_new(value: UnderlineKind): GValue =
  discard g_value_init(result.addr, G_TYPE_INT)
  g_value_set_int(result.addr, cint(ord(value)))

proc g_value_new(value: CairoFontSlant): GValue =
  const IDS: array[CairoFontSlant, cint] = [
    FontSlantNormal: cint(0),
    FontSlantItalic: cint(2),
    FontSlantOblique: cint(1)
  ]
  discard g_value_init(result.addr, G_TYPE_INT)
  g_value_set_int(result.addr, IDS[value])
{.pop.}

proc registerTag*(buffer: TextBuffer, name: string, style: TagStyle): TextTag =
  result = gtk_text_buffer_create_tag(buffer.gtk, name.cstring, nil)
  for attr, value in fieldPairs(style):
    if value.isSome:
      var gvalue = g_value_new(get(value))
      g_object_set_property(result.pointer, attr.cstring, gvalue.addr)
      g_value_unset(gvalue.addr)

proc lookupTag*(buffer: TextBuffer, name: string): TextTag =
  let tab = gtk_text_buffer_get_tag_table(buffer.gtk)
  result = gtk_text_tag_table_lookup(tab, name.cstring)

proc unregisterTag*(buffer: TextBuffer, tag: TextTag) =
  let tab = gtk_text_buffer_get_tag_table(buffer.gtk)
  gtk_text_tag_table_remove(tab, tag)

proc unregisterTag*(buffer: TextBuffer, name: string) =
  buffer.unregisterTag(buffer.lookupTag(name))

{.push inline.}
proc lineCount*(buffer: TextBuffer): int =
  result = int(gtk_text_buffer_get_line_count(buffer.gtk))

proc charCount*(buffer: TextBuffer): int =
  result = int(gtk_text_buffer_get_char_count(buffer.gtk))

proc startIter*(buffer: TextBuffer): TextIter =
  gtk_text_buffer_get_start_iter(buffer.gtk, result.addr)

proc endIter*(buffer: TextBuffer): TextIter =
  gtk_text_buffer_get_end_iter(buffer.gtk, result.addr)

proc iterAtLine*(buffer: TextBuffer, line: int): TextIter =
  gtk_text_buffer_get_iter_at_line(buffer.gtk, result.addr, line.cint)

proc iterAtOffset*(buffer: TextBuffer, offset: int): TextIter =
  gtk_text_buffer_get_iter_at_offset(buffer.gtk, result.addr, offset.cint)

proc `text=`*(buffer: TextBuffer, text: string) =
  gtk_text_buffer_set_text(buffer.gtk, text.cstring, text.len.cint)

proc text*(buffer: TextBuffer, start, stop: TextIter, hiddenChars: bool = true): string =
  result = $gtk_text_buffer_get_text(
    buffer.gtk, start.unsafeAddr, stop.unsafeAddr, cbool(ord(hiddenChars))
  )

proc text*(buffer: TextBuffer, slice: TextSlice, hiddenChars: bool = true): string =
  result = buffer.text(slice.a, slice.b, hiddenChars)

proc text*(buffer: TextBuffer, hiddenChars: bool = true): string =
  result = buffer.text(buffer.startIter, buffer.endIter)

proc isModified*(buffer: TextBuffer): bool =
  result = gtk_text_buffer_get_modified(buffer.gtk) != 0

proc hasSelection*(buffer: TextBuffer): bool =
  result = gtk_text_buffer_get_has_selection(buffer.gtk) != 0

proc selection*(buffer: TextBuffer): TextSlice =
  discard gtk_text_buffer_get_selection_bounds(
    buffer.gtk, result.a.addr, result.b.addr
  )

proc placeCursor*(buffer: TextBuffer, iter: TextIter) =
  gtk_text_buffer_place_cursor(buffer.gtk, iter.unsafeAddr)

proc select*(buffer: TextBuffer, insert, other: TextIter) =
  gtk_text_buffer_select_range(buffer.gtk, insert.unsafeAddr, other.unsafeAddr)

proc delete*(buffer: TextBuffer, a, b: TextIter) =
  gtk_text_buffer_delete(buffer.gtk, a.unsafeAddr, b.unsafeAddr)

proc delete*(buffer: TextBuffer, slice: TextSlice) = buffer.delete(slice.a, slice.b)

proc insert*(buffer: TextBuffer, iter: TextIter, text: string) =
  gtk_text_buffer_insert(buffer.gtk, iter.unsafeAddr, cstring(text), cint(text.len))

proc applyTag*(buffer: TextBuffer, name: string, a, b: TextIter) =
  gtk_text_buffer_apply_tag_by_name(buffer.gtk, name.cstring, a.unsafeAddr, b.unsafeAddr)

proc applyTag*(buffer: TextBuffer, name: string, slice: TextSlice) =
  buffer.applyTag(name, slice.a, slice.b)

proc removeTag*(buffer: TextBuffer, name: string, a, b: TextIter) =
  gtk_text_buffer_remove_tag_by_name(buffer.gtk, name.cstring, a.unsafeAddr, b.unsafeAddr)

proc removeTag*(buffer: TextBuffer, name: string, slice: TextSlice) =
  buffer.removeTag(name, slice.a, slice.b)

proc removeAllTags*(buffer: TextBuffer, a, b: TextIter) =
  gtk_text_buffer_remove_all_tags(buffer.gtk, a.unsafeAddr, b.unsafeAddr)

proc removeAllTags*(buffer: TextBuffer, slice: TextSlice) =
  buffer.removeAllTags(slice.a, slice.b)

proc canRedo*(buffer: TextBuffer): bool = bool(gtk_text_buffer_get_can_redo(buffer.gtk) != 0)
proc canUndo*(buffer: TextBuffer): bool = bool(gtk_text_buffer_get_can_undo(buffer.gtk) != 0)
proc redo*(buffer: TextBuffer) = gtk_text_buffer_redo(buffer.gtk)
proc undo*(buffer: TextBuffer) = gtk_text_buffer_undo(buffer.gtk)
{.pop.}

{.push inline.}
proc `==`*(a, b: TextIter): bool =
  result = gtk_text_iter_equal(a.unsafeAddr, b.unsafeAddr) != 0

proc `<`*(a, b: TextIter): bool =
  result = gtk_text_iter_compare(a.unsafeAddr, b.unsafeAddr) < 0

proc `<=`*(a, b: TextIter): bool =
  result = gtk_text_iter_compare(a.unsafeAddr, b.unsafeAddr) <= 0

proc cmp*(a, b: TextIter): int =
  result = int(gtk_text_iter_compare(a.unsafeAddr, b.unsafeAddr))

proc contains*(slice: TextSlice, iter: TextIter): bool =
  ## Checks if `iter` is in [`slice.a`, `slice.b`)
  result = gtk_text_iter_in_range(iter.unsafeAddr, slice.a.unsafeAddr, slice.b.unsafeAddr) != 0

proc forwardChars*(iter: var TextIter, count: int): bool =
  result = gtk_text_iter_forward_to_tag_toggle(iter.addr, nil.GtkTextTag) != 0

proc forwardLine*(iter: var TextIter): bool =
  result = gtk_text_iter_forward_line(iter.addr) != 0

proc forwardToLineEnd*(iter: var TextIter): bool =
  result = gtk_text_iter_forward_to_line_end(iter.addr) != 0

proc forwardToTagToggle*(iter: var TextIter): bool =
  result = gtk_text_iter_forward_to_tag_toggle(iter.addr, nil.GtkTextTag) != 0

proc forwardToTagToggle*(iter: var TextIter, tag: TextTag): bool =
  result = gtk_text_iter_forward_to_tag_toggle(iter.addr, tag) != 0

proc backwardChars*(iter: var TextIter, count: int): bool =
  result = gtk_text_iter_backward_to_tag_toggle(iter.addr, nil.GtkTextTag) != 0

proc backwardLine*(iter: var TextIter): bool =
  result = gtk_text_iter_backward_line(iter.addr) != 0

proc backwardToTagToggle*(iter: var TextIter): bool =
  result = gtk_text_iter_backward_to_tag_toggle(iter.addr, nil.GtkTextTag) != 0

proc backwardToTagToggle*(iter: var TextIter, tag: TextTag): bool =
  result = gtk_text_iter_backward_to_tag_toggle(iter.addr, tag) != 0

proc isStart*(iter: TextIter): bool = gtk_text_iter_is_start(iter.unsafeAddr) != 0
proc isEnd*(iter: TextIter): bool = gtk_text_iter_is_end(iter.unsafeAddr) != 0
proc canInsert*(iter: TextIter): bool = gtk_text_iter_can_insert(iter.unsafeAddr) != 0

proc hasTag*(iter: TextIter, tag: TextTag): bool =
  result = gtk_text_iter_has_tag(iter.unsafeAddr, tag) != 0

proc startsTag*(iter: TextIter, tag: TextTag): bool =
  result = gtk_text_iter_starts_tag(iter.unsafeAddr, tag) != 0

proc endsTag*(iter: TextIter, tag: TextTag): bool =
  result = gtk_text_iter_ends_tag(iter.unsafeAddr, tag) != 0

proc offset*(iter: TextIter): int = gtk_text_iter_get_offset(iter.unsafeAddr)
proc line*(iter: TextIter): int = gtk_text_iter_get_line(iter.unsafeAddr)
proc lineOffset*(iter: TextIter): int = gtk_text_iter_get_line_offset(iter.unsafeAddr)
proc `offset=`*(iter: TextIter, val: int) = gtk_text_iter_set_offset(iter.unsafeAddr, cint(val))
proc `line=`*(iter: TextIter, val: int) = gtk_text_iter_set_line(iter.unsafeAddr, cint(val))
proc `lineOffset=`*(iter: TextIter, val: int) = gtk_text_iter_set_line_offset(iter.unsafeAddr, cint(val))
{.pop.}

renderable TextView of BaseWidget:
  ## A text editor with support for formatted text.
  
  buffer: TextBuffer ## The buffer containing the displayed text.
  monospace: bool = false
  cursorVisible: bool = true
  editable: bool = true
  acceptsTab: bool = true
  indent: int = 0
  
  proc changed()
  
  hooks:
    beforeBuild:
      state.internalWidget = gtk_text_view_new()
    connectEvents:
      if not state.changed.isNil:
        state.changed.handler = g_signal_connect(
          GtkWidget(state.buffer.gtk), "changed", eventCallback, state.changed[].addr
        )
    disconnectEvents:
      GtkWidget(state.buffer.gtk).disconnect(state.changed)
  
  hooks monospace:
    property:
      gtk_text_view_set_monospace(state.internalWidget, cbool(ord(state.monospace)))
  
  hooks cursorVisible:
    property:
      gtk_text_view_set_cursor_visible(state.internalWidget, cbool(ord(state.cursorVisible)))
  
  hooks editable:
    property:
      gtk_text_view_set_editable(state.internalWidget, cbool(ord(state.editable)))
  
  hooks acceptsTab:
    property:
      gtk_text_view_set_accepts_tab(state.internalWidget, cbool(ord(state.acceptsTab)))
  
  hooks indent:
    property:
      gtk_text_view_set_indent(state.internalWidget, cint(state.indent))
  
  hooks buffer:
    property:
      if state.buffer.isNil:
        raise newException(ValueError, "TextView.buffer must not be nil")
      gtk_text_view_set_buffer(state.internalWidget, state.buffer.gtk)

renderable ListBoxRow of BaseWidget:
  ## A row in a `ListBox`.
  
  child: Widget
  
  proc activate()
  
  hooks:
    beforeBuild:
      state.internalWidget = gtk_list_box_row_new()
    connectEvents:
      state.connect(state.activate, "activate", eventCallback)
    disconnectEvents:
      state.internalWidget.disconnect(state.activate)
  
  hooks child:
    (build, update):
      state.updateChild(state.child, widget.valChild, gtk_list_box_row_set_child)
  
  adder add:
    if widget.hasChild:
      raise newException(ValueError, "Unable to add multiple children to a ListBoxRow. Use a Box widget to display multiple widgets in a ListBoxRow.")
    widget.hasChild = true
    widget.valChild = child

  
  example:
    ListBox:
      for it in 0..<10:
        ListBoxRow {.addRow.}:
          proc activate() =
            echo it
          Label(text = $it)

const ListBoxNavigationSidebar* = "navigation-sidebar".StyleClass

type SelectionMode* = enum
  SelectionNone, SelectionSingle, SelectionBrowse, SelectionMultiple

renderable ListBox of BaseWidget:
  rows: seq[Widget]
  selectionMode: SelectionMode
  selected: HashSet[int] ## Indices of the currently selected items.

  proc select(rows: HashSet[int])
  
  hooks:
    beforeBuild:
      state.internalWidget = gtk_list_box_new()
      
      proc handleUnrealize(widget: GtkWidget, data: ptr ListBoxState) {.cdecl.} =
        let state = unwrapSharedCell(data)
        state.internalWidget.disconnect(state.select)
      
      let data = allocSharedCell(state)
      discard g_signal_connect(state.internalWidget, "unrealize", handleUnrealize, data)
    connectEvents:
      proc selectedRowsChanged(widget: GtkWidget, data: ptr EventObj[proc (state: HashSet[int])]) {.cdecl.} =
        let selected = gtk_list_box_get_selected_rows(widget)
        var
          rows = initHashSet[int]()
          cur = selected
        while not cur.isNil:
          rows.incl(int(gtk_list_box_row_get_index(GtkWidget(cur[].data))))
          cur = cur[].next
        g_list_free(selected)
        ListBoxState(data[].widget).selected = rows
        data[].callback(rows)
        data[].redraw()
      
      state.connect(state.select, "selected-rows-changed", selectedRowsChanged)
    disconnectEvents:
      state.internalWidget.disconnect(state.select)
  
  hooks rows:
    (build, update):
      state.updateChildren(
        state.rows,
        widget.valRows,
        gtk_list_box_append,
        gtk_list_box_insert,
        gtk_list_box_remove
      )
  
  hooks selectionMode:
    property:
      gtk_list_box_set_selection_mode(state.internalWidget,
        GtkSelectionMode(ord(state.selectionMode))
      )
  
  hooks selected:
    (build, update):
      if widget.hasSelected:
        for index in state.selected - widget.valSelected:
          if index >= state.rows.len:
            continue
          let row = state.rows[index].unwrapInternalWidget()
          gtk_list_box_unselect_row(state.internalWidget, row)
        for index in widget.valSelected - state.selected:
          let row = state.rows[index].unwrapInternalWidget()
          gtk_list_box_select_row(state.internalWidget, row)
        state.selected = widget.valSelected
        for row in state.selected:
          if row >= state.rows.len:
            raise newException(IndexDefect, "Unable to select row " & $row & ", since there are only " & $state.rows.len & " rows in the ListBox.")

  adder addRow:
    ## Adds a row to the list. The added child widget must be a `ListBoxRow`.
    widget.hasRows = true
    widget.valRows.add(child)
  
  adder add:
    if child of ListBoxRow:
      widget.addRow(ListBoxRow(child))
    else:
      widget.addRow(ListBoxRow(hasChild: true, valChild: child))
  
  example:
    ListBox:
      for it in 0..<10:
        Label(text = $it)

renderable FlowBoxChild of BaseWidget:
  child: Widget
  
  hooks:
    beforeBuild:
      state.internalWidget = gtk_flow_box_child_new()
  
  hooks child:
    (build, update):
      state.updateChild(state.child, widget.valChild, gtk_flow_box_child_set_child)
  
  adder add:
    if widget.hasChild:
      raise newException(ValueError, "Unable to add multiple children to a FlowBoxChild. Use a Box widget to display multiple widgets in a FlowBoxChild.")
    widget.hasChild = true
    widget.valChild = child
  
  example:
    FlowBox:
      columns = 1..5
      for it in 0..<10:
        FlowBoxChild {.addChild.}:
          Label(text = $it)

renderable FlowBox of BaseWidget:
  homogeneous: bool
  rowSpacing: int
  columnSpacing: int
  columns: HSlice[int, int] = 1..5
  selectionMode: SelectionMode
  children: seq[Widget]
  
  hooks:
    beforeBuild:
      state.internalWidget = gtk_flow_box_new()
  
  hooks homogeneous:
    property:
      gtk_flow_box_set_homogeneous(state.internalWidget, cbool(ord(state.homogeneous)))
  
  hooks rowSpacing:
    property:
      gtk_flow_box_set_row_spacing(state.internalWidget, cuint(state.rowSpacing))
  
  hooks columnSpacing:
    property:
      gtk_flow_box_set_column_spacing(state.internalWidget, cuint(state.columnSpacing))
  
  hooks columns:
    property:
      gtk_flow_box_set_min_children_per_line(state.internalWidget, cuint(state.columns.a))
      gtk_flow_box_set_max_children_per_line(state.internalWidget, cuint(state.columns.b))
  
  hooks selectionMode:
    property:
      gtk_flow_box_set_selection_mode(state.internalWidget,
        GtkSelectionMode(ord(state.selectionMode))
      )
  
  hooks children:
    (build, update):
      state.updateChildren(
        state.children,
        widget.valChildren,
        gtk_flow_box_append,
        gtk_flow_box_insert,
        gtk_flow_box_remove
      )
  
  adder addChild:
    widget.hasChildren = true
    widget.valChildren.add(child)

  adder add:
    widget.addChild(FlowBoxChild(hasChild: true, valChild: child))
  
  example:
    FlowBox:
      columns = 1..5
      for it in 0..<10:
        Label(text = $it)

renderable Frame of BaseWidget:
  label: string
  align: tuple[x, y: float] = (0.0, 0.0)
  child: Widget
  
  hooks:
    beforeBuild:
      state.internalWidget = gtk_frame_new(nil)
  
  hooks label:
    property:
      if state.label.len == 0:
        gtk_frame_set_label(state.internalWidget, nil)
      else:
        gtk_frame_set_label(state.internalWidget, state.label.cstring)
  
  hooks align:
    property:
      gtk_frame_set_label_align(state.internalWidget,
        state.align.x.cfloat, state.align.y.cfloat
      )
  
  hooks child:
    (build, update):
      state.updateChild(state.child, widget.valChild, gtk_frame_set_child)
  
  adder add:
    if widget.hasChild:
      raise newException(ValueError, "Unable to add multiple children to a Frame. Use a Box widget to display multiple widgets in a Frame.")
    widget.hasChild = true
    widget.valChild = child 
  
  example:
    Frame:
      label = "Frame Title"
      align = (0.2, 0.0)
      Label:
        text = "Content"

renderable DropDown of BaseWidget:
  ## A drop down that allows the user to select an item from a list of items.
  
  items: seq[string]
  selected: int ## Index of the currently selected item.
  enableSearch: bool
  showArrow: bool = true
  
  proc select(item: int)
  
  hooks:
    beforeBuild:
      state.internalWidget = gtk_drop_down_new(GListModel(nil), nil)
      
      proc getString(stringObject: GtkStringObject): pointer {.cdecl.} =
        let str = gtk_string_object_get_string(stringObject)
        result = g_strdup(str)
      
      let expr = gtk_cclosure_expression_new(G_TYPE_STRING, nil, 0, nil, GCallback(getString), nil, nil)
      gtk_drop_down_set_expression(state.internalWidget, expr)
      gtk_expression_unref(expr)
    connectEvents:
      proc selectCallback(widget: GtkWidget,
                          pspec: pointer,
                          data: ptr EventObj[proc (item: int)]) {.cdecl.} =
        let
          selected = int(gtk_drop_down_get_selected(widget))
          state = DropDownState(data[].widget)
        if selected != state.selected:
          state.selected = selected
          data[].callback(selected)
          data[].redraw()
      
      state.connect(state.select, "notify::selected", selectCallback)
    disconnectEvents:
      state.internalWidget.disconnect(state.select)
  
  hooks enableSearch:
    property:
      gtk_drop_down_set_enable_search(state.internalWidget, cbool(ord(state.enableSearch)))
  
  hooks items:
    property:
      let items = allocCStringArray(state.items)
      defer: deallocCStringArray(items)
      gtk_drop_down_set_model(state.internalWidget, gtk_string_list_new(items))
  
  hooks selected:
    property:
      gtk_drop_down_set_selected(state.internalWidget, cuint(state.selected))
  
  hooks showArrow:
    property:
      gtk_drop_down_set_show_arrow(state.internalWidget, cbool(ord(state.showArrow)))
  
  example:
    DropDown:
      items = @["Option 1", "Option 2", "Option 3"]
      selected = app.selectedItem
      
      proc select(itemIndex: int) =
        app.selectedItem = itemIndex

type
  GridRegion = object
    x, y: int
    width, height: int
  
  GridChild[T] = object
    widget: T
    region: GridRegion
    hExpand: bool
    vExpand: bool
    hAlign: Align
    vAlign: Align

proc assignApp(child: GridChild[Widget], app: Viewable) =
  child.widget.assignApp(app)

proc attach(grid: GtkWidget, child: GridChild[WidgetState]) =
  gtk_grid_attach(grid,
    child.widget.unwrapInternalWidget(),
    child.region.x.cint,
    child.region.y.cint,
    child.region.width.cint,
    child.region.height.cint
  )

renderable Grid of BaseWidget:
  ## A grid layout.
  
  children: seq[GridChild[Widget]]
  rowSpacing: int ## Spacing between the rows of the grid.
  columnSpacing: int ## Spacing between the columns of the grid.
  rowHomogeneous: bool
  columnHomogeneous: bool
  
  hooks:
    beforeBuild:
      state.internalWidget = gtk_grid_new()
  
  hooks rowSpacing:
    property:
      gtk_grid_set_row_spacing(state.internalWidget, state.rowSpacing.cuint)
  
  hooks columnSpacing:
    property:
      gtk_grid_set_column_spacing(state.internalWidget, state.columnSpacing.cuint)
  
  hooks rowHomogeneous:
    property:
      gtk_grid_set_row_homogeneous(state.internalWidget, cbool(ord(state.rowHomogeneous)))
  
  hooks columnHomogeneous:
    property:
      gtk_grid_set_column_homogeneous(state.internalWidget, cbool(ord(state.columnHomogeneous)))
  
  hooks children:
    (build, update):
      widget.valChildren.assignApp(state.app)
      var it = 0
      while it < widget.valChildren.len and it < state.children.len:
        let
          oldChild = state.children[it].widget
          newChild = widget.valChildren[it].widget.update(oldChild)
        
        var readd = false
        if not newChild.isNil:
          state.children[it].widget = newChild
          readd = true
        
        if widget.valChildren[it].region != state.children[it].region:
          state.children[it].region = widget.valChildren[it].region
          readd = true
        
        if readd:
          let widget = oldChild.unwrapInternalWidget()
          g_object_ref(pointer(widget))
          gtk_grid_remove(state.internalWidget, widget)
          state.internalWidget.attach(state.children[it])
          g_object_unref(pointer(widget))
        
        let childWidget = state.children[it].widget.unwrapInternalWidget()
        
        if readd or state.children[it].hExpand != widget.valChildren[it].hExpand:
          state.children[it].hExpand = widget.valChildren[it].hExpand
          gtk_widget_set_hexpand(childWidget, cbool(ord(state.children[it].hExpand)))
        
        if readd or state.children[it].vExpand != widget.valChildren[it].vExpand:
          state.children[it].vExpand = widget.valChildren[it].vExpand
          gtk_widget_set_vexpand(childWidget, cbool(ord(state.children[it].vExpand)))
        
        if readd or state.children[it].hAlign != widget.valChildren[it].hAlign:
          state.children[it].hAlign = widget.valChildren[it].hAlign
          gtk_widget_set_halign(childWidget, toGtk(state.children[it].hAlign))
        
        if readd or state.children[it].vAlign != widget.valChildren[it].vAlign:
          state.children[it].vAlign = widget.valChildren[it].vAlign
          gtk_widget_set_valign(childWidget, toGtk(state.children[it].vAlign))
        
        it += 1
      
      while it < widget.valChildren.len:
        let
          updater = widget.valChildren[it]
          child = GridChild[WidgetState](
            widget: updater.widget.build(),
            region: updater.region,
            hExpand: updater.hExpand,
            vExpand: updater.vExpand,
            hAlign: updater.hAlign,
            vAlign: updater.vAlign
          )
        
        state.internalWidget.attach(child)
        
        let childWidget = child.widget.unwrapInternalWidget()
        gtk_widget_set_hexpand(childWidget, cbool(ord(child.hExpand)))
        gtk_widget_set_vexpand(childWidget, cbool(ord(child.vExpand)))
        gtk_widget_set_halign(childWidget, toGtk(child.hAlign))
        gtk_widget_set_valign(childWidget, toGtk(child.vAlign))
        
        state.children.add(child)
        
        it += 1
      
      while it < state.children.len:
        let child = state.children.pop()
        gtk_grid_remove(state.internalWidget, child.widget.unwrapInternalWidget())
        it += 1
  
  adder add {.x: 0, y: 0, width: 1, height: 1,
              hExpand: false, vExpand: false,
              hAlign: AlignFill, vAlign: AlignFill.}:
    ## Adds a child at the given location to the grid.
    ## The location of the child within the grid can be set using the `x`, `y`, `width` and `height` properties.
    ## The `hAlign` and `vAlign` properties allow you to set the horizontal and vertical 
    ## alignment of the child within its allocated area. They may be one of `AlignFill`,
    ## `AlignStart`, `AlignEnd` or `AlignCenter`.
    
    widget.hasChildren = true
    widget.valChildren.add(GridChild[Widget](
      widget: child,
      region: GridRegion(
        x: x,
        y: y,
        width: width,
        height: height
      ),
      hExpand: hExpand,
      vExpand: vExpand,
      hAlign: hAlign,
      vAlign: vAlign
    ))
  
  setter spacing: int ## Sets the spacing between the rows and columns of the grid.
  setter homogeneous: bool
  
  example:
    Grid:
      spacing = 6
      margin = 12
      
      Button {.x: 1, y: 1, hExpand: true, vExpand: true.}:
        text = "A"
      
      Button {.x: 2, y: 1.}:
        text = "B"
      
      Button {.x: 1, y: 2, width: 2, hAlign: AlignCenter.}:
        text = "C"

proc `hasSpacing=`*(grid: Grid, has: bool) =
  grid.hasColumnSpacing = has
  grid.hasRowSpacing = has

proc `valSpacing=`*(grid: Grid, spacing: int) =
  grid.valRowSpacing = spacing
  grid.valColumnSpacing = spacing

proc `hasHomogeneous=`*(grid: Grid, has: bool) =
  grid.hasColumnHomogeneous = has
  grid.hasRowHomogeneous = has

proc `valHomogeneous=`*(grid: Grid, homogeneous: bool) =
  grid.valRowHomogeneous = homogeneous
  grid.valColumnHomogeneous = homogeneous

type FixedChild[T] = object
  widget: T
  x, y: float

proc assignApp(child: FixedChild[Widget], app: Viewable) =
  child.widget.assignApp(app)

renderable Fixed of BaseWidget:
  ## A layout where children are placed at fixed positions.
  
  children: seq[FixedChild[Widget]]
  
  hooks:
    beforeBuild:
      state.internalWidget = gtk_fixed_new()
  
  hooks children:
    (build, update):
      widget.valChildren.assignApp(state.app)
      
      var
        it = 0
        forceReadd = false
      while it < widget.valChildren.len and it < state.children.len:
        let updater = widget.valChildren[it]
        var fixedChild = state.children[it]
        
        let newChild = updater.widget.update(fixedChild.widget)
        
        if not newChild.isNil or forceReadd:
          let oldChild = fixedChild.widget.unwrapInternalWidget()
          g_object_ref(pointer(oldChild))
          gtk_fixed_remove(state.internalWidget, oldChild)
          if not newChild.isNil:
            fixedChild.widget = newChild
          gtk_fixed_put(
            state.internalWidget,
            fixedChild.widget.unwrapInternalWidget(),
            cdouble(fixedChild.x),
            cdouble(fixedChild.y)
          )
          g_object_unref(pointer(oldChild))
          forceReadd = true
        elif updater.x != fixedChild.x or updater.y != fixedChild.y:
          fixedChild.x = updater.x
          fixedChild.y = updater.y
          gtk_fixed_move(
            state.internalWidget,
            fixedChild.widget.unwrapInternalWidget(),
            cdouble(fixedChild.x),
            cdouble(fixedChild.y)
          )
        
        state.children[it] = fixedChild
        it += 1
      
      while it < widget.valChildren.len:
        let
          updater = widget.valChildren[it]
          fixedChild = FixedChild[WidgetState](
            widget: updater.widget.build(),
            x: updater.x,
            y: updater.y
          )
        
        gtk_fixed_put(
          state.internalWidget,
          fixedChild.widget.unwrapInternalWidget(),
          cdouble(fixedChild.x),
          cdouble(fixedChild.y)
        )
        
        state.children.add(fixedChild)
        it += 1
      
      while it < state.children.len:
        let fixedChild = state.children.pop()
        gtk_fixed_remove(state.internalWidget, fixedChild.widget.unwrapInternalWidget())
  
  adder add {.x: 0.0, y: 0.0.}:
    ## Adds a child at the given position
    widget.hasChildren = true
    widget.valChildren.add(FixedChild[Widget](
      widget: child, x: x, y: y
    ))
  
  example:
    Fixed:
      Label(text = "Fixed Layout") {.x: 200, y: 100.}

renderable ContextMenu:
  ## Adds a context menu to a widget.
  ## Context menus are shown when the user right clicks the widget.
  
  child: Widget
  menu: Widget
  controller: GtkEventController = GtkEventController(nil)
  
  hooks:
    beforeBuild:
      state.internalWidget = gtk_box_new(GTK_ORIENTATION_HORIZONTAL, 0)
  
  hooks controller:
    (build, update):
      discard
  
  hooks child:
    (build, update):
      proc addChild(box, child: GtkWidget) {.cdecl.} =
        gtk_widget_set_hexpand(child, 1)
        gtk_box_append(box, child)
      
      state.updateChild(state.child, widget.valChild, addChild, gtk_box_remove)
  
  hooks menu:
    (build, update):
      proc replace(box, oldMenu, newMenu: GtkWidget) {.locker.} =
        if not oldMenu.isNil:
          gtk_widget_remove_controller(box, state.controller)
          state.controller = GtkEventController(nil)
          gtk_box_remove(box, oldMenu)
        assert state.controller.isNil
        
        if not newMenu.isNil:
          const RIGHT_CLICK = cuint(3)
          let cont = gtk_gesture_click_new()
          gtk_gesture_single_set_button(cont, RIGHT_CLICK)
          
          proc pressed(gesture: GtkEventController,
                       n_press: cint,
                       x, y: cdouble,
                       data: pointer) =
            let popover = GtkWidget(data)
            gtk_popover_present(popover)
            var rect = GdkRectangle(x: cint(x), y: cint(y), width: 1, height: 1)
            gtk_popover_set_pointing_to(popover, rect.addr)
            gtk_popover_popup(popover)
          
          discard g_signal_connect(cont, "pressed", pressed, pointer(newMenu))
          
          gtk_widget_add_controller(box, cont)
          state.controller = cont
          
          gtk_widget_set_halign(newMenu, GTK_ALIGN_START)
          gtk_box_append(box, newMenu)
      
      state.updateChild(state.menu, widget.valMenu, replace)
  
  adder add:
    if widget.hasChild:
      raise newException(ValueError, "Unable to add multiple children to a ContextMenu.")
    widget.hasChild = true
    widget.valChild = child
  
  adder addMenu:
    if widget.hasMenu:
      raise newException(ValueError, "Unable to add multiple menus to a ContextMenu.")
    widget.hasMenu = true
    widget.valMenu = child
  
  example:
    ContextMenu:
      Label:
        text = "Right click here"
      
      PopoverMenu {.addMenu.}:
        hasArrow = false
        
        Box(orient = OrientY):
          for it in 0..<3:
            ModelButton:
              text = "Menu Entry " & $it

type LevelBarMode* = enum
  LevelBarContinuous
  LevelBarDiscrete

proc toGtk(mode: LevelBarMode): GtkLevelBarMode =
  result = GtkLevelBarMode(ord(mode))

renderable LevelBar of BaseWidget:
  value: float = 0.0
  min: float = 0.0
  max: float = 1.0
  inverted: bool = false
  mode: LevelBarMode = LevelBarContinuous
  orient: Orient = OrientX
  
  hooks:
    beforeBuild:
      state.internalWidget = gtk_level_bar_new()
  
  hooks value:
    property:
      gtk_level_bar_set_value(state.internalWidget, cdouble(state.value))
  
  hooks min:
    property:
      gtk_level_bar_set_min_value(state.internalWidget, cdouble(state.min))
  
  hooks max:
    property:
      gtk_level_bar_set_max_value(state.internalWidget, cdouble(state.max))
  
  hooks inverted:
    property:
      gtk_level_bar_set_inverted(state.internalWidget, cbool(ord(state.inverted)))
  
  hooks mode:
    property:
      gtk_level_bar_set_mode(state.internalWidget, toGtk(state.mode))
  
  hooks orient:
    property:
      gtk_orientable_set_orientation(state.internalWidget, toGtk(state.orient))
  
  example:
    LevelBar:
      value = 0.2
      min = 0
      max = 1
  
  example:
    LevelBar:
      value = 2
      max = 10
      orient = OrientY
      mode = LevelBarDiscrete

renderable Calendar of BaseWidget:
  ## Displays a calendar
  
  date: DateTime
  markedDays: seq[int] = @[]
  showDayNames: bool = true
  showHeading: bool = true
  showWeekNumbers: bool = true
  
  proc daySelected(date: DateTime)
  proc nextMonth(date: DateTime)
  proc prevMonth(date: DateTime)
  proc nextYear(date: DateTime)
  proc prevYear(date: DateTime)
  
  hooks:
    beforeBuild:
      state.internalWidget = gtk_calendar_new()
    connectEvents:
      proc selectedCallback(widget: GtkWidget, data: ptr EventObj[proc (state: DateTime)]) {.cdecl.} =
        let
          gtkDate = gtk_calendar_get_date(widget)
          date = fromUnix(g_date_time_to_unix(gtkDate)).inZone(utc())
        g_date_time_unref(gtkDate)
        
        CalendarState(data[].widget).date = date
        data[].callback(date)
        data[].redraw()
      
      state.connect(state.daySelected, "day-selected", selectedCallback)
      state.connect(state.nextMonth, "next-month", selectedCallback)
      state.connect(state.prevMonth, "prev-month", selectedCallback)
      state.connect(state.nextYear, "next-year", selectedCallback)
      state.connect(state.prevYear, "prev-year", selectedCallback)
    disconnectEvents:
      state.internalWidget.disconnect(state.daySelected)
      state.internalWidget.disconnect(state.nextMonth)
      state.internalWidget.disconnect(state.prevMonth)
      state.internalWidget.disconnect(state.nextYear)
      state.internalWidget.disconnect(state.prevYear)
  
  hooks date:
    property:
      let
        unix = state.date.toTime().toUnix()
        dateTime = g_date_time_new_from_unix_local(unix)
      gtk_calendar_select_day(state.internalWidget, dateTime)
      g_date_time_unref(dateTime)
  
  hooks markedDays:
    property:
      gtk_calendar_clear_marks(state.internalWidget)
      for day in state.markedDays:
        gtk_calendar_mark_day(state.internalWidget, cuint(day))
  
  hooks showDayNames:
    property:
      gtk_calendar_set_show_day_names(state.internalWidget, cbool(ord(state.showDayNames)))
  
  hooks showHeading:
    property:
      gtk_calendar_set_show_heading(state.internalWidget, cbool(ord(state.showHeading)))
  
  hooks showWeekNumbers:
    property:
      gtk_calendar_set_show_week_numbers(state.internalWidget, cbool(ord(state.showWeekNumbers)))
  
  example:
    Calendar:
      date = app.date
      
      proc select(date: DateTime) =
        ## Shortcut for handling all calendar events (daySelected,
        ## nextMonth, prevMonth, nextYear, prevYear)
        app.date = date

proc `select=`*(calendar: Calendar, event: Event[proc(date: DateTime)]) =
  if not event.isNil:
    calendar.daySelected = Event[proc(date: DateTime)](callback: event.callback)
    calendar.nextMonth = Event[proc(date: DateTime)](callback: event.callback)
    calendar.prevMonth = Event[proc(date: DateTime)](callback: event.callback)
    calendar.nextYear = Event[proc(date: DateTime)](callback: event.callback)
    calendar.prevYear = Event[proc(date: DateTime)](callback: event.callback)

type
  DialogResponseKind* = enum
    DialogCustom,
    DialogReject, DialogAccept, DialogCancel,
    DialogDeleteEvent, DialogOk, DialogClose
  
  DialogResponse* = object
    case kind*: DialogResponseKind:
      of DialogCustom: id*: int
      else: discard

proc toDialogResponse*(id: cint): DialogResponse =
  case id:
    of -2: result = DialogResponse(kind: DialogReject)
    of -3: result = DialogResponse(kind: DialogAccept)
    of -4: result = DialogResponse(kind: DialogDeleteEvent)
    of -5: result = DialogResponse(kind: DialogOk)
    of -6: result = DialogResponse(kind: DialogCancel)
    of -7: result = DialogResponse(kind: DialogClose)
    else: result = DialogResponse(kind: DialogCustom, id: int(id))

proc toGtk*(resp: DialogResponse): cint =
  case resp.kind:
    of DialogCustom: result = resp.id.cint
    of DialogReject: result = -2
    of DialogAccept: result = -3
    of DialogDeleteEvent: result = -4
    of DialogOk: result = -5
    of DialogCancel: result = -6
    of DialogClose: result = -7

renderable DialogButton:
  ## A button which closes the currently open dialog and sends a response to the caller.
  ## This widget can only be used with the `addButton` adder of `Dialog` or `BuiltinDialog`.
  
  text: string
  response: DialogResponse
  privateStyle {.private.}: HashSet[StyleClass]
  
  setter res: DialogResponseKind
  setter style: varargs[StyleClass] ## Applies CSS classes to the button. There are some pre-defined classes available: `ButtonSuggested`, `ButtonDestructive`, `ButtonFlat`, `ButtonPill` or `ButtonCircular`. You can also use custom CSS classes using `StyleClass("my-class")`. Consult the [GTK4 documentation](https://developer.gnome.org/hig/patterns/controls/buttons.html?highlight=button#button-styles) for guidance on what to use.
  setter style: HashSet[StyleClass] ## Applies CSS classes to the button.
  setter style: StyleClass  ## Applies CSS classes to the button.
  
  hooks privateStyle:
    (build, update):
      updateStyle(state, widget)

proc `hasStyle=`*(button: DialogButton, has: bool) =
  button.hasPrivateStyle = has

proc `valStyle=`*(button: DialogButton, cssClasses: HashSet[StyleClass]) =
  button.valPrivateStyle = cssClasses

proc `valStyle=`*(button: DialogButton, cssClasses: varargs[StyleClass]) =
  button.valPrivateStyle = cssClasses.toHashSet()

proc `valStyle=`*(button: DialogButton, cssClass: StyleClass) =
  button.valPrivateStyle = [cssClass].toHashSet()

proc `hasRes=`*(button: DialogButton, value: bool) =
  button.hasResponse = value

proc `valRes=`*(button: DialogButton, kind: DialogResponseKind) =
  button.valResponse = DialogResponse(kind: kind)

renderable Dialog of Window:
  ## A window which can contain `DialogButton` widgets in its header bar.

  buttons: seq[DialogButton]
  
  hooks:
    beforeBuild:
      state.internalWidget = gtk_dialog_new_with_buttons("", nil.GtkWidget, GTK_DIALOG_USE_HEADER_BAR, nil)
      gtk_window_set_child(state.internalWidget, nil.GtkWidget)
  
  hooks buttons:
    build:
      for button in widget.val_buttons:
        let
          buttonWidget = gtk_dialog_add_button(state.internalWidget,
            button.valText.cstring,
            button.valResponse.toGtk
          )
          ctx = gtk_widget_get_style_context(buttonWidget)
        for styleClass in button.valPrivateStyle:
          gtk_style_context_add_class(ctx, cstring($styleClass))
  
  adder addButton
  
  example:
    Dialog:
      title = "My Dialog"
      defaultSize = (300, 200)
      
      DialogButton {.addButton.}:
        text = "Ok"
        res = DialogAccept
      
      DialogButton {.addButton.}:
        text = "Cancel"
        res = DialogCancel
      
      Label(text = "Hello, world!")

proc addButton*(dialog: Dialog, button: DialogButton) =
  dialog.hasButtons = true
  dialog.valButtons.add(button)

renderable BuiltinDialog of BaseWidget:
  ## Base widget for builtin dialogs.
  ## If you want to create a custom dialog, you should use `Window` or `Dialog` instead.
  
  title: string
  buttons: seq[DialogButton]
  
  hooks buttons:
    build:
      for button in widget.valButtons:
        let
          buttonWidget = gtk_dialog_add_button(state.internalWidget,
            button.valText.cstring,
            button.valResponse.toGtk
          )
          ctx = gtk_widget_get_style_context(buttonWidget)
        for styleClass in button.valPrivateStyle:
          gtk_style_context_add_class(ctx, cstring($styleClass))
  
  adder addButton

proc addButton*(dialog: BuiltinDialog, button: DialogButton) =
  dialog.hasButtons = true
  dialog.valButtons.add(button)

type FileChooserAction* = enum
  FileChooserOpen,
  FileChooserSave,
  FileChooserSelectFolder,
  FileChooserCreateFolder

renderable FileChooserDialog of BuiltinDialog:
  ## A dialog for opening/saving files or folders.
  
  action: FileChooserAction
  selectMultiple: bool = false
  initialPath: string ## Path of the initially shown folder
  filenames: seq[string] ## The selected file paths
  
  hooks:
    beforeBuild:
      state.internalWidget = gtk_file_chooser_dialog_new(
        widget.valTitle.cstring,
        nil.GtkWidget,
        GtkFileChooserAction(ord(widget.valAction)),
        nil
      )
  
  hooks selectMultiple:
    property:
      gtk_file_chooser_set_select_multiple(state.internalWidget,
        cbool(ord(state.selectMultiple))
      )
  
  hooks initialPath:
    build:
      if widget.hasInitialPath:
        state.initialPath = widget.valInitialPath
      if state.initialPath.len > 0:
        let
          file = g_file_new_for_path(state.initialPath.cstring)
          success = gtk_file_chooser_set_current_folder(state.internalWidget, file, nil)
        if success == cbool(0):
          raise newException(IOError, "Failed to set initialPath of FileChooserDialog")
        g_object_unref(pointer(file))
  
  hooks filenames:
    read:
      state.filenames = @[]
      let files = gtk_file_chooser_get_files(state.internalWidget)
      for file in files:
        state.filenames.add($g_file_get_path(GFile(file)))
        g_object_unref(file)
      g_object_unref(pointer(files))
  
  example:
    FileChooserDialog:
      title = "Open a File"
      action = FileChooserOpen
      selectMultiple = true
      
      DialogButton {.addButton.}:
        text = "Cancel"
        res = DialogCancel
      
      DialogButton {.addButton.}:
        text = "Open"
        res = DialogAccept
        style = [ButtonSuggested]

proc filename*(dialog: FileChooserDialogState): string {.deprecated: "Use filenames instead".} =
  case dialog.filenames.len:
    of 0: result = ""
    of 1: result = dialog.filenames[0]
    else:
      raise newException(ValueError, "Multiple files were selected")

renderable ColorChooserDialog of BuiltinDialog:
  ## A dialog for choosing a color.
  
  color: tuple[r, g, b, a: float] = (0.0, 0.0, 0.0, 1.0)
  useAlpha: bool = false
  
  hooks:
    beforeBuild:
      state.internalWidget = gtk_color_chooser_dialog_new(
        widget.valTitle.cstring,
        nil.GtkWidget
      )
  
  hooks color:
    property:
      var rgba = GdkRgba(
        r: cdouble(state.color.r),
        g: cdouble(state.color.g),
        b: cdouble(state.color.b),
        a: cdouble(state.color.a)
      )
      gtk_color_chooser_set_rgba(state.internalWidget, rgba.addr)
    read:
      var color: GdkRgba
      gtk_color_chooser_get_rgba(state.internalWidget, color.addr)
      state.color = (color.r.float, color.g.float, color.b.float, color.a.float)
  
  hooks useAlpha:
    property:
      gtk_color_chooser_set_use_alpha(state.internalWidget, cbool(ord(state.useAlpha)))

  example:
    ColorChooserDialog:
      color = (1.0, 0.0, 0.0, 1.0)
      useAlpha = true

renderable MessageDialog of BuiltinDialog:
  ## A dialog for showing a message to the user.
  
  message: string
  
  hooks:
    beforeBuild:
      state.internalWidget = gtk_message_dialog_new(
        nil.GtkWidget,
        GTK_DIALOG_DESTROY_WITH_PARENT,
        GTK_MESSAGE_INFO,
        GTK_BUTTONS_NONE,
        widget.valMessage.cstring,
        nil
      )
  
  example:
    MessageDialog:
      message = "Hello, world!"
      
      DialogButton {.addButton.}:
        text = "Ok"
        res = DialogAccept

type TabPositionType* = enum
  TabLeft,
  TabRight,
  TabTop,
  TabBottom

proc toGtk(pos: TabPositionType): GtkPositionType =
  result = GtkPositionType(ord(pos))

type NotebookTab[T] = object
  tabWidget: T
  menuWidget: T
  widget: T
  reorderable: bool
  detachable: bool

proc assignApp[T](tab: NotebookTab[T], app: Viewable) =
  tab.tabWidget.assignApp(app)
  tab.widget.assignApp(app)

proc setNotebookTabSettings[T](notebook: GtkWidget, tabWidget: GtkWidget, tab: NotebookTab[T]) =
  gtk_notebook_set_tab_detachable(notebook, tabWidget, tab.detachable.cbool)
  gtk_notebook_set_tab_reorderable(notebook, tabWidget, tab.reorderable.cbool)

proc updateNotebookChildren*(state: Renderable,
                            notebookChildren: var seq[NotebookTab[WidgetState]],
                            notebookUpdates: seq[NotebookTab[Widget]]) =
  notebookUpdates.assignApp(state.app)
  var it = 0
  # Updates to existing Widgets
  while it < notebookUpdates.len and it < notebookChildren.len:
    let
      notebookUpdate = notebookUpdates[it]
      newWidget = notebookUpdate.widget
      oldWidgetState = notebookChildren[it].widget
      newWidgetState = newWidget.update(oldWidgetState)
      
    let hasNewWidget = not newWidgetState.isNil()
    if hasNewWidget:
      # Remove old Page
      gtk_notebook_remove_page(state.internalWidget, it.cint)
      # Add new Page
      let newGtkWidget = newWidgetState.unwrapInternalWidget()
      let labelGtkWidget = notebookUpdate.tabWidget.build().unwrapInternalWidget()
      let menuGtkWidget = notebookUpdate.menuWidget.build().unwrapInternalWidget()
      discard gtk_notebook_insert_page_menu(state.internalWidget, newGtkWidget, labelGtkWidget, menuGtkWidget, it.cint)
      setNotebookTabSettings(state.internalWidget, newGtkWidget, notebookUpdate)
      
      notebookChildren[it].widget = newWidgetState
    else: # Update old Widget
      let oldGtkWidget = oldWidgetState.unwrapInternalWidget()
      setNotebookTabSettings(state.internalWidget, oldGtkWidget, notebookUpdate)

    it += 1
  
  # Newly Added Widgets
  while it < notebookUpdates.len:
    let
      notebookUpdate = notebookUpdates[it]
      newWidget = notebookUpdate.widget
      newWidgetState = newWidget.build()
      newGtkWidget = newWidgetState.unwrapInternalWidget()
      labelGtkWidget = notebookUpdate.tabWidget.build().unwrapInternalWidget()
      menuGtkWidget = notebookUpdate.menuWidget.build().unwrapInternalWidget()
    discard gtk_notebook_append_page_menu(state.internalWidget, newGtkWidget, labelGtkWidget, menuGtkWidget)
    setNotebookTabSettings(state.internalWidget, newGtkWidget, notebookUpdate)
    
    notebookChildren.add(NotebookTab[WidgetState](
      widget: newWidgetState,
      tabWidget: notebookUpdate.tabWidget.build(),
      menuWidget: notebookUpdate.menuWidget.build(),
      reorderable: notebookUpdate.reorderable,
      detachable: notebookUpdate.detachable
    ))
    it += 1
  
  # Newly Removed Widgets
  while it < notebookChildren.len:
    gtk_notebook_remove_page(state.internalWidget, it.cint)
    discard notebookChildren.pop()

type DirectionType* = enum
  DirectionTabForward
  DirectionTabBackward
  DirectionUp
  DirectionDown
  DirectionLeft
  DirectionRight
  
proc toGtk*(x: DirectionType): GtkDirectionType =
  GtkDirectionType(ord(x))

proc toOwl*(x: GtkDirectionType): DirectionType =
  DirectionType(ord(x))

renderable Notebook of BaseWidget:
  pages: seq[NotebookTab[Widget]]
  enablePopup: bool = true
  groupName: string
  scrollable: bool = true
  showBorder: bool = true
  showTabs: bool = true
  tabPosition: TabPositionType = TabTop
  currentPage: int = 0
  
  proc switchPage(newPageIndex: int)
  proc pageAdded(newPageIndex: int)
  proc pageRemoved(removedPageIndex: int)
  proc pageReordered(newPageIndex: int)
  # Currently not supported signals
  # proc changeCurrentPage(newPageIndex: int): bool
  # proc createWindow(groupName: string): Widget
  # proc focusTab(tab: GtkWidget): bool
  # proc moveFocusOut(direction: DirectionType)
  # proc reorderTab(direction: DirectionType, p0: bool): bool
  # proc selectPage(obj: bool): bool
  
  hooks:
    beforeBuild:
      state.internalWidget = gtk_notebook_new()
    connectEvents:
      proc switchPageCallback(
        widget: GtkWidget,
        page: GtkWidget,
        pageIndex: cuint,
        data: ptr EventObj[proc(x: int)]
      ) {.cdecl.} =
        NotebookState(data[].widget).currentPage = pageIndex.int
        data[].callback(pageIndex.int)
        data[].redraw()  
      
      
      proc pageCallback(
        widget: GtkWidget,
        page: GtkWidget,
        newPageIndex: cuint,
        data: ptr EventObj[proc(x: int)]
      ) {.cdecl.} =
        data[].callback(newPageIndex.int)
        data[].redraw()
        
      state.connect(state.switchPage, "switch-page", switchPageCallback)
      state.connect(state.pageAdded, "page-added", pageCallback)
      state.connect(state.pageRemoved, "page-removed", pageCallback)
      state.connect(state.pageReordered, "page-reordered", pageCallback)
    disconnectEvents:
      disconnect(state.internalWidget, state.switchPage)
      disconnect(state.internalWidget, state.pageAdded)
      disconnect(state.internalWidget, state.pageRemoved)
      disconnect(state.internalWidget, state.pageReordered)
  
  hooks pages:
    (build, update):
      state.updateNotebookChildren(state.pages, widget.valPages)
  
  hooks currentPage:
    property:
      gtk_notebook_set_current_page(state.internalWidget, state.currentPage.cint)
  
  hooks enablePopup:
    property:
      if state.enablePopup:
        gtk_notebook_popup_enable(state.internalWidget)
      else:
        gtk_notebook_popup_disable(state.internalWidget)
  
  hooks groupName:
    property:
      gtk_notebook_set_group_name(state.internalWidget, state.groupName.cstring)
      
  hooks scrollable:
    property:
      gtk_notebook_set_scrollable(state.internalWidget, state.scrollable.cbool)
      
  hooks showBorder:
    property:
      gtk_notebook_set_show_border(state.internalWidget, state.showBorder.cbool)
  
  hooks showTabs:
    property:
      gtk_notebook_set_show_tabs(state.internalWidget, state.showTabs.cbool)
      
  hooks tabPosition:
    property:
      gtk_notebook_set_tab_pos(state.internalWidget, state.tabPosition.toGtk())
  
  adder add {.tabLabel: "", 
              tabLabelWidget: nil.Widget,
              menuLabel: "", 
              menuLabelWidget: nil.Widget,
              reorderable: true.}: 
    let hasTabLabelWidget = tabLabel != "" or (not tabLabelWidget.isNil())
    if not hasTabLabelWidget:
      raise newException(ValueError, "A tab label is required for a notebook tab. Set either tabLabel or tabLabelWidget")
    
    let tabWidget: Widget = if tabLabelWidget.isNil():
        gui(Label(text = tabLabel))
      else:
        tabLabelWidget
    
    let menuWidget: Widget = if not menuLabelWidget.isNil():
        menuLabelWidget
      elif menuLabel != "":
        gui(Label(text = menuLabel))
      else:
        gui(Label(text = tabLabel))
    
    let tab = NotebookTab[Widget](
      widget: child,
      tabWidget: tabWidget,
      menuWidget: menuWidget,
      reorderable: reorderable,
      detachable: false # Detaching is currently not supported
    )
  
    widget.hasPages = true
    widget.valPages.add(tab)
  
renderable AboutDialog of BaseWidget:
  programName: string
  logo: string
  copyright: string
  version: string
  license: string
  credits: seq[(string, seq[string])]
  
  hooks:
    beforeBuild:
      state.internalWidget = gtk_about_dialog_new()
  
  hooks programName:
    property:
      gtk_about_dialog_set_program_name(state.internalWidget, state.programName.cstring)
  
  hooks logo:
    property:
      gtk_about_dialog_set_logo_icon_name(state.internalWidget, state.logo.cstring)
  
  hooks copyright:
    property:
      gtk_about_dialog_set_copyright(state.internalWidget, state.copyright.cstring)
  
  hooks version:
    property:
      gtk_about_dialog_set_version(state.internalWidget, state.version.cstring)
  
  hooks license:
    property:
      gtk_about_dialog_set_license(state.internalWidget, state.license.cstring)
  
  hooks credits:
    build:
      if widget.hasCredits:
        state.credits = widget.valCredits
        for (sectionName, people) in state.credits:
          let names = allocCStringArray(people)
          defer: deallocCStringArray(names)
          gtk_about_dialog_add_credit_section(state.internalWidget, sectionName.cstring, names)
  
  example:
    AboutDialog:
      programName = "My Application"
      logo = "applications-graphics"
      version = "1.0.0"
      credits = @{
        "Code": @[
          "Erika Mustermann",
          "Max Mustermann",
        ],
        "Art": @["Max Mustermann"]
      }

type ScalePosition* = enum
  ScaleLeft,
  ScaleRight,
  ScaleTop,
  ScaleBottom

proc toGtk(pos: ScalePosition): GtkPositionType =
  result = GtkPositionType(ord(pos))

type ScaleMark* = object
  label*: Option[string]
  value*: float
  position*: ScalePosition

renderable Scale of BaseWidget:
  ## A slider for choosing a numeric value within a range.
  min: float = 0 ## Lower end of the range displayed by the scale
  max: float = 100 ## Upper end of the range displayed by the scale
  value: float = 0 ## The value the Scale widget displays. Remember to update it via your `valueChanged` proc to reflect the new value on the Scale widget.
  marks: seq[ScaleMark] = @[] ## Adds marks to the Scale at points where `ScaleMark.value` would be placed. If `ScaleMark.label` is provided, it will be rendered next to the mark. `ScaleMark.position` determines the mark's position (and its label) relative to the scale. Note that ScaleLeft and ScaleRight are only sensible when the Scale is vertically oriented (`orient` = `OrientY`), while ScaleTop and ScaleBottom are only sensible when it is horizontally oriented (`orient` = `OrientX`)
  inverted: bool = false ## Determines whether the min and max value of the Scale are ordered (low value) left => right (high value) in the case of `inverted = false` or (high value) left <= right (low value) in the case of `inverted = true`.
  showValue: bool = true ## Determines whether to display the numeric value as a label on the widget (`showValue = true`) or not (`showValue = false`)
  stepSize: float = 5 ## Determines the value increment/decrement when the widget is in focus and the user presses arrow keys.
  pageSize: float = 10 ## Determines the value increment/decrement when the widget is in focus and the user presses page keys. Typically larger than stepSize.
  orient: Orient = OrientX ## The orientation of the widget. Orients the widget either horizontally (`orient = OrientX`) or vertically (`orient = OrientY`)
  showFillLevel: bool = true ## Determines whether to color the Scale from the "origin" to the place where the slider on the Scale sits. The Scale is filled left => right/top => bottom if `inverted = false` and left <= right/top <= bottom if `inverted = true`
  precision: int64 = 1 ## Number of decimal places to display for the value. `precision = 1` enables values like 1.2, while `precision = 2` enables values like 1.23 and so on.
  valuePosition: ScalePosition ## Specifies where the label of the Scale widget's value should be placed. This setting has no effect if `showValue = false`.
  
  proc valueChanged(newValue: float) ## Emitted when the range value changes from an interaction triggered by the user.

  hooks:
    beforeBuild:
      let orient: Orient = if widget.hasOrient: widget.valOrient else: OrientX
      state.internalWidget = gtk_scale_new(orient.toGtk(), nil.GtkAdjustment)

    connectEvents:
      proc valueChangedEventCallback(
        widget: GtkWidget, 
        data: ptr EventObj[proc(newValue: float)]
      ) {.cdecl.} =
        let scaleValue: float = gtk_range_get_value(widget).float
        ScaleState(data[].widget).value = scaleValue
        data[].callback(scaleValue)
        data[].redraw()
      
      state.connect(state.valueChanged, "value-changed", valueChangedEventCallback)
      
    disconnectEvents:
      disconnect(state.internalWidget, state.valueChanged)

  hooks min:
    property:
      gtk_range_set_range(state.internalWidget, state.min.cfloat, state.max.cfloat)
  
  hooks max:
    property:
      gtk_range_set_range(state.internalWidget, state.min.cfloat, state.max.cfloat)

  hooks marks:
    property:
      gtk_scale_clear_marks(state.internalWidget)
      for mark in state.marks:
        let label: string = if mark.label.isSome(): mark.label.get() else: $mark.value
        gtk_scale_add_mark(state.internalWidget, mark.value, mark.position.toGtk(), label.cstring)

  hooks value:
    property:
      gtk_range_set_value(state.internalWidget, state.value.cdouble)
    read:
      state.value = gtk_range_get_value(state.internalWidget).float
  
  hooks inverted:
    property:
      gtk_range_set_inverted(state.internalWidget, state.inverted.cbool)
  
  hooks showValue:
    property:
      gtk_scale_set_draw_value(state.internalWidget, state.showValue.cbool)

  hooks stepSize:
    property:
      gtk_range_set_increments(state.internalWidget, state.stepSize.cdouble, state.pageSize.cdouble)
  
  hooks pageSize:
    property:
      gtk_range_set_increments(state.internalWidget, state.stepSize.cdouble, state.pageSize.cdouble)
  
  hooks orient:
    property:
      gtk_orientable_set_orientation(state.internalWidget, state.orient.toGtk())

  hooks showFillLevel:
    property:
      gtk_scale_set_has_origin(state.internalWidget, state.showFillLevel.cbool)
  
  hooks precision:
    property:
      gtk_scale_set_digits(state.internalWidget, state.precision.cint)

  hooks valuePosition:
    property:
      gtk_scale_set_value_pos(state.internalWidget, state.valuePosition.toGtk())

  example:
    Scale:
      value = app.value
      showFillLevel = false
      min = 0
      max = 1
      marks = @[ScaleMark(some("Just a mark"), ScaleLeft, 0.5)]
      inverted = true
      showValue = false
      
      proc valueChanged(newValue: float) =
        echo "New value is ", newValue
        app.value = newValue


# See TODO at comment of PixbufObj regarding why we wrap GtkMediaStream with MediaStreamObj
type 
  MediaStreamObj = object
    gtk*: GtkMediaStream

  MediaStream* = ref MediaStreamObj 

crossVersionDestructor(stream, MediaStreamObj):
  if isNil(stream.gtk):
    return
  
  g_object_unref(pointer(stream.gtk))

proc `=sink`(dest: var MediaStreamObj; source: MediaStreamObj) =
  `=destroy`(dest)
  wasMoved(dest)
  dest.gtk = source.gtk
  
proc `=copy`*(dest: var MediaStreamObj, source: MediaStreamObj) =
  let areSameObject = pointer(source.gtk) == pointer(dest.gtk)
  if areSameObject:
    return
  
  `=destroy`(dest)
  wasMoved(dest)
  if not isNil(source.gtk):
    g_object_ref(pointer(source.gtk))
    
  dest.gtk = source.gtk

proc newMediaStream(gtk: GtkMediaStream): MediaStream =
  if gtk.isNil:
    raise newException(ValueError, "Unable to create MediaStream from GtkMediaStream(nil)")
  
  result = MediaStream(gtk: gtk)

proc newMediaStream*(fileName: string): MediaStream =
  if not fileExists(fileName):
    raise newException(IOError, "Unable to create MediaStream for file that does not exist: '" & fileName & "'")
  
  let gtk = gtk_media_file_new_for_filename(fileName.cstring)
  result = newMediaStream(gtk)

proc newMediaStream*(gFile: GFile): MediaStream =
  if gFile.isNil:
    raise newException(ValueError, "Unable to create MediaStream from GFile(nil)")
    
  let gtk = gtk_media_file_new_for_file(gFile)
  result = newMediaStream(gtk)

proc endStream*(stream: MediaStream) =
  when GtkMinor >= 4:
    gtk_media_stream_stream_ended(stream.gtk)
  else:
    gtk_media_stream_ended(stream.gtk)

proc loop*(stream: MediaStream): bool =
  gtk_media_stream_get_loop(stream.gtk).bool

proc playing*(stream: MediaStream): bool =
  gtk_media_stream_get_playing(stream.gtk).bool

proc hasAudio*(stream: MediaStream): bool =
  gtk_media_stream_has_audio(stream.gtk).bool

proc hasVideo*(stream: MediaStream): bool =
  gtk_media_stream_has_video(stream.gtk).bool

proc muted*(stream: MediaStream): bool =
  gtk_media_stream_get_muted(stream.gtk).bool

proc isSeekable*(stream: MediaStream): bool =
  gtk_media_stream_is_seekable(stream.gtk).bool

proc isSeeking*(stream: MediaStream): bool =
  gtk_media_stream_is_seeking(stream.gtk).bool

proc duration*(stream: MediaStream): int64 =
  gtk_media_stream_get_duration(stream.gtk)

proc hasEnded*(stream: MediaStream): bool =
  gtk_media_stream_get_ended(stream.gtk).bool

proc getError*(stream: MediaStream): GError =
  gtk_media_stream_get_error(stream.gtk)

proc timestamp*(stream: MediaStream): int64 =
  gtk_media_stream_get_timestamp(stream.gtk)

proc volume*(stream: MediaStream): float =
  gtk_media_stream_get_volume(stream.gtk).float

proc mute*(stream: MediaStream, mute: bool) = 
  gtk_media_stream_set_muted(stream.gtk, mute.cbool)

proc pause*(stream: MediaStream) =
  gtk_media_stream_pause(stream.gtk)

proc play*(stream: MediaStream) =
  gtk_media_stream_play(stream.gtk)

proc `muted=`*(stream: MediaStream, muted: bool) =
  gtk_media_stream_set_muted(stream.gtk, muted.cbool)

proc `loop=`*(stream: MediaStream, enableLooping: bool) =
  gtk_media_stream_set_loop(stream.gtk, enableLooping.cbool)

proc `playing=`*(stream: MediaStream, playing: bool) =
  gtk_media_stream_set_playing(stream.gtk, playing.cbool)

proc `volume=`*(stream: MediaStream, volume: float) =
  gtk_media_stream_set_volume(stream.gtk, volume.cdouble)

proc seek*(stream: MediaStream, timestamp: int64) =
  gtk_media_stream_seek(stream.gtk, timestamp)

proc seekRelative*(stream: MediaStream, intervalInMicroSeconds: int64) =
  let alreadySeeking = stream.isSeeking()
  if not stream.isSeekable() or alreadySeeking:
    return
  
  let timestampInMicroS = gtk_media_stream_get_timestamp(stream.gtk)
  gtk_media_stream_seek(stream.gtk, timestampInMicroS + intervalInMicroSeconds)

renderable Video of BaseWidget:
  autoplay: bool = false
  loop: bool = false
  mediaStream: MediaStream

  setter fileName: string
  setter file: GFile

  hooks:
    beforeBuild:
      state.internalWidget = gtk_video_new()
    
  hooks mediaStream:
    property:
      if isNil(state.mediaStream):
        gtk_video_set_media_stream(state.internalWidget, GtkMediaStream(nil))
      else:
        gtk_video_set_media_stream(state.internalWidget, state.mediaStream.gtk)
  
  hooks autoplay:
    property:
      gtk_video_set_autoplay(state.internalWidget, state.autoplay.cbool)

  hooks loop:
    property:
      gtk_video_set_loop(state.internalWidget, state.loop.cbool)

proc `hasFileName=`*(widget: Video, has: bool) =
  widget.hasMediaStream = has

proc `valFileName=`*(widget: Video, fileName: string) =
  if fileExists(fileName):
    widget.valMediaStream = newMediaStream(fileName)

proc `hasFile=`*(widget: Video, has: bool) =
  widget.hasMediaStream = has

proc `valFile=`*(widget: Video, file: GFile) =
  widget.valMediaStream = newMediaStream(file)

renderable Expander of BaseWidget:
  ## Container that shows or hides its child depending on whether it is expanded/collapsed 
  label: string ## Sets the clickable header of the Expander. Overwritten by `labelWidget` if it is provided via adder.
  labelWidget: Widget ## Sets the clickable header of the Expander. Overwrites `label` if provided.
  expanded: bool = false ## Determines whether the Expander body is shown (expanded = true) or not (expanded = false)
  child: Widget ## Determines the body of the Expander.
  resizeToplevel: bool = false
  useMarkup: bool = false
  useUnderline: bool = false
  
  proc activate(activated: bool) ## Triggered whenever Expander is expanded or collapsed
  
  hooks:
    beforeBuild:
      state.internalWidget = gtk_expander_new(widget.valLabel.cstring)
  
    connectEvents:
      proc activateEventCallback(
        widget: GtkWidget, 
        data: ptr EventObj[proc(activated: bool)]
      ) {.cdecl.} =
        let expanded: bool = not gtk_expander_get_expanded(widget).bool # Necessary as widget hasn't updated itself yet, thus this returns the old value
        ExpanderState(data[].widget).expanded = expanded
        data[].callback(expanded)
        data[].redraw()

      state.connect(state.activate, "activate", activateEventCallback)

    disconnectEvents:
      disconnect(state.internalWidget, state.activate)
      
  hooks label:
    property:
      gtk_expander_set_label(state.internalWidget, state.label.cstring)

  hooks expanded:
    property:
      gtk_expander_set_expanded(state.internalWidget, state.expanded.cbool)

  hooks resizeToplevel:
    property:
      gtk_expander_set_resize_toplevel(state.internalWidget, state.resizeToplevel.cbool)

  hooks useMarkup:
    property:
      gtk_expander_set_use_markup(state.internalWidget, state.useMarkup.cbool)

  hooks useUnderline:
    property:
      gtk_expander_set_use_underline(state.internalWidget, state.useUnderline.cbool)

  hooks child:
    (build, update):
      state.updateChild(state.child, widget.valChild, gtk_expander_set_child)
  
  hooks labelWidget:
    (build, update):
      state.updateChild(state.labelWidget, widget.valLabelWidget, gtk_expander_set_label_widget)
  
  adder add:
    if widget.hasChild:
      raise newException(ValueError, "Unable to add multiple children to the body of an Expander.")
    
    widget.hasChild = true
    widget.valChild = child

  adder addLabel:
    if widget.hasLabelWidget:
      raise newException(ValueError, "Unable to add multiple Labels as the header of an Expander")
    
    widget.hasLabelWidget = true
    widget.valLabelWidget = child

renderable PasswordEntry of BaseWidget:
  text: string
  # menuModel: GtkMenuModel # Not yet supported
  activatesDefault: bool = true
  placeholderText: string = "Password"
  showPeekIcon: bool = true
  
  proc activate() ## Triggered when the user "activated" the entry e.g. by hitting "enter" key while PasswordEntry is in focus. 
  proc changed(password: string) ## Triggered when the user types in the PasswordEntry.
  
  hooks:
    beforeBuild:
      state.internalWidget = gtk_password_entry_new()
    connectEvents:
      proc changedEventCallback(
        widget: GtkWidget, 
        data: ptr EventObj[proc(password: string)]
      ) {.cdecl.} =
        let password: string = $gtk_editable_get_text(widget)
        PasswordEntryState(data[].widget).text = password
        data[].callback(password)
        data[].redraw()

      state.connect(state.activate, "activate", eventCallback)
      state.connect(state.changed, "changed", changedEventCallback)
    disconnectEvents:
      disconnect(state.internalWidget, state.activate)
      disconnect(state.internalWidget, state.changed)
  
  hooks text:
    property:
      gtk_editable_set_text(state.internalWidget, state.text.cstring)
    read:
      state.text = $gtk_editable_get_text(state.internalWidget)
  
  hooks activatesDefault:
    property:
      var value = g_value_new(state.activatesDefault)
      g_object_set_property(state.internalWidget.pointer, "activates-default", value.addr)
      g_value_unset(value.addr)

  hooks placeholderText:
    property:
      var value = g_value_new(state.placeholderText)
      g_object_set_property(state.internalWidget.pointer, "placeholder-text", value.addr)
      g_value_unset(value.addr)

  hooks showPeekIcon:
    property:
      gtk_password_entry_set_show_peek_icon(state.internalWidget, state.showPeekIcon.cbool)
  
  
renderable ProgressBar of BaseWidget:
  ## A progress bar widget to show progress being made on a long-lasting task
  ellipsize: EllipsizeMode = EllipsizeEnd ## Determines how the `text` gets ellipsized if `showText = true` and `text` overflows.
  fraction: float = 0.0 ## Determines how much the ProgressBar is filled. Must be between 0.0 and 1.0. 
  inverted: bool = false
  pulseStep: float = 0.1
  showText: bool = false
  text: string = ""

  hooks:
    beforeBuild:
      state.internalWidget = gtk_progress_bar_new()
  
  hooks ellipsize:
    property:
      gtk_progress_bar_set_ellipsize(state.internalWidget, PangoEllipsizeMode(ord(state.ellipsize)))

  hooks fraction:
    property:
      gtk_progress_bar_set_fraction(state.internalWidget, state.fraction.cdouble)
  
  hooks inverted:
    property:
      gtk_progress_bar_set_inverted(state.internalWidget, state.inverted.cbool)
  
  hooks pulseStep:
    property:
      gtk_progress_bar_set_pulse_step(state.internalWidget, state.pulseStep.cdouble)
    
  hooks showText:
    property:
      gtk_progress_bar_set_show_text(state.internalWidget, state.showText.cbool)

  hooks text:
    property:
      gtk_progress_bar_set_text(state.internalWidget, state.text.cstring)

renderable ActionBar of BaseWidget:
  ## A Bar for actions to execute in a given context. Can be hidden with intro- and outro-animations.
  centerWidget: Widget
  packStart: seq[Widget] ## Widgets shown on the start of the ActionBar
  packEnd: seq[Widget] ## Widgets shown on the end of the ActionBar
  revealed: bool
  
  hooks:
    beforeBuild:
      state.internalWidget = gtk_action_bar_new()
  
  hooks centerWidget:
    (build, update):
      state.updateChild(state.centerWidget, widget.valCenterWidget, gtk_action_bar_set_center_widget)
      
  hooks packStart:
    (build, update):
      state.updateChildren(state.packStart, widget.valPackStart, gtk_action_bar_pack_start, gtk_action_bar_remove)
        
  hooks packEnd:
    (build, update):
      state.updateChildren(state.packEnd, widget.valPackEnd, gtk_action_bar_pack_end, gtk_action_bar_remove)
  
  hooks revealed:
    property:
      gtk_action_bar_set_revealed(state.internalWidget, state.revealed.cbool)
  
  adder add:
    if widget.hasCenterWidget:
      raise newException(ValueError, "Unable to add multiple children as center widget of ActionBar. Add them to the start or end via {.addStart.} or {.addEnd.}.")
    widget.hasCenterWidget = true
    widget.valCenterWidget = child
    
  adder addStart:
    widget.hasPackStart = true
    widget.valPackStart.add(child)    
  
  adder addEnd:
    widget.hasPackEnd = true
    widget.valPackEnd.add(child)
const
  ListViewRichList* = StyleClass("rich-list")
  ListViewNavigationSidebar* = StyleClass("navigation-sidebar")
  ListViewDataTable* = StyleClass("data-table")

renderable ListView of BaseWidget:
  size: int ## Number of items
  
  selectionMode: SelectionMode
  selected: HashSet[int] ## Indices of the currently selected items.
  
  showSeparators: bool = false
  singleClickActivate: bool = false
  enableRubberband: bool = false
  
  proc viewItem(index: int): Widget
  proc select(rows: HashSet[int])
  proc activate(index: int)
  
  type ItemState = object
    widgetState: WidgetState
    listItem: GtkWidget
  
  model {.private, onlyState.}: GListModel
  selectionModel {.private, onlyState.}: GtkSelectionModel
  factory {.private, onlyState.}: GtkListItemFactory
  itemStates {.private, onlyState.}: Table[int, ItemState]
  
  hooks:
    beforeBuild:
      state.factory = gtk_signal_list_item_factory_new()
      state.model = g_list_store_new(G_TYPE_OBJECT)
      state.internalWidget = gtk_list_view_new(GtkSelectionModel(nil), state.factory)
      
      type ListViewStateObj = typeof(ListViewState()[])
      
      proc bindCallback(factory: GtkListItemFactory,
                        listItem: GtkWidget,
                        stateObj: ptr ListViewStateObj) {.cdecl.} =
        let
          index = int(gtk_list_item_get_position(listItem))
          updater = stateObj[].viewItem.callback(index)
        updater.assignApp(stateObj[].app)
        let widgetState = updater.build()
        stateObj[].itemStates[index] = ItemState(
          widgetState: widgetState,
          listItem: listItem
        )
        gtk_list_item_set_child(listItem, widgetState.unwrapInternalWidget())
      
      proc unbindCallback(factory: GtkListItemFactory,
                          listItem: GtkWidget,
                          stateObj: ptr ListViewStateObj) {.cdecl.} =
        let index = int(gtk_list_item_get_position(listItem))
        stateObj[].itemStates.del(index)
      
      discard g_signal_connect(state.factory, "bind", pointer(bindCallback), state[].addr)
      discard g_signal_connect(state.factory, "unbind", pointer(unbindCallback), state[].addr)
    update:
      for index, itemState in state.itemStates.mpairs:
        let updater = state.viewItem.callback(index)
        updater.assignApp(state.app)
        let newState = updater.update(itemState.widgetState)
        if not newState.isNil:
          gtk_list_item_set_child(itemState.listItem, newState.unwrapInternalWidget())
          itemState.widgetState = newState
    connectEvents:
      proc activateCallback(widget: GtkWidget,
                            position: cuint,
                            data: ptr EventObj[proc(index: int)]) =
        data[].callback(int(position))
        data[].redraw()
      
      state.connect(state.activate, "activate", activateCallback)
      
      proc selectionChangedCallback(selectionModel: GtkSelectionModel,
                                    position: cuint,
                                    count: cuint,
                                    data: ptr EventObj[proc (rows: HashSet[int])]) {.cdecl.} =
        let state = ListViewState(data[].widget)
        for index in position..(position + count):
          if bool(gtk_selection_model_is_selected(selectionModel, index)):
            state.selected.incl(int(index))
          else:
            state.selected.excl(int(index))
        data[].callback(state.selected)
        data[].redraw()
      
      if not state.select.isNil:
        state.select.widget = state
        state.select.handler = g_signal_connect(
          state.selectionModel,
          "selection-changed",
          selectionChangedCallback,
          state.select[].addr
        )
    disconnectEvents:
      state.internalWidget.disconnect(state.activate)
      if not state.select.isNil:
        assert state.select.handler > 0
        g_signal_handler_disconnect(pointer(state.selectionModel), state.select.handler)
        state.select.handler = 0
        state.select.widget = nil
  
  # TODO: Custom List Model
  hooks size:
    build:
      for it in 0..<widget.valSize:
        g_list_store_append(state.model, pointer(state.model))
      state.size = widget.valSize
    update:
      if widget.hasSize:
        while state.size < widget.valSize:
          g_list_store_append(state.model, pointer(state.model))
          state.size += 1
        
        while state.size > widget.valSize:
          state.size -= 1
          g_list_store_remove(state.model, cuint(state.size))
  
  hooks selectionMode:
    property:
      case state.selectionMode:
        of SelectionNone:
          state.selectionModel = gtk_no_selection_new(state.model)
        of SelectionSingle:
          state.selectionModel = gtk_single_selection_new(state.model)
        of SelectionBrowse, SelectionMultiple:
          state.selectionModel = gtk_multi_selection_new(state.model)
      
      state.selected.reset()
      gtk_list_view_set_model(state.internalWidget, state.selectionModel)
  
  hooks selected:
    (build, update):
      if widget.hasSelected:
        for index in state.selected - widget.valSelected:
          gtk_selection_model_unselect_item(state.selectionModel, cuint(index))
        for index in widget.valSelected - state.selected:
          gtk_selection_model_select_item(
            state.selectionModel,
            cuint(index),
            cbool(ord(false))
          )
        state.selected = widget.valSelected
  
  hooks showSeparators:
    property:
      gtk_list_view_set_show_separators(state.internalWidget, cbool(ord(state.showSeparators)))
  
  hooks singleClickActivate:
    property:
      gtk_list_view_set_single_click_activate(state.internalWidget, cbool(ord(state.singleClickActivate)))
  
  hooks enableRubberband:
    property:
      gtk_list_view_set_enable_rubberband(state.internalWidget, cbool(ord(state.enableRubberband)))


export BaseWidget, BaseWidgetState, BaseWindow, BaseWindowState
export Window, Box, Overlay, Label, Icon, Picture, Button, HeaderBar, ScrolledWindow, Entry, Spinner
export SpinButton, Paned, ColorButton, Switch, LinkButton, ToggleButton, CheckButton, RadioGroup
export DrawingArea, GlArea, MenuButton, ModelButton, Separator, Popover, PopoverMenu
export TextView, ListBox, ListBoxRow, ListBoxRowState, FlowBox, FlowBoxChild
export Frame, DropDown, Grid, Fixed, ContextMenu, LevelBar, Calendar
export Dialog, DialogState, DialogButton
export BuiltinDialog, BuiltinDialogState
export FileChooserDialog, FileChooserDialogState
export ColorChooserDialog, ColorChooserDialogState
export MessageDialog, MessageDialogState
export AboutDialog, AboutDialogState
export buildState, updateState, assignAppEvents
export Scale
export Expander
export SearchEntry
export Video
export ProgressBar
export EmojiChooser
export EditableLabel
export PasswordEntry
export CenterBox
export ListView
export ActionBar
export Notebook<|MERGE_RESOLUTION|>--- conflicted
+++ resolved
@@ -25,11 +25,7 @@
 import std/[unicode, os, sets, tables, sequtils, options, asyncfutures, hashes, times]
 when defined(nimPreviewSlimSystem):
   import std/assertions
-<<<<<<< HEAD
 import widgetdef, cairo, widgetutils, common, guidsl
-=======
-import widgetdef, cairo, widgetutils, common
->>>>>>> 5c669471
 import bindings/gtk
 
 customPragmas()
