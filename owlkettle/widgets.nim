# MIT License
# 
# Copyright (c) 2022 Can Joshua Lehmann
# 
# Permission is hereby granted, free of charge, to any person obtaining a copy
# of this software and associated documentation files (the "Software"), to deal
# in the Software without restriction, including without limitation the rights
# to use, copy, modify, merge, publish, distribute, sublicense, and/or sell
# copies of the Software, and to permit persons to whom the Software is
# furnished to do so, subject to the following conditions:
# 
# The above copyright notice and this permission notice shall be included in all
# copies or substantial portions of the Software.
# 
# THE SOFTWARE IS PROVIDED "AS IS", WITHOUT WARRANTY OF ANY KIND, EXPRESS OR
# IMPLIED, INCLUDING BUT NOT LIMITED TO THE WARRANTIES OF MERCHANTABILITY,
# FITNESS FOR A PARTICULAR PURPOSE AND NONINFRINGEMENT. IN NO EVENT SHALL THE
# AUTHORS OR COPYRIGHT HOLDERS BE LIABLE FOR ANY CLAIM, DAMAGES OR OTHER
# LIABILITY, WHETHER IN AN ACTION OF CONTRACT, TORT OR OTHERWISE, ARISING FROM,
# OUT OF OR IN CONNECTION WITH THE SOFTWARE OR THE USE OR OTHER DEALINGS IN THE
# SOFTWARE.

# Default widgets

import std/[unicode, sets, tables, options, asyncfutures, hashes, times]
when defined(nimPreviewSlimSystem):
  import std/assertions
import gtk, widgetdef, cairo, widgetutils, common

customPragmas()
when defined(owlkettleDocs) and isMainModule:
  echo "# Widgets"

const GtkMinor {.intdefine: "gtkminor".}: int = 0 ## Specifies the minimum GTK4 minor version required to run an application. Overwriteable via `-d:gtkminor=X`. Defaults to 0.

type 
  Margin* = object
    top*, bottom*, left*, right*: int

  StyleClass* = distinct string

proc `$`*(x: StyleClass): string = x.string
proc hash*(x: StyleClass): Hash {.borrow.}
proc `==`*(x, y: StyleClass): bool {.borrow.}

renderable BaseWidget:
  ## The base widget of all widgets. Supports redrawing the entire Application
  ## by calling `<WidgetName>State.app.redraw()`
  privateMargin {.private.}: Margin = Margin() ## Allows setting top, bottom, left and right margin of a widget. Margin has those names as fields to set integer values to.
  privateStyle {.private.}: HashSet[StyleClass] = initHashSet[StyleClass]()
  sensitive: bool = true ## If the widget is interactive
  sizeRequest: tuple[x, y: int] = (-1, -1) ## Requested widget size. A value of -1 means that the natural size of the widget will be used.
  tooltip: string = "" ## The widget's tooltip is shown on hover

  hooks privateMargin:
    (build, update):
      if widget.hasPrivateMargin:
        state.privateMargin = widget.valPrivateMargin
        gtk_widget_set_margin_top(state.internalWidget, cint(state.privateMargin.top))
        gtk_widget_set_margin_bottom(state.internalWidget, cint(state.privateMargin.bottom))
        gtk_widget_set_margin_start(state.internalWidget, cint(state.privateMargin.left))
        gtk_widget_set_margin_end(state.internalWidget, cint(state.privateMargin.right))

  hooks privateStyle:
    (build, update):
      updateStyle(state, widget)

  hooks sensitive:
    property:
      gtk_widget_set_sensitive(state.internalWidget, cbool(ord(state.sensitive)))
  
  hooks sizeRequest:
    property:
      gtk_widget_set_size_request(
        state.internalWidget,
        cint(state.sizeRequest.x),
        cint(state.sizeRequest.y)
      )

  hooks tooltip:
    property:
      if state.tooltip.len > 0:
        gtk_widget_set_tooltip_text(state.internalWidget, state.tooltip.cstring)
      else:
        gtk_widget_set_has_tooltip(state.internalWidget, cbool(0))
  
  setter margin: int
  setter margin: Margin
  setter style: StyleClass # Applies CSS classes to the widget. There are some pre-defined classes available. You can also use custom CSS classes using `StyleClass("my-class")`.
  setter style: varargs[StyleClass] # Applies CSS classes to the widget.
  setter style: HashSet[StyleClass] # Applies CSS classes to the widget.

proc `hasMargin=`*(widget: BaseWidget, has: bool) =
  widget.hasPrivateMargin = has

proc `valMargin=`*(widget: BaseWidget, width: int) =
  widget.valPrivateMargin = Margin(top: width, bottom: width, left: width, right: width)

proc `valMargin=`*(widget: BaseWidget, margin: Margin) =
  widget.valPrivateMargin = margin

proc `hasStyle=`*(widget: BaseWidget, has: bool) =
  widget.hasPrivateStyle = has

proc `valStyle=`*(widget: BaseWidget, cssClasses: HashSet[StyleClass]) =
  widget.valPrivateStyle = cssClasses

proc `valStyle=`*(widget: BaseWidget, cssClasses: varargs[StyleClass]) =
  widget.valPrivateStyle = cssClasses.toHashSet()

proc `valStyle=`*(widget: BaseWidget, cssClass: StyleClass) =
  widget.valPrivateStyle = [cssClass].toHashSet()

renderable BaseWindow of BaseWidget:
  defaultSize: tuple[width, height: int] = (800, 600) ## Initial size of the window
  fullscreened: bool
  iconName: string
  
  proc close() ## Called when the window is closed
  
  hooks:
    connectEvents:
      state.connect(state.close, "destroy", eventCallback)
    disconnectEvents:
      state.internalWidget.disconnect(state.close)
  
  hooks defaultSize:
    property:
      gtk_window_set_default_size(state.internalWidget,
        state.defaultSize.width.cint,
        state.defaultSize.height.cint
      )
  
  hooks fullscreened:
    property:
      if state.fullscreened:
        gtk_window_fullscreen(state.internalWidget)
      else:
        gtk_window_unfullscreen(state.internalWidget)
  
  hooks iconName:
    property:
      gtk_window_set_icon_name(state.internalWidget, state.iconName.cstring)

renderable Window of BaseWindow:
  title: string
  titlebar: Widget ## Custom widget set as the titlebar of the window
  child: Widget
  
  hooks:
    beforeBuild:
      state.internalWidget = gtk_window_new(GTK_WINDOW_TOPLEVEL)
  
  hooks title:
    property:
      if state.titlebar.isNil:
        gtk_window_set_title(state.internalWidget, state.title.cstring)
  
  hooks titlebar:
    (build, update):
      state.updateChild(state.titlebar, widget.valTitlebar, gtk_window_set_titlebar)
  
  hooks child:
    (build, update):
      state.updateChild(state.child, widget.valChild, gtk_window_set_child)
  
  adder add:
    ## Adds a child to the window. Each window may only have one child.
    if widget.hasChild:
      raise newException(ValueError, "Unable to add multiple children to a Window. Use a Box widget to display multiple widgets in a Window.")
    widget.hasChild = true
    widget.valChild = child
  
  adder addTitlebar:
    ## Sets a custom titlebar for the window
    widget.hasTitlebar = true
    widget.valTitlebar = child
  
  example:
    Window:
      Label(text = "Hello, world")

type Orient* = enum OrientX, OrientY

proc toGtk(orient: Orient): GtkOrientation =
  result = [GTK_ORIENTATION_HORIZONTAL, GTK_ORIENTATION_VERTICAL][ord(orient)]

const
  BoxLinked* = "linked".StyleClass
  BoxCard* = "card".StyleClass
  BoxToolbar* = "toolbar".StyleClass
  BoxOsd* = "osd".StyleClass

type BoxChild[T] = object
  widget: T
  expand: bool
  hAlign: Align
  vAlign: Align

proc assignApp[T](child: BoxChild[T], app: Viewable) =
  child.widget.assignApp(app)

renderable Box of BaseWidget:
  ## A Box arranges its child widgets along one dimension.
  orient: Orient ## Orientation of the Box and its containing elements. May be one of OrientX (to orient horizontally) or OrientY (to orient vertically)
  spacing: int ## Spacing between the children of the Box
  children: seq[BoxChild[Widget]]

  hooks:
    beforeBuild:
      state.internalWidget = gtk_box_new(
        toGtk(widget.valOrient),
        widget.valSpacing.cint
      )
  
  hooks spacing:
    property:
      gtk_box_set_spacing(state.internalWidget, state.spacing.cint)

  hooks children:
    (build, update):
      widget.valChildren.assignApp(state.app)
      var it = 0
      while it < widget.valChildren.len and it < state.children.len:
        let
          child = widget.valChildren[it]
          newChild = child.widget.update(state.children[it].widget)
        if not newChild.isNil:
          gtk_box_remove(
            state.internalWidget,
            state.children[it].widget.unwrapInternalWidget()
          )
          var sibling: GtkWidget = nil.GtkWidget
          if it > 0:
            sibling = state.children[it - 1].widget.unwrapInternalWidget()
          let newWidget = newChild.unwrapInternalWidget()
          gtk_box_insert_child_after(state.internalWidget, newWidget, sibling)
          state.children[it].widget = newChild
        
        let childWidget = state.children[it].widget.unwrapInternalWidget()
        
        if not newChild.isNil or child.expand != state.children[it].expand:
          case state.orient:
            of OrientX: gtk_widget_set_hexpand(childWidget, child.expand.ord.cbool)
            of OrientY: gtk_widget_set_vexpand(childWidget, child.expand.ord.cbool)
          state.children[it].expand = child.expand
        
        if not newChild.isNil or child.hAlign != state.children[it].hAlign:
          state.children[it].hAlign = child.hAlign
          gtk_widget_set_halign(childWidget, toGtk(child.hAlign))
        
        if not newChild.isNil or child.vAlign != state.children[it].vAlign:
          state.children[it].vAlign = child.vAlign
          gtk_widget_set_valign(childWidget, toGtk(child.vAlign))
        
        it += 1
      
      while it < widget.valChildren.len:
        let
          child = widget.valChildren[it]
          childState = child.widget.build()
          childWidget = childState.unwrapInternalWidget()
        case state.orient:
          of OrientX: gtk_widget_set_hexpand(childWidget, child.expand.ord.cbool)
          of OrientY: gtk_widget_set_vexpand(childWidget, child.expand.ord.cbool)
        gtk_widget_set_halign(childWidget, toGtk(child.hAlign))
        gtk_widget_set_valign(childWidget, toGtk(child.vAlign))
        gtk_box_append(state.internalWidget, childWidget)
        state.children.add(BoxChild[WidgetState](
          widget: childState,
          expand: child.expand,
          hAlign: child.hAlign,
          vAlign: child.vAlign
        ))
        it += 1
      
      while it < state.children.len:
        gtk_box_remove(
          state.internalWidget,
          state.children[^1].widget.unwrapInternalWidget()
        )
        discard state.children.pop()

  adder add {.expand: true,
              hAlign: AlignFill,
              vAlign: AlignFill.}:
    ## Adds a child to the Box.
    ## When expand is true, the child grows to fill up the remaining space in the Box.
    ## The `hAlign` and `vAlign` properties allow you to set the horizontal and vertical 
    ## alignment of the child within its allocated area. They may be one of `AlignFill`, 
    ## `AlignStart`, `AlignEnd` or `AlignCenter`.
    widget.valChildren.add(BoxChild[Widget](
      widget: child,
      expand: expand,
      hAlign: hAlign, 
      vAlign: vAlign
    ))
  
  example:
    Box:
      orient = OrientX
      Label(text = "Label")
      Button(text = "Button") {.expand: false.}
  
  example:
    Box:
      orient = OrientY
      margin = 12
      spacing = 6
      
      for it in 0..<5:
        Label(text = "Label " & $it)
  
  example:
    HeaderBar {.addTitlebar.}:
      Box {.addLeft.}:
        style = [BoxLinked]
        
        for it in 0..<5:
          Button {.expand: false.}:
            text = "Button " & $it
            proc clicked() =
              echo it

renderable Overlay of BaseWidget:
  child: Widget
  overlays: seq[AlignedChild[Widget]]
  
  hooks:
    beforeBuild:
      state.internalWidget = gtk_overlay_new()
  
  hooks child:
    (build, update):
      state.updateChild(state.child, widget.valChild, gtk_overlay_set_child)
  
  hooks overlays:
    (build, update):
      state.updateAlignedChildren(
        state.overlays,
        widget.valOverlays,
        gtk_overlay_add_overlay,
        gtk_overlay_remove_overlay
      )
  
  adder add:
    if widget.hasChild:
      raise newException(ValueError, "Unable to add multiple children to an Overlay. You can add overlays using the addOverlay adder.")
    widget.hasChild = true
    widget.valChild = child
  
  adder addOverlay {.hAlign: AlignFill,
                     vAlign: AlignFill.}:
    widget.hasOverlays = true
    widget.valOverlays.add(AlignedChild[Widget](
      widget: child,
      hAlign: hAlign,
      vAlign: vAlign
    ))

const
  LabelTitle1* = "title-1".StyleClass
  LabelTitle2* = "title-2".StyleClass
  LabelTitle3* = "title-3".StyleClass
  LabelTitle4* = "title-4".StyleClass
  LabelHeading* = "heading".StyleClass
  LabelBody* = "body".StyleClass
  LabelMonospace* = "monospace".StyleClass

type EllipsizeMode* = enum
  ## Determines whether to ellipsize text when text does not fit in a given space
  EllipsizeNone ## Do not ellipsize 
  EllipsizeStart, ## Start ellipsizing at the start of the text
  EllipsizeMiddle, ## Start ellipsizing in the middle of the text
  EllipsizeEnd ## Start ellipsizing at the end of the text

renderable Label of BaseWidget:
  ## The default widget to display text.
  ## Supports rendering [Pango Markup](https://docs.gtk.org/Pango/pango_markup.html#pango-markup) 
  ## if `useMarkup` is enabled.
  text: string ## The text of the Label to render
  xAlign: float = 0.5
  yAlign: float = 0.5
  ellipsize: EllipsizeMode ## Determines whether to ellipsise the text in case space is insufficient to render all of it. May be one of `EllipsizeNone`, `EllipsizeStart`, `EllipsizeMiddle` or `EllipsizeEnd`
  wrap: bool = false ## Enables/Disable wrapping of text.
  useMarkup: bool = false ## Determines whether to interpret the given text as Pango Markup or not.

  hooks:
    beforeBuild:
      state.internalWidget = gtk_label_new("")

  hooks text:
    property:
      if state.useMarkup:
        gtk_label_set_markup(state.internalWidget, state.text.cstring)
      else:
        gtk_label_set_text(state.internalWidget, state.text.cstring)
  
  hooks xAlign:
    property:
      gtk_label_set_xalign(state.internalWidget, state.xAlign.cdouble)
  
  hooks yAlign:
    property:
      gtk_label_set_yalign(state.internalWidget, state.yAlign.cdouble)
  
  hooks ellipsize:
    property:
      gtk_label_set_ellipsize(state.internalWidget, PangoEllipsizeMode(ord(state.ellipsize)))
  
  hooks wrap:
    property:
      gtk_label_set_wrap(state.internalWidget, cbool(ord(state.wrap)))
  
  hooks useMarkup:
    property:
      gtk_label_set_use_markup(state.internalWidget, cbool(ord(state.useMarkup)))
  
  example:
    Label:
      text = "Hello, world!"
      xAlign = 0.0
      ellipsize = EllipsizeEnd
  
  example:
    Label:
      text = "Test ".repeat(50)
      wrap = true
  
  example:
    Label:
      text = "<b>Bold</b>, <i>Italic</i>, <span font=\"20\">Font Size</span>"
      useMarkup = true

renderable Icon of BaseWidget:
  name: string ## See [recommended_tools.md](recommended_tools.md#icons) for a list of icons.
  pixelSize: int = -1 ## Determines the size of the icon
  
  hooks:
    beforeBuild:
      state.internalWidget = gtk_image_new()
  
  hooks name:
    property:
      gtk_image_set_from_icon_name(state.internalWidget, state.name.cstring, GTK_ICON_SIZE_BUTTON)
  
  hooks pixelSize:
    property:
      gtk_image_set_pixel_size(state.internalWidget, state.pixelSize.cint)
  
  example:
    Icon:
      name = "list-add-symbolic"
  
  example:
    Icon:
      name = "object-select-symbolic"
      pixelSize = 100

type
  Colorspace* = enum
    ColorspaceRgb
  
  # Wrapper for the GdkPixbuf pointer to work with destructors of nim's ARC/ORC
  # Todo: As of 16.09.2023 it is mildly buggy to try and to `PixBuf = distinct GdkPixbuf` and
  # have destructors act on that new type directly. It was doable as shown in Ticket #75 and Github PR #81
  # But required a =sink hook for no understandable reason *and* seemed risky due to bugs likely making it unstable.
  # The pointer wrapped by intermediate type used as ref-type via an alias approach seems more stable for now.
  # Re-evaluate this in Match 2024 to see whether we can remove the wrapper obj.
  PixbufObj* = object
    gdk: GdkPixbuf
    
  Pixbuf* = ref PixbufObj

crossVersionDestructor(pixbuf, PixbufObj):
  if isNil(pixbuf.gdk):
    return
  
  g_object_unref(pointer(pixbuf.gdk))

proc `=copy`*(dest: var PixbufObj, source: PixbufObj) =
  let areSameObject = pointer(source.gdk) == pointer(dest.gdk)
  if areSameObject:
    return
  
  `=destroy`(dest)
  wasMoved(dest)
  if not isNil(source.gdk):
    g_object_ref(pointer(source.gdk))
    
  dest.gdk = source.gdk
    
proc newPixbuf(gdk: GdkPixbuf): Pixbuf =
  if gdk.isNil:
    raise newException(ValueError, "Unable to create Pixbuf from GdkPixbuf(nil)")

  result = Pixbuf(gdk: gdk)
  
proc newPixbuf*(width, height: int,
                bitsPerSample: int = 8,
                hasAlpha: bool = false,
                colorspace: Colorspace = ColorspaceRgb): Pixbuf =
  result = newPixbuf(gdk_pixbuf_new(
    GdkColorspace(ord(colorspace)),
    cbool(ord(hasAlpha)),
    bitsPerSample.cint,
    width.cint,
    height.cint
  ))

proc newPixbuf*(width, height: int,
                data: openArray[uint8],
                bitsPerSample: int = 8,
                hasAlpha: bool = false,
                colorspace: Colorspace = ColorspaceRgb): Pixbuf =
  let channels = if hasAlpha: 4 else: 3
  assert width * height * channels * (bitsPerSample div 8) == data.len
  
  proc destroy(pixels: pointer, data: pointer) {.cdecl.} =
    dealloc(pixels)
  
  let buffer = cast[ptr UncheckedArray[uint8]](alloc(data.len))
  if data.len > 0:
    copyMem(buffer, data[0].unsafeAddr, data.len)
  
  result = newPixbuf(gdk_pixbuf_new_from_data(
    buffer,
    GdkColorspace(ord(colorspace)),
    cbool(ord(hasAlpha)),
    bitsPerSample.cint,
    width.cint,
    height.cint,
    cint(channels * width * (bitsPerSample div 8)),
    destroy,
    nil
  ))

proc loadPixbuf*(path: string): Pixbuf =
  var error = GError(nil)
  let pixbuf = gdk_pixbuf_new_from_file(path.cstring, error.addr)
  if not error.isNil:
    let message = $error[].message
    raise newException(IoError, "Unable to load pixbuf: " & message)
  
  result = newPixbuf(pixbuf)

proc loadPixbuf*(path: string,
                 width, height: int,
                 preserveAspectRatio: bool = false): Pixbuf =
  var error = GError(nil)
  let pixbuf = gdk_pixbuf_new_from_file_at_scale(
    path.cstring,
    width.cint,
    height.cint,
    cbool(ord(preserveAspectRatio)),
    error.addr
  )
  if not error.isNil:
    let message = $error[].message
    raise newException(IoError, "Unable to load pixbuf: " & message)
  
  result = newPixbuf(pixbuf)

proc openInputStream(path: string): GInputStream =
  let file = g_file_new_for_path(path.cstring)
  var error = GError(nil)
  result = g_file_read(file, nil, error.addr)
  if not error.isNil:
    let message = $error[].message
    raise newException(IoError, "Unable to load pixbuf: " & message)

proc handlePixbufReady(stream: pointer, result: GAsyncResult, data: pointer) {.cdecl.} =
  let future = unwrapSharedCell(cast[ptr Future[Pixbuf]](data))
  
  var error = GError(nil)
  let pixbuf = gdk_pixbuf_new_from_stream_finish(result, error.addr)
  if error.isNil:
    future.complete(newPixbuf(pixbuf))
  else:
    let message = $error[].message
    future.fail(newException(IoError, "Unable to load pixbuf: " & message))
  
  if not stream.isNil:
    var error = GError(nil)
    discard g_input_stream_close(GInputStream(stream), nil, error.addr)
    if not error.isNil:
      let message = $error[].message
      raise newException(IoError, "Unable to close stream: " & message)
    g_object_unref(stream)

proc loadPixbufAsync*(path: string): Future[Pixbuf] =
  result = newFuture[Pixbuf]("loadPixbufAsync")
  let
    stream = openInputStream(path)
    data = allocSharedCell(result)
  gdk_pixbuf_new_from_stream_async(stream, nil, handlePixbufReady, data)

proc loadPixbufAsync*(path: string,
                      width, height: int,
                      preserveAspectRatio: bool = false): Future[Pixbuf] =
  result = newFuture[Pixbuf]("loadPixbufAsync")
  gdk_pixbuf_new_from_stream_at_scale_async(
    openInputStream(path),
    width.cint,
    height.cint,
    cbool(ord(preserveAspectRatio)),
    nil,
    handlePixbufReady,
    allocSharedCell(result)
  )

proc bitsPerSample*(pixbuf: Pixbuf): int =
  result = int(gdk_pixbuf_get_bits_per_sample(pixbuf.gdk))

proc width*(pixbuf: Pixbuf): int =
  result = int(gdk_pixbuf_get_width(pixbuf.gdk))

proc height*(pixbuf: Pixbuf): int =
  result = int(gdk_pixbuf_get_height(pixbuf.gdk))

proc channels*(pixbuf: Pixbuf): int =
  result = int(gdk_pixbuf_get_n_channels(pixbuf.gdk))

proc hasAlpha*(pixbuf: Pixbuf): bool =
  result = gdk_pixbuf_get_has_alpha(pixbuf.gdk) != 0

proc pixels*(pixbuf: Pixbuf): seq[byte] =
  let size = gdk_pixbuf_get_byte_length(pixbuf.gdk)
  result = newSeq[byte](size)
  if size > 0:
    let data = gdk_pixbuf_read_pixels(pixbuf.gdk)
    copyMem(result[0].addr, data, size)

proc flipVertical*(pixbuf: Pixbuf): Pixbuf =
  result = newPixbuf(gdk_pixbuf_flip(pixbuf.gdk, 0))

proc flipHorizontal*(pixbuf: Pixbuf): Pixbuf =
  result = newPixbuf(gdk_pixbuf_flip(pixbuf.gdk, 1))

proc crop*(pixbuf: Pixbuf, x, y, w, h: int): Pixbuf =
  let dest = gdk_pixbuf_new(
    gdk_pixbuf_get_colorspace(pixbuf.gdk),
    gdk_pixbuf_get_has_alpha(pixbuf.gdk),
    gdk_pixbuf_get_bits_per_sample(pixbuf.gdk),
    w.cint,
    h.cint
  )
  gdk_pixbuf_copy_area(
    pixbuf.gdk, x.cint, y.cint, w.cint, h.cint,
    dest, 0, 0
  )
  result = newPixbuf(dest)

proc scale*(pixbuf: Pixbuf, w, h: int, bilinear: bool = false): Pixbuf =
  var interp = GDK_INTERP_NEAREST
  if bilinear:
    interp = GDK_INTERP_BILINEAR
  result = newPixbuf(gdk_pixbuf_scale_simple(
    pixbuf.gdk, w.cint, h.cint, interp
  ))

proc rotate90*(pixbuf: Pixbuf): Pixbuf =
  result = newPixbuf(gdk_pixbuf_rotate_simple(
    pixbuf.gdk, GDK_PIXBUF_ROTATE_COUNTERCLOCKWISE
  ))

proc rotate180*(pixbuf: Pixbuf): Pixbuf =
  result = newPixbuf(gdk_pixbuf_rotate_simple(
    pixbuf.gdk, GDK_PIXBUF_ROTATE_UPSIDEDOWN
  ))

proc rotate270*(pixbuf: Pixbuf): Pixbuf =
  result = newPixbuf(gdk_pixbuf_rotate_simple(
    pixbuf.gdk, GDK_PIXBUF_ROTATE_CLOCKWISE
  ))

proc save*(pixbuf: Pixbuf,
           path: string,
           fileType: string,
           options: openArray[(string, string)] = []) =
  var
    keys: seq[string] = @[]
    values: seq[string] = @[]
  for (key, value) in options:
    keys.add(key)
    values.add(value)
  
  let
    keysArray = allocCStringArray(keys)
    valuesArray = allocCStringArray(values)
  defer:
    deallocCStringArray(keysArray)
    deallocCStringArray(valuesArray)
  
  var error = GError(nil)
  discard gdk_pixbuf_savev(pixbuf.gdk,
    path.cstring,
    fileType.cstring,
    keysArray,
    valuesArray,
    error.addr
  )
  if not error.isNil:
    let message = $error[].message
    raise newException(IoError, "Unable to save pixbuf: " & message)

type ContentFit* = enum
  ContentFill
  ContentContain
  ContentCover
  ContentScaleDown

renderable Picture of BaseWidget:
  pixbuf: Pixbuf
  contentFit: ContentFit = ContentContain ## Requires GTK 4.8 or higher to fully work, compile with `-d:gtkminor=8` to enable
  
  hooks:
    beforeBuild:
      state.internalWidget = gtk_picture_new()
  
  hooks pixbuf:
    property:
      gtk_picture_set_pixbuf(state.internalWidget, state.pixbuf.gdk)
  
  hooks contentFit:
    property:
      when GtkMinor >= 8:
        gtk_picture_set_content_fit(state.internalWidget, GtkContentFit(ord(state.contentFit)))
      else:
        gtk_picture_set_keep_aspect_ratio(
          state.internalWidget,
          cbool(ord(state.contentFit != ContentFill))
        )

const
  ButtonSuggested* = "suggested-action".StyleClass
  ButtonDestructive* = "destructive-action".StyleClass
  ButtonFlat* = "flat".StyleClass
  ButtonPill* = "pill".StyleClass
  ButtonCircular* = "circular".StyleClass

renderable Button of BaseWidget:
  child: Widget
  shortcut: string ## Keyboard shortcut
  
  proc clicked()
  
  hooks:
    beforeBuild:
      state.internalWidget = gtk_button_new()
    connectEvents:
      state.connect(state.clicked, "clicked", eventCallback)
    disconnectEvents:
      state.internalWidget.disconnect(state.clicked)
  
  hooks shortcut:
    build:
      if widget.hasShortcut:
        state.shortcut = widget.valShortcut
      if state.shortcut.len > 0: 
        let
          trigger = gtk_shortcut_trigger_parse_string(state.shortcut.cstring)
          action = gtk_shortcut_action_parse_string("signal(clicked)")
          shortcut = gtk_shortcut_new(trigger, action)
          controller = gtk_shortcut_controller_new()
        gtk_shortcut_controller_set_scope(controller, GTK_SHORTCUT_SCOPE_MANAGED)
        gtk_shortcut_controller_add_shortcut(controller, shortcut)
        gtk_widget_add_controller(state.internalWidget, controller)
    update:
      if widget.hasShortcut:
        assert state.shortcut == widget.valShortcut # TODO

  hooks child:
    (build, update):
      state.updateChild(state.child, widget.valChild, gtk_button_set_child)
  
  setter text: string
  setter icon: string ## Sets the icon of the Button (see [recommended_tools.md](recommended_tools.md#icons) for a list of icons)
  
  adder add:
    if widget.hasChild:
      raise newException(ValueError, "Unable to add multiple children to a Button. Use a Box widget to display multiple widgets in a Button.")
    widget.hasChild = true
    widget.valChild = child
  
  example:
    Button:
      icon = "list-add-symbolic"
      style = [ButtonSuggested]
      proc clicked() =
        echo "clicked"
  
  example:
    Button:
      text = "Delete"
      style = [ButtonDestructive]
  
  example:
    Button:
      text = "Inactive Button"
      sensitive = false
  
  example:
    Button:
      text = "Copy"
      shortcut = "<Ctrl>C"
      proc clicked() =
        app.writeClipboard("Hello, world!")


proc `hasText=`*(button: Button, value: bool) = button.hasChild = value
proc `valText=`*(button: Button, value: string) =
  button.valChild = Label(hasText: true, valText: value)

proc `hasIcon=`*(button: Button, value: bool) = button.hasChild = value
proc `valIcon=`*(button: Button, name: string) =
  button.valChild = Icon(hasName: true, valName: name)

proc updateChild*(state: Renderable,
                  child: var BoxChild[WidgetState],
                  updater: BoxChild[Widget],
                  setChild: proc(widget, child: GtkWidget) {.cdecl, locker.}) =
  if updater.widget.isNil:
    if not child.widget.isNil:
      child.widget = nil
      setChild(state.internalWidget, nil.GtkWidget)
  else:
    updater.assignApp(state.app)
    let newChild =
      if child.widget.isNil:
        updater.widget.build()
      else:
        updater.widget.update(child.widget)
    
    if not newChild.isNil:
      child.widget = newChild
      setChild(state.internalWidget, unwrapInternalWidget(child.widget))
    
    let childWidget = unwrapInternalWidget(child.widget)
    
    if not newChild.isNil or updater.hAlign != child.hAlign:
      child.hAlign = updater.hAlign
      gtk_widget_set_halign(childWidget, toGtk(child.hAlign))
    
    if not newChild.isNil or updater.vAlign != child.vAlign:
      child.vAlign = updater.vAlign
      gtk_widget_set_valign(childWidget, toGtk(child.vAlign))
    
    if not newChild.isNil or updater.expand != child.expand:
      child.expand = updater.expand
      gtk_widget_set_hexpand(childWidget, child.expand.ord.cbool)

renderable HeaderBar of BaseWidget:
  title: BoxChild[Widget]
  showTitleButtons: bool = true
  left: seq[Widget]
  right: seq[Widget]
  
  hooks:
    beforeBuild:
      state.internalWidget = gtk_header_bar_new()
  
  hooks showTitleButtons:
    property:
      gtk_header_bar_set_show_title_buttons(state.internalWidget, cbool(ord(state.showTitleButtons)))
  
  hooks left:
    (build, update):
      state.updateChildren(
        state.left,
        widget.valLeft,
        gtk_header_bar_pack_start,
        gtk_header_bar_remove
      )
  
  hooks right:
    (build, update):
      state.updateChildren(
        state.right,
        widget.valRight,
        gtk_header_bar_pack_end,
        gtk_header_bar_remove
      )
  
  hooks title:
    (build, update):
      state.updateChild(state.title, widget.valTitle, gtk_header_bar_set_title_widget)
  
  adder addTitle {.expand: false,
                   hAlign: AlignFill,
                   vAlign: AlignFill.}:
    ## Adds a custom title widget to the HeaderBar.
    ## When expand is true, it grows to fill up the remaining space in the headerbar.
    ## The `hAlign` and `vAlign` properties allow you to set the horizontal and vertical 
    ## alignment of the child within its allocated area. They may be one of `AlignFill`, 
    ## `AlignStart`, `AlignEnd` or `AlignCenter`.
    if widget.hasTitle:
      raise newException(ValueError, "Unable to add multiple title widgets to a HeaderBar.")
    widget.hasTitle = true
    widget.valTitle = BoxChild[Widget](
      widget: child,
      expand: expand,
      hAlign: hAlign,
      vAlign: vAlign
    )
  
  adder addLeft:
    ## Adds a widget to the left side of the HeaderBar.
    widget.hasLeft = true
    widget.valLeft.add(child)
  
  adder addRight:
    ## Adds a widget to the right side of the HeaderBar.
    widget.hasRight = true
    widget.valRight.add(child)
  
  
  example:
    Window:
      title = "Title"
      
      HeaderBar {.addTitlebar.}:
        Button {.addLeft.}:
          icon = "list-add-symbolic"
        
        Button {.addRight.}:
          icon = "open-menu-symbolic"

renderable ScrolledWindow of BaseWidget:
  child: Widget
  
  hooks:
    beforeBuild:
      state.internalWidget = gtk_scrolled_window_new(nil.GtkAdjustment, nil.GtkAdjustment)
  
  hooks child:
    (build, update):
      state.updateChild(state.child, widget.valChild, gtk_scrolled_window_set_child)
  
  adder add:
    if widget.hasChild:
      raise newException(ValueError, "Unable to add multiple children to a ScrolledWindow. Use a Box widget to display multiple widgets in a ScrolledWindow.")
    widget.hasChild = true
    widget.valChild = child

const
  EntrySuccess* = "success".StyleClass
  EntryWarning* = "warning".StyleClass
  EntryError* = "error".StyleClass

renderable Entry of BaseWidget:
  text: string
  placeholder: string ## Shown when the Entry is empty.
  width: int = -1
  maxWidth: int = -1
  xAlign: float = 0.0
  visibility: bool = true
  invisibleChar: Rune = '*'.Rune

  proc changed(text: string) ## Called when the text in the Entry changed
  proc activate() ## Called when the user presses enter/return

  hooks:
    beforeBuild:
      state.internalWidget = gtk_entry_new()
    connectEvents:
      proc changedCallback(widget: GtkWidget, data: ptr EventObj[proc (text: string)]) {.cdecl.} =
        let text = $gtk_editable_get_text(widget)
        EntryState(data[].widget).text = text
        data[].callback(text)
        data[].redraw()
      
      state.connect(state.changed, "changed", changedCallback)
      state.connect(state.activate, "activate", eventCallback)
    disconnectEvents:
      state.internalWidget.disconnect(state.changed)
      state.internalWidget.disconnect(state.activate)

  hooks text:
    property:
      gtk_editable_set_text(state.internalWidget, state.text.cstring)
    read:
      state.text = $gtk_editable_get_text(state.internalWidget)
  
  hooks placeholder:
    property:
      gtk_entry_set_placeholder_text(state.internalWidget, state.placeholder.cstring)
  
  hooks width:
    property:
      gtk_editable_set_width_chars(state.internalWidget, state.width.cint)
  
  hooks maxWidth:
    property:
      gtk_editable_set_max_width_chars(state.internalWidget, state.maxWidth.cint)
  
  hooks xAlign:
    property:
      gtk_entry_set_alignment(state.internalWidget, state.xAlign.cfloat)

  hooks visibility:
    property:
      gtk_entry_set_visibility(state.internalWidget, cbool(ord(state.visibility)))

  hooks invisibleChar:
    property:
      gtk_entry_set_invisible_char(state.internalWidget, state.invisibleChar.uint32)

  
  example:
    Entry:
      text = app.text
      proc changed(text: string) =
        app.text = text
  
  example:
    Entry:
      text = app.query
      placeholder = "Search..."
      proc changed(query: string) =
        app.query = query
      proc activate() =
        ## Runs when enter is pressed
        echo app.query
  
  example:
    Entry:
      placeholder = "Password"
      visibility = false
      invisibleChar = '*'.Rune

renderable Spinner of BaseWidget:
  spinning: bool

  hooks:
    beforeBuild:
      state.internalWidget = gtk_spinner_new()

  hooks spinning:
    property:
      gtk_spinner_set_spinning(state.internalWidget, cbool(ord(state.spinning)))

renderable SpinButton of BaseWidget:
  ## Entry for entering numeric values
  
  digits: uint = 1 ## Number of digits
  climbRate: float = 0.1
  wrap: bool ## When the maximum (minimum) value is reached, the SpinButton will wrap around to the minimum (maximum) value.
  min: float = 0.0 ## Lower bound
  max: float = 100.0 ## Upper bound
  stepIncrement: float = 0.1
  pageIncrement: float = 1
  pageSize: float = 0
  value: float
  
  proc valueChanged(value: float)
  
  hooks:
    beforeBuild:
      state.internalWidget = gtk_spin_button_new(
        GtkAdjustment(nil),
        cdouble(widget.valClimbRate),
        cuint(widget.valDigits)
      )
    connectEvents:
      proc valueChangedCallback(widget: GtkWidget, data: ptr EventObj[proc (value: float)]) {.cdecl.} =
        let value = float(gtk_spin_button_get_value(widget))
        SpinButtonState(data[].widget).value = value
        data[].callback(value)
        data[].redraw()
      
      state.connect(state.valueChanged, "value-changed", valueChangedCallback)
    disconnectEvents:
      state.internalWidget.disconnect(state.valueChanged)
  
  hooks digits:
    property:
      gtk_spin_button_set_digits(state.internalWidget, cuint(state.digits))
  
  hooks climbRate:
    property:
      gtk_spin_button_set_climb_rate(state.internalWidget, cdouble(state.climbRate))
  
  hooks wrap:
    property:
      gtk_spin_button_set_wrap(state.internalWidget, cbool(ord(state.wrap)))
  
  hooks min:
    property:
      let adjustment = gtk_spin_button_get_adjustment(state.internalWidget)
      gtk_adjustment_set_lower(adjustment, cdouble(state.min))
  
  hooks max:
    property:
      let adjustment = gtk_spin_button_get_adjustment(state.internalWidget)
      gtk_adjustment_set_upper(adjustment, cdouble(state.max))
  
  hooks stepIncrement:
    property:
      let adjustment = gtk_spin_button_get_adjustment(state.internalWidget)
      gtk_adjustment_set_step_increment(adjustment, cdouble(state.stepIncrement))
  
  hooks pageIncrement:
    property:
      let adjustment = gtk_spin_button_get_adjustment(state.internalWidget)
      gtk_adjustment_set_page_increment(adjustment, cdouble(state.pageIncrement))
  
  hooks pageSize:
    property:
      let adjustment = gtk_spin_button_get_adjustment(state.internalWidget)
      gtk_adjustment_set_page_size(adjustment, cdouble(state.pageSize))
  
  hooks value:
    property:
      gtk_spin_button_set_value(state.internalWidget, cdouble(state.value))
    read:
      state.value = float(gtk_spin_button_get_value(state.internalWidget))
  
  example:
    SpinButton:
      value = app.value
      
      proc valueChanged(value: float) =
        app.value = value

type PanedChild[T] = object
  widget: T
  resize: bool
  shrink: bool

proc buildPanedChild(child: PanedChild[Widget],
                     app: Viewable,
                     internalWidget: GtkWidget,
                     setChild: proc(paned, child: GtkWidget) {.cdecl, locker.},
                     setResize: proc(paned: GtkWidget, val: cbool) {.cdecl, locker.},
                     setShrink: proc(paned: GtkWidget, val: cbool) {.cdecl, locker.}): PanedChild[WidgetState] =
  child.widget.assignApp(app)
  result = PanedChild[WidgetState](
    widget: child.widget.build(),
    resize: child.resize,
    shrink: child.shrink
  )
  setChild(internalWidget, result.widget.unwrapInternalWidget())
  setResize(internalWidget, cbool(ord(child.resize)))
  setShrink(internalWidget, cbool(ord(child.shrink)))

proc updatePanedChild(state: var PanedChild[WidgetState],
                      target: PanedChild[Widget],
                      app: Viewable) =
  target.widget.assignApp(app)
  assert target.resize == state.resize
  assert target.shrink == state.shrink
  let newChild = target.widget.update(state.widget)
  assert newChild.isNil


renderable Paned of BaseWidget:
  orient: Orient ## Orientation of the panes
  initialPosition: int ## Initial position of the separator in pixels
  first: PanedChild[Widget]
  second: PanedChild[Widget]
  
  hooks:
    beforeBuild:
      state.internalWidget = gtk_paned_new(toGtk(widget.valOrient))
      state.orient = widget.valOrient
  
  hooks first:
    build:
      if widget.hasFirst:
        state.first = widget.valFirst.buildPanedChild(
          state.app, state.internalWidget,
          gtk_paned_set_start_child,
          gtk_paned_set_resize_start_child,
          gtk_paned_set_shrink_start_child
        )
    update:
      if widget.hasFirst:
        state.first.updatePanedChild(widget.valFirst, state.app)

  hooks initialPosition:
    build:
      if widget.hasInitialPosition:
        state.initialPosition = widget.valInitialPosition
        gtk_paned_set_position(state.internalWidget, cint(state.initialPosition))
  
  hooks second:
    build:
      if widget.hasSecond:
        state.second = widget.valSecond.buildPanedChild(
          state.app, state.internalWidget,
          gtk_paned_set_end_child,
          gtk_paned_set_resize_end_child,
          gtk_paned_set_shrink_end_child
        )
    update:
      if widget.hasSecond:
        state.second.updatePanedChild(widget.valSecond, state.app)
  
  adder add {.resize: true, shrink: false.}:
    let panedChild = PanedChild[Widget](
      widget: child,
      resize: resize,
      shrink: shrink
    )
    if widget.hasFirst:
      widget.hasSecond = true
      widget.valSecond = panedChild
    else:
      widget.hasFirst = true
      widget.valFirst = panedChild
  
  example:
    Paned:
      initialPosition = 200
      Box(orient = OrientY) {.resize: false.}:
        Label(text = "Sidebar")
      Box(orient = OrientY) {.resize: true.}:
        Label(text = "Content")

type
  ModifierKey* = enum
    ModifierCtrl, ModifierAlt, ModifierShift,
    ModifierSuper, ModifierMeta, ModifierHyper
  
  ButtonEvent* = object
    time*: uint32
    button*: int
    x*, y*: float
    modifiers*: set[ModifierKey]
  
  MotionEvent* = object
    time*: uint32
    x*, y*: float
    modifiers*: set[ModifierKey]
  
  KeyEvent* = object
    time*: uint32
    rune*: Rune
    value*: int
    modifiers*: set[ModifierKey]
  
  ScrollDirection* = enum
    ScrollUp, ScrollDown, ScrollLeft, ScrollRight, ScrollSmooth
  
  ScrollEvent* = object
    time*: uint32
    modifiers*: set[ModifierKey]
    case direction*: ScrollDirection:
      of ScrollSmooth: dx*, dy*: float
      else: discard

proc toScrollDirection(dir: GdkScrollDirection): ScrollDirection =
  result = ScrollDirection(ord(dir))

proc initModifierSet(state: GdkModifierType): set[ModifierKey] =
  const MODIFIERS = [
    (GDK_CONTROL_MASK, ModifierCtrl),
    (GDK_ALT_MASK, ModifierAlt),
    (GDK_SHIFT_MASK, ModifierShift),
    (GDK_SUPER_MASK, ModifierSuper),
    (GDK_HYPER_MASK, ModifierHyper)
  ]
  for (mask, key) in MODIFIERS:
    if mask in state:
      result.incl(key)

type
  CustomWidgetEventsObj = object
    mousePressed: proc(event: ButtonEvent): bool
    mouseReleased: proc(event: ButtonEvent): bool
    mouseMoved: proc(event: MotionEvent): bool
    scroll: proc(event: ScrollEvent): bool
    keyPressed: proc(event: KeyEvent): bool
    keyReleased: proc(event: KeyEvent): bool
    app: Viewable
  
  CustomWidgetEvents = ref CustomWidgetEventsObj

proc gdkEventCallback(controller: GtkEventController, event: GdkEvent, data: ptr CustomWidgetEventsObj): cbool =
  let
    modifiers = initModifierSet(gdk_event_get_modifier_state(event))
    time = gdk_event_get_time(event)
    pos = block:
      var nativePos = (x: cdouble(0.0), y: cdouble(0.0))
      discard gdk_event_get_position(event, nativePos.x.addr, nativePos.y.addr)
      
      let
        widget = gtk_event_controller_get_widget(controller)
        root = gtk_widget_get_root(widget)
        native = gtk_widget_get_native(root)
      
      var nativeOffset = (x: cdouble(0.0), y: cdouble(0.0))
      gtk_native_get_surface_transform(native, nativeOffset.x.addr, nativeOffset.y.addr)
      
      var localPos = (x: cdouble(0.0), y: cdouble(0.0))
      discard gtk_widget_translate_coordinates(
        root, widget,
        nativePos.x - nativeOffset.x, nativePos.y - nativeOffset.y,
        localPos.x.addr, localPos.y.addr
      )
      localPos
  
  var
    stopEvent = false
    requiresRedraw = false
  
  let kind = gdk_event_get_event_type(event)
  case kind:
    of GDK_MOTION_NOTIFY:
      if not data[].mouseMoved.isNil:
        stopEvent = data[].mouseMoved(MotionEvent(
          time: time,
          x: float(pos.x),
          y: float(pos.y),
          modifiers: modifiers
        ))
        requiresRedraw = true
    of GDK_BUTTON_PRESS, GDK_BUTTON_RELEASE:
      let evt = ButtonEvent(
        time: time,
        button: int(gdk_button_event_get_button(event)) - 1,
        x: float(pos.x),
        y: float(pos.y),
        modifiers: modifiers
      )
      if kind == GDK_BUTTON_PRESS:
        if not data[].mousePressed.isNil:
          stopEvent = data[].mousePressed(evt)
          requiresRedraw = true
      else:
        if not data[].mouseReleased.isNil:
          stopEvent = data[].mouseReleased(evt)
          requiresRedraw = true
    of GDK_KEY_PRESS, GDK_KEY_RELEASE:
      let
        keyVal = gdk_key_event_get_keyval(event)
        evt = KeyEvent(
          time: time,
          rune: Rune(gdk_keyval_to_unicode(keyVal)),
          value: keyVal.int,
          modifiers: modifiers
        )
      if kind == GDK_KEY_PRESS:
        if not data[].keyPressed.isNil:
          stopEvent = data[].keyPressed(evt)
          requiresRedraw = true
      else:
        if not data[].keyReleased.isNil:
          stopEvent = data[].keyReleased(evt)
          requiresRedraw = true
    of GDK_SCROLL:
      if not data[].scroll.isNil:
        var evt = ScrollEvent(
          time: time,
          direction: toScrollDirection(gdk_scroll_event_get_direction(event)),
          modifiers: modifiers
        )
        if evt.direction == ScrollSmooth:
          var
            dx: cdouble
            dy: cdouble
          gdk_scroll_event_get_deltas(event, dx.addr, dy.addr)
          evt.dx = float(dx)
          evt.dy = float(dy)
        stopEvent = data[].scroll(evt)
        requiresRedraw = true
    else: discard
  
  if requiresRedraw:
    if data[].app.isNil:
      raise newException(ValueError, "App is nil")
    discard data[].app.redraw()
  result = cbool(ord(stopEvent))

proc drawFunc(widget: GtkWidget,
              ctx: pointer,
              width, height: cint,
              data: pointer) {.cdecl.} =
  let
    event = cast[ptr EventObj[proc (ctx: CairoContext, size: (int, int)): bool]](data)
    requiresRedraw = event[].callback(CairoContext(ctx), (int(width), int(height)))
  if requiresRedraw:
    event[].redraw()

proc callbackOrNil[T](event: Event[T]): T =
  if event.isNil:
    result = nil
  else:
    result = event.callback

renderable CustomWidget of BaseWidget:
  focusable: bool
  events {.private, onlyState.}: CustomWidgetEvents
  
  proc mousePressed(event: ButtonEvent): bool
  proc mouseReleased(event: ButtonEvent): bool
  proc mouseMoved(event: MotionEvent): bool
  proc scroll(event: ScrollEvent): bool
  proc keyPressed(event: KeyEvent): bool
  proc keyReleased(event: KeyEvent): bool
  
  hooks:
    build:
      state.events = CustomWidgetEvents()
      let controller = gtk_event_controller_legacy_new()
      discard g_signal_connect(controller, "event", gdkEventCallback, state.events[].addr)
      gtk_widget_add_controller(state.internalWidget, controller)
      # TODO: Check memory safety
    connectEvents:
      state.events.app = state.app
      state.events.mousePressed = state.mousePressed.callbackOrNil
      state.events.mouseReleased = state.mouseReleased.callbackOrNil
      state.events.mouseMoved = state.mouseMoved.callbackOrNil
      state.events.scroll = state.scroll.callbackOrNil
      state.events.keyPressed = state.keyPressed.callbackOrNil
      state.events.keyReleased = state.keyReleased.callbackOrNil
  
  hooks focusable:
    property:
      gtk_widget_set_can_focus(state.internalWidget, cbool(ord(state.focusable)))

renderable DrawingArea of CustomWidget:
  ## Allows you to render 2d scenes using cairo.
  ## The `owlkettle/cairo` module provides bindings for cairo.
  
  proc draw(ctx: CairoContext, size: (int, int)): bool ## Called when the widget is rendered. Redraws the application if the callback returns true.
  
  hooks:
    beforeBuild:
      state.internalWidget = gtk_drawing_area_new()
    connectEvents:
      gtk_drawing_area_set_draw_func(state.internalWidget, draw_func, state.draw[].addr, nil)
    update:
      gtk_widget_queue_draw(state.internalWidget)
  
  example:
    DrawingArea:
      ## You need to import the owlkettle/cairo module in order to use CairoContext
      proc draw(ctx: CairoContext, size: tuple[width, height: int]): bool =
        ctx.rectangle(100, 100, 300, 200)
        ctx.source = (0.0, 0.0, 0.0)
        ctx.stroke()

proc setupEventCallback(widget: GtkWidget, data: ptr EventObj[proc (size: (int, int)): bool]) =
  gtk_gl_area_make_current(widget)
  if not gtk_gl_area_get_error(widget).isNil:
    raise newException(IOError, "Failed to initialize OpenGL context")
  
  let
    width = int(gtk_widget_get_allocated_width(widget))
    height = int(gtk_widget_get_allocated_height(widget))
    requiresRedraw = data[].callback((width, height))
  if requiresRedraw:
    data[].redraw()

proc renderEventCallback(widget: GtkWidget,
                         context: pointer,
                         data: ptr EventObj[proc (size: (int, int)): bool]): cbool =
  let
    width = int(gtk_widget_get_allocated_width(widget))
    height = int(gtk_widget_get_allocated_height(widget))
    requiresRedraw = data[].callback((width, height))
  if requiresRedraw:
    data[].redraw()
  result = cbool(ord(true))

renderable GlArea of CustomWidget:
  ## Allows you to render 3d scenes using OpenGL.
  
  useEs: bool = false
  requiredVersion: tuple[major, minor: int] = (4, 3)
  hasDepthBuffer: bool = true
  hasStencilBuffer: bool = false
  
  proc setup(size: (int, int)): bool ## Called after the OpenGL Context is initialized. Redraws the application if the callback returns true.
  proc render(size: (int, int)): bool ## Called when the widget is rendered. Your rendering code should be executed here. Redraws the application if the callback returns true.
  
  hooks:
    beforeBuild:
      state.internalWidget = gtk_gl_area_new()
    connectEvents:
      state.connect(state.setup, "realize", setupEventCallback)
      state.connect(state.render, "render", renderEventCallback)
    disconnectEvents:
      state.internalWidget.disconnect(state.setup)
      state.internalWidget.disconnect(state.render)
    update:
      gtk_widget_queue_draw(state.internalWidget)
  
  hooks useEs:
    property:
      gtk_gl_area_set_use_es(state.internalWidget, cbool(ord(state.useEs)))
  
  hooks hasDepthBuffer:
    property:
      gtk_gl_area_set_has_depth_buffer(state.internalWidget, cbool(ord(state.hasDepthBuffer)))
  
  hooks hasStencilBuffer:
    property:
      gtk_gl_area_set_has_stencil_buffer(state.internalWidget, cbool(ord(state.hasStencilBuffer)))
  
  hooks requiredVersion:
    property:
      gtk_gl_area_set_required_version(state.internalWidget, 
        cint(state.requiredVersion.major),
        cint(state.requiredVersion.minor)
      )

renderable ColorButton of BaseWidget:
  color: tuple[r, g, b, a: float] = (0.0, 0.0, 0.0, 1.0) ## Red, Geen, Blue, Alpha as floating point numbers in the range [0.0, 1.0]
  useAlpha: bool = false
  
  proc changed(color: tuple[r, g, b, a: float])
  
  hooks:
    beforeBuild:
      state.internalWidget = gtk_color_button_new()
    connectEvents:
      proc colorSetCallback(widget: GtkWidget, data: ptr EventObj[proc (color: tuple[r, g, b, a: float])]) {.cdecl.} =
        var gdkColor: GdkRgba
        gtk_color_chooser_get_rgba(widget, gdkColor.addr)
        let color = (gdkColor.r.float, gdkColor.g.float, gdkColor.b.float, gdkColor.a.float)
        ColorButtonState(data[].widget).color = color
        data[].callback(color)
        data[].redraw()
      
      state.connect(state.changed, "color-set", colorSetCallback)
    disconnectEvents:
      state.internalWidget.disconnect(state.changed)
  
  hooks color:
    property:
      var rgba = GdkRgba(
        r: cdouble(state.color.r),
        g: cdouble(state.color.g),
        b: cdouble(state.color.b),
        a: cdouble(state.color.a)
      )
      gtk_color_chooser_set_rgba(state.internalWidget, rgba.addr)
  
  hooks useAlpha:
    property:
      gtk_color_chooser_set_use_alpha(state.internalWidget, cbool(ord(state.useAlpha)))


renderable Switch of BaseWidget:
  state: bool
  
  proc changed(state: bool)
  
  hooks:
    beforeBuild:
      state.internalWidget = gtk_switch_new()
    connectEvents:
      proc stateSetCallback(widget: GtkWidget, state: cbool, data: ptr EventObj[proc (state: bool)]): cbool {.cdecl.} =
        let state = state != 0
        SwitchState(data[].widget).state = state
        data[].callback(state)
        data[].redraw()
      
      state.connect(state.changed, "state-set", stateSetCallback)
    disconnectEvents:
      state.internalWidget.disconnect(state.changed)
  
  hooks state:
    property:
      gtk_switch_set_active(state.internalWidget, cbool(ord(state.state)))
  
  example:
    Switch:
      state = app.state
      proc changed(state: bool) =
        app.state = state

renderable ToggleButton of Button:
  state: bool
  
  proc changed(state: bool)
  
  hooks:
    beforeBuild:
      state.internalWidget = gtk_toggle_button_new()
    connectEvents:
      proc toggledCallback(widget: GtkWidget, data: ptr EventObj[proc (state: bool)]) {.cdecl.} =
        let state = gtk_toggle_button_get_active(widget) != 0
        ToggleButtonState(data[].widget).state = state
        data[].callback(state)
        data[].redraw()
      
      state.connect(state.changed, "toggled", toggledCallback)
    disconnectEvents:
      state.internalWidget.disconnect(state.changed)
  
  hooks state:
    property:
      gtk_toggle_button_set_active(state.internalWidget, cbool(ord(state.state)))
  
  example:
    ToggleButton:
      text = "Current State: " & $app.state
      state = app.state
      proc changed(state: bool) =
        app.state = state

renderable LinkButton of Button:
  ## A clickable link.
  
  uri: string
  visited: bool
  
  hooks:
    beforeBuild:
      state.internalWidget = gtk_link_button_new("")
  
  hooks uri:
    property:
      gtk_link_button_set_uri(state.internalWidget, cstring(state.uri))
  
  hooks visited:
    property:
      gtk_link_button_set_visited(state.internalWidget, cbool(ord(state.visited)))

renderable CheckButton of BaseWidget:
  state: bool
  
  proc changed(state: bool)
  
  hooks:
    beforeBuild:
      state.internalWidget = gtk_check_button_new()
    connectEvents:
      proc toggledCallback(widget: GtkWidget, data: ptr EventObj[proc (state: bool)]) {.cdecl.} =
        let state = gtk_check_button_get_active(widget) != 0
        CheckButtonState(data[].widget).state = state
        data[].callback(state)
        data[].redraw()
      
      state.connect(state.changed, "toggled", toggledCallback)
    disconnectEvents:
      state.internalWidget.disconnect(state.changed)
  
  hooks state:
    property:
      gtk_check_button_set_active(state.internalWidget, cbool(ord(state.state)))
  
  example:
    CheckButton:
      state = app.state
      proc changed(state: bool) =
        app.state = state

renderable RadioGroup of BaseWidget:
  ## A list of options selectable using radio buttons.
  
  spacing: int = 3 ## Spacing between the rows
  rowSpacing: int = 6 ## Spacing between the radio button and 
  orient: Orient = OrientY ## Orientation of the list
  children: seq[Widget]
  
  selected: int ## Currently selected index, may be smaller or larger than the number of children to represent no option being selected
  proc select(index: int)
  
  type
    RadioGroupRowDataObj = object
      ## Data used to handle the toggled signals of the row
      state: RadioGroupState
      index: int
    
    RadioGroupRowData = ref RadioGroupRowDataObj
    
    RadioGroupRow = object
      box: GtkWidget
      button: GtkWidget
      data: RadioGroupRowData
  
  rows {.private, onlyState.}: seq[RadioGroupRow]
  
  hooks:
    beforeBuild:
      let orient = if widget.hasOrient: widget.valOrient else: OrientY
      state.internalWidget = gtk_box_new(
        toGtk(orient),
        widget.valSpacing.cint
      )
  
  hooks spacing:
    property:
      gtk_box_set_spacing(state.internalWidget, state.spacing.cint)
  
  hooks rowSpacing:
    property:
      for row in state.rows:
        gtk_box_set_spacing(row.box, state.rowSpacing.cint)
  
  hooks orient:
    property:
      gtk_orientable_set_orientation(state.internalWidget, state.orient.toGtk())

  hooks children:
    (build, update):
      widget.valChildren.assignApp(state.app)
      
      var it = 0
      while it < state.children.len and it < widget.valChildren.len:
        let newChild = widget.valChildren[it].update(state.children[it])
        if not newChild.isNil:
          let childWidget = newChild.unwrapInternalWidget()
          gtk_widget_set_hexpand(childWidget, cbool(ord(true)))
          
          let box = state.rows[it].box
          gtk_box_remove(box, state.children[it].unwrapInternalWidget())
          gtk_box_append(box, childWidget)
          
          state.children[it] = newChild
        
        it += 1
      
      while it < widget.valChildren.len:
        let box = gtk_box_new(GTK_ORIENTATION_HORIZONTAL, state.rowSpacing.cint)
        gtk_widget_set_hexpand(box, cbool(ord(true)))
        gtk_widget_set_vexpand(box, cbool(ord(true)))
        
        
        let radioButton = gtk_check_button_new()
        if it > 0:
          gtk_check_button_set_group(radioButton, state.rows[0].button)
        if it == state.selected:
          gtk_check_button_set_active(radioButton, cbool(ord(true)))
        
        let data = RadioGroupRowData(state: state, index: it)
        
        proc toggledCallback(widget: GtkWidget, data: ptr RadioGroupRowDataObj) =
          if gtk_check_button_get_active(widget) != 0 and
             data[].state.selected != data[].index:
            data[].state.selected = data[].index
            if not data[].state.select.isNil:
              data[].state.select.callback(data[].index)
              data[].state.select[].redraw()
        
        discard g_signal_connect(radioButton, "toggled", toggledCallback, data[].addr)
        
        gtk_box_append(box, radioButton)
        
        let
          child = widget.valChildren[it].build()
          childWidget = child.unwrapInternalWidget()
        state.children.add(child)
        gtk_widget_set_hexpand(childWidget, cbool(ord(true)))
        gtk_box_append(box, childWidget)
        
        gtk_box_append(state.internalWidget, box)
        
        state.rows.add(RadioGroupRow(
          box: box,
          button: radioButton,
          data: data
        ))
        
        it += 1
      
      while it < state.children.len:
        discard state.children.pop()
        gtk_box_remove(state.internalWidget, state.rows.pop().box)
  
  hooks selected:
    property:
      if state.selected in 0..<state.rows.len:
        gtk_check_button_set_active(state.rows[state.selected].button, cbool(ord(true)))
      else:
        for row in state.rows:
          gtk_check_button_set_active(row.button, cbool(ord(false)))
  
  adder add:
    widget.hasChildren = true
    widget.valChildren.add(child)
  
  example:
    RadioGroup:
      selected = app.selected
      
      proc select(index: int) =
        app.selected = index
      
      Label(text = "Option 0", xAlign = 0)
      Label(text = "Option 1", xAlign = 0)
      Label(text = "Option 2", xAlign = 0)

type PopoverPosition* = enum
  PopoverLeft
  PopoverRight
  PopoverTop
  PopoverBottom

proc toGtk(pos: PopoverPosition): GtkPositionType =
  result = GtkPositionType(ord(pos))

renderable BasePopover of BaseWidget:
  hasArrow: bool = true
  offset: tuple[x, y: int] = (0, 0)
  position: PopoverPosition = PopoverBottom
  
  hooks hasArrow:
    property:
      gtk_popover_set_has_arrow(state.internalWidget, cbool(ord(state.hasArrow)))
  
  hooks offset:
    property:
      gtk_popover_set_offset(state.internalWidget,
        cint(state.offset.x),
        cint(state.offset.y)
      )
  
  hooks position:
    property:
      gtk_popover_set_position(state.internalWidget, toGtk(state.position))

renderable Popover of BasePopover:
  child: Widget
  
  hooks:
    beforeBuild:
      state.internalWidget = gtk_popover_new(nil.GtkWidget)
  
  hooks child:
    (build, update):
      state.updateChild(state.child, widget.valChild, gtk_popover_set_child)
  
  adder add:
    if widget.hasChild:
      raise newException(ValueError, "Unable to add multiple children to a Popover. Use a Box widget to display multiple widgets in a popover.")
    widget.hasChild = true
    widget.valChild = child

renderable PopoverMenu of BasePopover:
  ## A popover with multiple pages.
  ## It is usually used to create a menu with nested submenus.
  
  pages: Table[string, Widget]
  
  hooks:
    beforeBuild:
      state.internalWidget = gtk_popover_menu_new_from_model(nil)
  
  hooks pages:
    (build, update):
      if widget.hasPages:
        for name, page in widget.valPages:
          page.assignApp(state.app)
        
        let
          window = gtk_popover_get_child(state.internalWidget)
          viewport = gtk_widget_get_first_child(window)
          stack = gtk_widget_get_first_child(viewport)
        
        for name, page in state.pages:
          if name notin widget.valPages:
            gtk_stack_remove(stack, page.unwrapInternalWidget())
        
        for name, pageWidget in widget.valPages:
          if name in state.pages:
            let
              page = state.pages[name]
              newPage = pageWidget.update(page)
            if not newPage.isNil:
              gtk_stack_remove(stack, page.unwrapInternalWidget())
              gtk_stack_add_named(stack, newPage.unwrapInternalWidget(), name.cstring)
              state.pages[name] = newPage
          else:
            let page = pageWidget.build()
            gtk_stack_add_named(stack, page.unwrapInternalWidget(), name.cstring)
            state.pages[name] = page
  
  adder add {.name: "main".}:
    ## Adds a page to the popover menu.
    
    if name in widget.valPages:
      raise newException(ValueError, "Page \"" & name & "\" already exists")
    widget.hasPages = true
    widget.valPages[name] = child

renderable MenuButton of BaseWidget:
  child: Widget
  popover: Widget

  hooks:
    beforeBuild:
      state.internalWidget = gtk_menu_button_new()
  
  hooks child:
    (build, update):
      state.updateChild(state.child, widget.valChild, gtk_menu_button_set_child)
  
  hooks popover:
    (build, update):
      state.updateChild(state.popover, widget.valPopover, gtk_menu_button_set_popover)

  setter text: string
  setter icon: string ## Sets the icon of the MenuButton. Typically `open-menu` is used. See [recommended_tools.md](recommended_tools.md#icons) for a list of icons.
  
  adder addChild:
    if widget.hasChild:
      raise newException(ValueError, "Unable to add multiple children to a MenuButton. Use a Box widget to display multiple widgets in a MenuButton.")
    widget.hasChild = true
    widget.valChild = child
  
  adder add:
    if not widget.hasChild:
      widget.hasChild = true
      widget.valChild = child
    elif not widget.hasPopover:
      widget.hasPopover = true
      widget.valPopover = child
    else:
      raise newException(ValueError, "Unable to add more than two children to MenuButton")
  
  example:
    MenuButton {.addRight.}:
      icon = "open-menu"
      
      PopoverMenu:
        Box:
          Label(text = "My Menu")

proc `hasText=`*(menuButton: MenuButton, value: bool) = menuButton.hasChild = value
proc `valText=`*(menuButton: MenuButton, value: string) =
  menuButton.valChild = Label(hasText: true, valText: value)

proc `hasIcon=`*(menuButton: MenuButton, value: bool) = menuButton.hasChild = value
proc `valIcon=`*(menuButton: MenuButton, name: string) =
  menuButton.valChild = Icon(hasName: true, valName: name)

renderable ModelButton of BaseWidget:
  text: string
  icon: string ## The icon of the ModelButton (see [recommended_tools.md](recommended_tools.md#icons) for a list of icons)
  shortcut: string
  menuName: string
  
  proc clicked()
  
  hooks:
    beforeBuild:
      state.internalWidget = GtkWidget(g_object_new(g_type_from_name("GtkModelButton"), nil))
    connectEvents:
      state.connect(state.clicked, "clicked", eventCallback)
    disconnectEvents:
      state.internalWidget.disconnect(state.clicked)
  
  hooks text:
    property:
      var value = g_value_new(state.text)
      g_object_set_property(state.internalWidget.pointer, "text", value.addr)
      g_value_unset(value.addr)
  
  hooks icon:
    property:
      var value = g_value_new(state.icon.len > 0)
      g_object_set_property(state.internalWidget.pointer, "iconic", value.addr)
      g_value_unset(value.addr)
      if state.icon.len > 0:
        var err: GError
        let icon = g_icon_new_for_string(state.icon.cstring, err.addr)
        var value = g_value_new(icon)
        g_object_set_property(state.internalWidget.pointer, "icon", value.addr)
        g_value_unset(value.addr)
  
  hooks menuName:
    property:
      var value: GValue
      discard g_value_init(value.addr, G_TYPE_STRING)
      if state.menuName.len > 0:
        g_value_set_string(value.addr, state.menuName.cstring)
      else:
        g_value_set_string(value.addr, nil)
      g_object_set_property(state.internalWidget.pointer, "menu_name", value.addr)
      g_value_unset(value.addr)
  
  hooks shortcut:
    property:
      var value = g_value_new(state.shortcut)
      g_object_set_property(state.internalWidget.pointer, "accel", value.addr)
      g_value_unset(value.addr)
  
  example:
    PopoverMenu:
      Box:
        orient = OrientY
        
        for it in 0..<10:
          ModelButton:
            text = "Menu Entry " & $it
            
            proc clicked() =
              echo "Clicked " & $it

renderable Separator of BaseWidget:
  ## A separator line.
  
  orient: Orient
  
  hooks:
    beforeBuild:
      state.internalWidget = gtk_separator_new(widget.valOrient.toGtk())

type
  UnderlineKind* = enum
    UnderlineNone, UnderlineSingle, UnderlineDouble,
    UnderlineLow, UnderlineError
  
  TagStyle* = object
    background*: Option[string]
    foreground*: Option[string]
    family*: Option[string]
    size*: Option[int]
    strikethrough*: Option[bool]
    weight*: Option[int]
    underline*: Option[UnderlineKind]
    style*: Option[CairoFontSlant]
  
  # Wrapper for the GtkTextBuffer pointer to work with destructors of nim's ARC/ORC
  # Todo: As of 16.09.2023 it is mildly buggy to try and to `TextBuffer = distinct GtkTextBuffer` and
  # have destructors act on that new type directly. It was doable as shown in Ticket #75 and Github PR #81
  # But required a =sink hook for no understandable reason *and* seemed risky due to bugs likely making it unstable.
  # The pointer wrapped by intermediate type used as ref-type via an alias approach seems more stable for now.
  # Re-evaluate this in Match 2024 to see whether we can remove the wrapper obj.
  TextBufferObj = object
    gtk: GtkTextBuffer
  
  TextBuffer* = ref TextBufferObj
  
  TextIter* = GtkTextIter
  TextTag* = GtkTextTag
  TextSlice* = HSlice[TextIter, TextIter]

crossVersionDestructor(buffer, TextBufferObj):
  if isNil(buffer.gtk):
    return
  
  g_object_unref(pointer(buffer.gtk))

proc `=copy`*(dest: var TextBufferObj, source: TextBufferObj) =
  let areSameObject = pointer(source.gtk) == pointer(dest.gtk)
  if areSameObject:
    return
  
  `=destroy`(dest)
  wasMoved(dest)
  if not isNil(source.gtk):
    g_object_ref(pointer(source.gtk))
    
  dest.gtk = source.gtk

proc newTextBuffer*(): TextBuffer =
  result = TextBuffer(gtk: gtk_text_buffer_new(nil.GtkTextTagTable))
  
{.push hint[Name]: off.}
proc g_value_new(value: UnderlineKind): GValue =
  discard g_value_init(result.addr, G_TYPE_INT)
  g_value_set_int(result.addr, cint(ord(value)))

proc g_value_new(value: CairoFontSlant): GValue =
  const IDS: array[CairoFontSlant, cint] = [
    FontSlantNormal: cint(0),
    FontSlantItalic: cint(2),
    FontSlantOblique: cint(1)
  ]
  discard g_value_init(result.addr, G_TYPE_INT)
  g_value_set_int(result.addr, IDS[value])
{.pop.}

proc registerTag*(buffer: TextBuffer, name: string, style: TagStyle): TextTag =
  result = gtk_text_buffer_create_tag(buffer.gtk, name.cstring, nil)
  for attr, value in fieldPairs(style):
    if value.isSome:
      var gvalue = g_value_new(get(value))
      g_object_set_property(result.pointer, attr.cstring, gvalue.addr)
      g_value_unset(gvalue.addr)

proc lookupTag*(buffer: TextBuffer, name: string): TextTag =
  let tab = gtk_text_buffer_get_tag_table(buffer.gtk)
  result = gtk_text_tag_table_lookup(tab, name.cstring)

proc unregisterTag*(buffer: TextBuffer, tag: TextTag) =
  let tab = gtk_text_buffer_get_tag_table(buffer.gtk)
  gtk_text_tag_table_remove(tab, tag)

proc unregisterTag*(buffer: TextBuffer, name: string) =
  buffer.unregisterTag(buffer.lookupTag(name))

{.push inline.}
proc lineCount*(buffer: TextBuffer): int =
  result = int(gtk_text_buffer_get_line_count(buffer.gtk))

proc charCount*(buffer: TextBuffer): int =
  result = int(gtk_text_buffer_get_char_count(buffer.gtk))

proc startIter*(buffer: TextBuffer): TextIter =
  gtk_text_buffer_get_start_iter(buffer.gtk, result.addr)

proc endIter*(buffer: TextBuffer): TextIter =
  gtk_text_buffer_get_end_iter(buffer.gtk, result.addr)

proc iterAtLine*(buffer: TextBuffer, line: int): TextIter =
  gtk_text_buffer_get_iter_at_line(buffer.gtk, result.addr, line.cint)

proc iterAtOffset*(buffer: TextBuffer, offset: int): TextIter =
  gtk_text_buffer_get_iter_at_offset(buffer.gtk, result.addr, offset.cint)

proc `text=`*(buffer: TextBuffer, text: string) =
  gtk_text_buffer_set_text(buffer.gtk, text.cstring, text.len.cint)

proc text*(buffer: TextBuffer, start, stop: TextIter, hiddenChars: bool = true): string =
  result = $gtk_text_buffer_get_text(
    buffer.gtk, start.unsafeAddr, stop.unsafeAddr, cbool(ord(hiddenChars))
  )

proc text*(buffer: TextBuffer, slice: TextSlice, hiddenChars: bool = true): string =
  result = buffer.text(slice.a, slice.b, hiddenChars)

proc text*(buffer: TextBuffer, hiddenChars: bool = true): string =
  result = buffer.text(buffer.startIter, buffer.endIter)

proc isModified*(buffer: TextBuffer): bool =
  result = gtk_text_buffer_get_modified(buffer.gtk) != 0

proc hasSelection*(buffer: TextBuffer): bool =
  result = gtk_text_buffer_get_has_selection(buffer.gtk) != 0

proc selection*(buffer: TextBuffer): TextSlice =
  discard gtk_text_buffer_get_selection_bounds(
    buffer.gtk, result.a.addr, result.b.addr
  )

proc placeCursor*(buffer: TextBuffer, iter: TextIter) =
  gtk_text_buffer_place_cursor(buffer.gtk, iter.unsafeAddr)

proc select*(buffer: TextBuffer, insert, other: TextIter) =
  gtk_text_buffer_select_range(buffer.gtk, insert.unsafeAddr, other.unsafeAddr)

proc delete*(buffer: TextBuffer, a, b: TextIter) =
  gtk_text_buffer_delete(buffer.gtk, a.unsafeAddr, b.unsafeAddr)

proc delete*(buffer: TextBuffer, slice: TextSlice) = buffer.delete(slice.a, slice.b)

proc insert*(buffer: TextBuffer, iter: TextIter, text: string) =
  gtk_text_buffer_insert(buffer.gtk, iter.unsafeAddr, cstring(text), cint(text.len))

proc applyTag*(buffer: TextBuffer, name: string, a, b: TextIter) =
  gtk_text_buffer_apply_tag_by_name(buffer.gtk, name.cstring, a.unsafeAddr, b.unsafeAddr)

proc applyTag*(buffer: TextBuffer, name: string, slice: TextSlice) =
  buffer.applyTag(name, slice.a, slice.b)

proc removeTag*(buffer: TextBuffer, name: string, a, b: TextIter) =
  gtk_text_buffer_remove_tag_by_name(buffer.gtk, name.cstring, a.unsafeAddr, b.unsafeAddr)

proc removeTag*(buffer: TextBuffer, name: string, slice: TextSlice) =
  buffer.removeTag(name, slice.a, slice.b)

proc removeAllTags*(buffer: TextBuffer, a, b: TextIter) =
  gtk_text_buffer_remove_all_tags(buffer.gtk, a.unsafeAddr, b.unsafeAddr)

proc removeAllTags*(buffer: TextBuffer, slice: TextSlice) =
  buffer.removeAllTags(slice.a, slice.b)

proc canRedo*(buffer: TextBuffer): bool = bool(gtk_text_buffer_get_can_redo(buffer.gtk) != 0)
proc canUndo*(buffer: TextBuffer): bool = bool(gtk_text_buffer_get_can_undo(buffer.gtk) != 0)
proc redo*(buffer: TextBuffer) = gtk_text_buffer_redo(buffer.gtk)
proc undo*(buffer: TextBuffer) = gtk_text_buffer_undo(buffer.gtk)
{.pop.}

{.push inline.}
proc `==`*(a, b: TextIter): bool =
  result = gtk_text_iter_equal(a.unsafeAddr, b.unsafeAddr) != 0

proc `<`*(a, b: TextIter): bool =
  result = gtk_text_iter_compare(a.unsafeAddr, b.unsafeAddr) < 0

proc `<=`*(a, b: TextIter): bool =
  result = gtk_text_iter_compare(a.unsafeAddr, b.unsafeAddr) <= 0

proc cmp*(a, b: TextIter): int =
  result = int(gtk_text_iter_compare(a.unsafeAddr, b.unsafeAddr))

proc contains*(slice: TextSlice, iter: TextIter): bool =
  ## Checks if `iter` is in [`slice.a`, `slice.b`)
  result = gtk_text_iter_in_range(iter.unsafeAddr, slice.a.unsafeAddr, slice.b.unsafeAddr) != 0

proc forwardChars*(iter: var TextIter, count: int): bool =
  result = gtk_text_iter_forward_to_tag_toggle(iter.addr, nil.GtkTextTag) != 0

proc forwardLine*(iter: var TextIter): bool =
  result = gtk_text_iter_forward_line(iter.addr) != 0

proc forwardToLineEnd*(iter: var TextIter): bool =
  result = gtk_text_iter_forward_to_line_end(iter.addr) != 0

proc forwardToTagToggle*(iter: var TextIter): bool =
  result = gtk_text_iter_forward_to_tag_toggle(iter.addr, nil.GtkTextTag) != 0

proc forwardToTagToggle*(iter: var TextIter, tag: TextTag): bool =
  result = gtk_text_iter_forward_to_tag_toggle(iter.addr, tag) != 0

proc backwardChars*(iter: var TextIter, count: int): bool =
  result = gtk_text_iter_backward_to_tag_toggle(iter.addr, nil.GtkTextTag) != 0

proc backwardLine*(iter: var TextIter): bool =
  result = gtk_text_iter_backward_line(iter.addr) != 0

proc backwardToTagToggle*(iter: var TextIter): bool =
  result = gtk_text_iter_backward_to_tag_toggle(iter.addr, nil.GtkTextTag) != 0

proc backwardToTagToggle*(iter: var TextIter, tag: TextTag): bool =
  result = gtk_text_iter_backward_to_tag_toggle(iter.addr, tag) != 0

proc isStart*(iter: TextIter): bool = gtk_text_iter_is_start(iter.unsafeAddr) != 0
proc isEnd*(iter: TextIter): bool = gtk_text_iter_is_end(iter.unsafeAddr) != 0
proc canInsert*(iter: TextIter): bool = gtk_text_iter_can_insert(iter.unsafeAddr) != 0

proc hasTag*(iter: TextIter, tag: TextTag): bool =
  result = gtk_text_iter_has_tag(iter.unsafeAddr, tag) != 0

proc startsTag*(iter: TextIter, tag: TextTag): bool =
  result = gtk_text_iter_starts_tag(iter.unsafeAddr, tag) != 0

proc endsTag*(iter: TextIter, tag: TextTag): bool =
  result = gtk_text_iter_ends_tag(iter.unsafeAddr, tag) != 0

proc offset*(iter: TextIter): int = gtk_text_iter_get_offset(iter.unsafeAddr)
proc line*(iter: TextIter): int = gtk_text_iter_get_line(iter.unsafeAddr)
proc lineOffset*(iter: TextIter): int = gtk_text_iter_get_line_offset(iter.unsafeAddr)
proc `offset=`*(iter: TextIter, val: int) = gtk_text_iter_set_offset(iter.unsafeAddr, cint(val))
proc `line=`*(iter: TextIter, val: int) = gtk_text_iter_set_line(iter.unsafeAddr, cint(val))
proc `lineOffset=`*(iter: TextIter, val: int) = gtk_text_iter_set_line_offset(iter.unsafeAddr, cint(val))
{.pop.}

renderable TextView of BaseWidget:
  ## A text editor with support for formatted text.
  
  buffer: TextBuffer ## The buffer containing the displayed text.
  monospace: bool = false
  cursorVisible: bool = true
  editable: bool = true
  acceptsTab: bool = true
  indent: int = 0
  
  proc changed()
  
  hooks:
    beforeBuild:
      state.internalWidget = gtk_text_view_new()
    connectEvents:
      if not state.changed.isNil:
        state.changed.handler = g_signal_connect(
          GtkWidget(state.buffer.gtk), "changed", eventCallback, state.changed[].addr
        )
    disconnectEvents:
      GtkWidget(state.buffer.gtk).disconnect(state.changed)
  
  hooks monospace:
    property:
      gtk_text_view_set_monospace(state.internalWidget, cbool(ord(state.monospace)))
  
  hooks cursorVisible:
    property:
      gtk_text_view_set_cursor_visible(state.internalWidget, cbool(ord(state.cursorVisible)))
  
  hooks editable:
    property:
      gtk_text_view_set_editable(state.internalWidget, cbool(ord(state.editable)))
  
  hooks acceptsTab:
    property:
      gtk_text_view_set_accepts_tab(state.internalWidget, cbool(ord(state.acceptsTab)))
  
  hooks indent:
    property:
      gtk_text_view_set_indent(state.internalWidget, cint(state.indent))
  
  hooks buffer:
    property:
      if state.buffer.isNil:
        raise newException(ValueError, "TextView.buffer must not be nil")
      gtk_text_view_set_buffer(state.internalWidget, state.buffer.gtk)

renderable ListBoxRow of BaseWidget:
  ## A row in a `ListBox`.
  
  child: Widget
  
  proc activate()
  
  hooks:
    beforeBuild:
      state.internalWidget = gtk_list_box_row_new()
    connectEvents:
      state.connect(state.activate, "activate", eventCallback)
    disconnectEvents:
      state.internalWidget.disconnect(state.activate)
  
  hooks child:
    (build, update):
      state.updateChild(state.child, widget.valChild, gtk_list_box_row_set_child)
  
  adder add:
    if widget.hasChild:
      raise newException(ValueError, "Unable to add multiple children to a ListBoxRow. Use a Box widget to display multiple widgets in a ListBoxRow.")
    widget.hasChild = true
    widget.valChild = child

  
  example:
    ListBox:
      for it in 0..<10:
        ListBoxRow {.addRow.}:
          proc activate() =
            echo it
          Label(text = $it)

const ListBoxNavigationSidebar* = "navigation-sidebar".StyleClass

type SelectionMode* = enum
  SelectionNone, SelectionSingle, SelectionBrowse, SelectionMultiple

renderable ListBox of BaseWidget:
  rows: seq[Widget]
  selectionMode: SelectionMode
  selected: HashSet[int] ## Indices of the currently selected items.

  proc select(rows: HashSet[int])
  
  hooks:
    beforeBuild:
      state.internalWidget = gtk_list_box_new()
      
      proc handleUnrealize(widget: GtkWidget, data: ptr ListBoxState) {.cdecl.} =
        let state = unwrapSharedCell(data)
        state.internalWidget.disconnect(state.select)
      
      let data = allocSharedCell(state)
      discard g_signal_connect(state.internalWidget, "unrealize", handleUnrealize, data)
    connectEvents:
      proc selectedRowsChanged(widget: GtkWidget, data: ptr EventObj[proc (state: HashSet[int])]) {.cdecl.} =
        let selected = gtk_list_box_get_selected_rows(widget)
        var
          rows = initHashSet[int]()
          cur = selected
        while not cur.isNil:
          rows.incl(int(gtk_list_box_row_get_index(GtkWidget(cur[].data))))
          cur = cur[].next
        g_list_free(selected)
        ListBoxState(data[].widget).selected = rows
        data[].callback(rows)
        data[].redraw()
      
      state.connect(state.select, "selected-rows-changed", selectedRowsChanged)
    disconnectEvents:
      state.internalWidget.disconnect(state.select)
  
  hooks rows:
    (build, update):
      state.updateChildren(
        state.rows,
        widget.valRows,
        gtk_list_box_append,
        gtk_list_box_insert,
        gtk_list_box_remove
      )
  
  hooks selectionMode:
    property:
      gtk_list_box_set_selection_mode(state.internalWidget,
        GtkSelectionMode(ord(state.selectionMode))
      )
  
  hooks selected:
    (build, update):
      if widget.hasSelected:
        for index in state.selected - widget.valSelected:
          if index >= state.rows.len:
            continue
          let row = state.rows[index].unwrapInternalWidget()
          gtk_list_box_unselect_row(state.internalWidget, row)
        for index in widget.valSelected - state.selected:
          let row = state.rows[index].unwrapInternalWidget()
          gtk_list_box_select_row(state.internalWidget, row)
        state.selected = widget.valSelected
        for row in state.selected:
          if row >= state.rows.len:
            raise newException(IndexDefect, "Unable to select row " & $row & ", since there are only " & $state.rows.len & " rows in the ListBox.")

  adder addRow:
    ## Adds a row to the list. The added child widget must be a `ListBoxRow`.
    widget.hasRows = true
    widget.valRows.add(child)
  
  adder add:
    if child of ListBoxRow:
      widget.addRow(ListBoxRow(child))
    else:
      widget.addRow(ListBoxRow(hasChild: true, valChild: child))
  
  example:
    ListBox:
      for it in 0..<10:
        Label(text = $it)

renderable FlowBoxChild of BaseWidget:
  child: Widget
  
  hooks:
    beforeBuild:
      state.internalWidget = gtk_flow_box_child_new()
  
  hooks child:
    (build, update):
      state.updateChild(state.child, widget.valChild, gtk_flow_box_child_set_child)
  
  adder add:
    if widget.hasChild:
      raise newException(ValueError, "Unable to add multiple children to a FlowBoxChild. Use a Box widget to display multiple widgets in a FlowBoxChild.")
    widget.hasChild = true
    widget.valChild = child
  
  example:
    FlowBox:
      columns = 1..5
      for it in 0..<10:
        FlowBoxChild {.addChild.}:
          Label(text = $it)

renderable FlowBox of BaseWidget:
  homogeneous: bool
  rowSpacing: int
  columnSpacing: int
  columns: HSlice[int, int] = 1..5
  selectionMode: SelectionMode
  children: seq[Widget]
  
  hooks:
    beforeBuild:
      state.internalWidget = gtk_flow_box_new()
  
  hooks homogeneous:
    property:
      gtk_flow_box_set_homogeneous(state.internalWidget, cbool(ord(state.homogeneous)))
  
  hooks rowSpacing:
    property:
      gtk_flow_box_set_row_spacing(state.internalWidget, cuint(state.rowSpacing))
  
  hooks columnSpacing:
    property:
      gtk_flow_box_set_column_spacing(state.internalWidget, cuint(state.columnSpacing))
  
  hooks columns:
    property:
      gtk_flow_box_set_min_children_per_line(state.internalWidget, cuint(state.columns.a))
      gtk_flow_box_set_max_children_per_line(state.internalWidget, cuint(state.columns.b))
  
  hooks selectionMode:
    property:
      gtk_flow_box_set_selection_mode(state.internalWidget,
        GtkSelectionMode(ord(state.selectionMode))
      )
  
  hooks children:
    (build, update):
      state.updateChildren(
        state.children,
        widget.valChildren,
        gtk_flow_box_append,
        gtk_flow_box_insert,
        gtk_flow_box_remove
      )
  
  adder addChild:
    widget.hasChildren = true
    widget.valChildren.add(child)

  adder add:
    widget.addChild(FlowBoxChild(hasChild: true, valChild: child))
  
  example:
    FlowBox:
      columns = 1..5
      for it in 0..<10:
        Label(text = $it)

renderable Frame of BaseWidget:
  label: string
  align: tuple[x, y: float] = (0.0, 0.0)
  child: Widget
  
  hooks:
    beforeBuild:
      state.internalWidget = gtk_frame_new(nil)
  
  hooks label:
    property:
      if state.label.len == 0:
        gtk_frame_set_label(state.internalWidget, nil)
      else:
        gtk_frame_set_label(state.internalWidget, state.label.cstring)
  
  hooks align:
    property:
      gtk_frame_set_label_align(state.internalWidget,
        state.align.x.cfloat, state.align.y.cfloat
      )
  
  hooks child:
    (build, update):
      state.updateChild(state.child, widget.valChild, gtk_frame_set_child)
  
  adder add:
    if widget.hasChild:
      raise newException(ValueError, "Unable to add multiple children to a Frame. Use a Box widget to display multiple widgets in a Frame.")
    widget.hasChild = true
    widget.valChild = child 
  
  example:
    Frame:
      label = "Frame Title"
      align = (0.2, 0.0)
      Label:
        text = "Content"

renderable DropDown of BaseWidget:
  ## A drop down that allows the user to select an item from a list of items.
  
  items: seq[string]
  selected: int ## Index of the currently selected item.
  enableSearch: bool
  showArrow: bool = true
  
  proc select(item: int)
  
  hooks:
    beforeBuild:
      state.internalWidget = gtk_drop_down_new(GListModel(nil), nil)
      
      proc getString(stringObject: GtkStringObject): pointer {.cdecl.} =
        let str = gtk_string_object_get_string(stringObject)
        result = g_strdup(str)
      
      let expr = gtk_cclosure_expression_new(G_TYPE_STRING, nil, 0, nil, GCallback(getString), nil, nil)
      gtk_drop_down_set_expression(state.internalWidget, expr)
      gtk_expression_unref(expr)
    connectEvents:
      proc selectCallback(widget: GtkWidget,
                          pspec: pointer,
                          data: ptr EventObj[proc (item: int)]) {.cdecl.} =
        let
          selected = int(gtk_drop_down_get_selected(widget))
          state = DropDownState(data[].widget)
        if selected != state.selected:
          state.selected = selected
          data[].callback(selected)
          data[].redraw()
      
      state.connect(state.select, "notify::selected", selectCallback)
    disconnectEvents:
      state.internalWidget.disconnect(state.select)
  
  hooks enableSearch:
    property:
      gtk_drop_down_set_enable_search(state.internalWidget, cbool(ord(state.enableSearch)))
  
  hooks items:
    property:
      let items = allocCStringArray(state.items)
      defer: deallocCStringArray(items)
      gtk_drop_down_set_model(state.internalWidget, gtk_string_list_new(items))
  
  hooks selected:
    property:
      gtk_drop_down_set_selected(state.internalWidget, cuint(state.selected))
  
  hooks showArrow:
    property:
      gtk_drop_down_set_show_arrow(state.internalWidget, cbool(ord(state.showArrow)))
  
  example:
    DropDown:
      items = @["Option 1", "Option 2", "Option 3"]
      selected = app.selectedItem
      
      proc select(itemIndex: int) =
        app.selectedItem = itemIndex

type
  GridRegion = object
    x, y: int
    width, height: int
  
  GridChild[T] = object
    widget: T
    region: GridRegion
    hExpand: bool
    vExpand: bool
    hAlign: Align
    vAlign: Align

proc assignApp(child: GridChild[Widget], app: Viewable) =
  child.widget.assignApp(app)

proc attach(grid: GtkWidget, child: GridChild[WidgetState]) =
  gtk_grid_attach(grid,
    child.widget.unwrapInternalWidget(),
    child.region.x.cint,
    child.region.y.cint,
    child.region.width.cint,
    child.region.height.cint
  )

renderable Grid of BaseWidget:
  ## A grid layout.
  
  children: seq[GridChild[Widget]]
  rowSpacing: int ## Spacing between the rows of the grid.
  columnSpacing: int ## Spacing between the columns of the grid.
  rowHomogeneous: bool
  columnHomogeneous: bool
  
  hooks:
    beforeBuild:
      state.internalWidget = gtk_grid_new()
  
  hooks rowSpacing:
    property:
      gtk_grid_set_row_spacing(state.internalWidget, state.rowSpacing.cuint)
  
  hooks columnSpacing:
    property:
      gtk_grid_set_column_spacing(state.internalWidget, state.columnSpacing.cuint)
  
  hooks rowHomogeneous:
    property:
      gtk_grid_set_row_homogeneous(state.internalWidget, cbool(ord(state.rowHomogeneous)))
  
  hooks columnHomogeneous:
    property:
      gtk_grid_set_column_homogeneous(state.internalWidget, cbool(ord(state.columnHomogeneous)))
  
  hooks children:
    (build, update):
      widget.valChildren.assignApp(state.app)
      var it = 0
      while it < widget.valChildren.len and it < state.children.len:
        let
          oldChild = state.children[it].widget
          newChild = widget.valChildren[it].widget.update(oldChild)
        
        var readd = false
        if not newChild.isNil:
          state.children[it].widget = newChild
          readd = true
        
        if widget.valChildren[it].region != state.children[it].region:
          state.children[it].region = widget.valChildren[it].region
          readd = true
        
        if readd:
          let widget = oldChild.unwrapInternalWidget()
          g_object_ref(pointer(widget))
          gtk_grid_remove(state.internalWidget, widget)
          state.internalWidget.attach(state.children[it])
          g_object_unref(pointer(widget))
        
        let childWidget = state.children[it].widget.unwrapInternalWidget()
        
        if readd or state.children[it].hExpand != widget.valChildren[it].hExpand:
          state.children[it].hExpand = widget.valChildren[it].hExpand
          gtk_widget_set_hexpand(childWidget, cbool(ord(state.children[it].hExpand)))
        
        if readd or state.children[it].vExpand != widget.valChildren[it].vExpand:
          state.children[it].vExpand = widget.valChildren[it].vExpand
          gtk_widget_set_vexpand(childWidget, cbool(ord(state.children[it].vExpand)))
        
        if readd or state.children[it].hAlign != widget.valChildren[it].hAlign:
          state.children[it].hAlign = widget.valChildren[it].hAlign
          gtk_widget_set_halign(childWidget, toGtk(state.children[it].hAlign))
        
        if readd or state.children[it].vAlign != widget.valChildren[it].vAlign:
          state.children[it].vAlign = widget.valChildren[it].vAlign
          gtk_widget_set_valign(childWidget, toGtk(state.children[it].vAlign))
        
        it += 1
      
      while it < widget.valChildren.len:
        let
          updater = widget.valChildren[it]
          child = GridChild[WidgetState](
            widget: updater.widget.build(),
            region: updater.region,
            hExpand: updater.hExpand,
            vExpand: updater.vExpand,
            hAlign: updater.hAlign,
            vAlign: updater.vAlign
          )
        
        state.internalWidget.attach(child)
        
        let childWidget = child.widget.unwrapInternalWidget()
        gtk_widget_set_hexpand(childWidget, cbool(ord(child.hExpand)))
        gtk_widget_set_vexpand(childWidget, cbool(ord(child.vExpand)))
        gtk_widget_set_halign(childWidget, toGtk(child.hAlign))
        gtk_widget_set_valign(childWidget, toGtk(child.vAlign))
        
        state.children.add(child)
        
        it += 1
      
      while it < state.children.len:
        let child = state.children.pop()
        gtk_grid_remove(state.internalWidget, child.widget.unwrapInternalWidget())
        it += 1
  
  adder add {.x: 0, y: 0, width: 1, height: 1,
              hExpand: false, vExpand: false,
              hAlign: AlignFill, vAlign: AlignFill.}:
    ## Adds a child at the given location to the grid.
    ## The location of the child within the grid can be set using the `x`, `y`, `width` and `height` properties.
    ## The `hAlign` and `vAlign` properties allow you to set the horizontal and vertical 
    ## alignment of the child within its allocated area. They may be one of `AlignFill`,
    ## `AlignStart`, `AlignEnd` or `AlignCenter`.
    
    widget.hasChildren = true
    widget.valChildren.add(GridChild[Widget](
      widget: child,
      region: GridRegion(
        x: x,
        y: y,
        width: width,
        height: height
      ),
      hExpand: hExpand,
      vExpand: vExpand,
      hAlign: hAlign,
      vAlign: vAlign
    ))
  
  setter spacing: int ## Sets the spacing between the rows and columns of the grid.
  setter homogeneous: bool
  
  example:
    Grid:
      spacing = 6
      margin = 12
      
      Button {.x: 1, y: 1, hExpand: true, vExpand: true.}:
        text = "A"
      
      Button {.x: 2, y: 1.}:
        text = "B"
      
      Button {.x: 1, y: 2, width: 2, hAlign: AlignCenter.}:
        text = "C"

proc `hasSpacing=`*(grid: Grid, has: bool) =
  grid.hasColumnSpacing = has
  grid.hasRowSpacing = has

proc `valSpacing=`*(grid: Grid, spacing: int) =
  grid.valRowSpacing = spacing
  grid.valColumnSpacing = spacing

proc `hasHomogeneous=`*(grid: Grid, has: bool) =
  grid.hasColumnHomogeneous = has
  grid.hasRowHomogeneous = has

proc `valHomogeneous=`*(grid: Grid, homogeneous: bool) =
  grid.valRowHomogeneous = homogeneous
  grid.valColumnHomogeneous = homogeneous

type FixedChild[T] = object
  widget: T
  x, y: float

proc assignApp(child: FixedChild[Widget], app: Viewable) =
  child.widget.assignApp(app)

renderable Fixed of BaseWidget:
  ## A layout where children are placed at fixed positions.
  
  children: seq[FixedChild[Widget]]
  
  hooks:
    beforeBuild:
      state.internalWidget = gtk_fixed_new()
  
  hooks children:
    (build, update):
      widget.valChildren.assignApp(state.app)
      
      var
        it = 0
        forceReadd = false
      while it < widget.valChildren.len and it < state.children.len:
        let updater = widget.valChildren[it]
        var fixedChild = state.children[it]
        
        let newChild = updater.widget.update(fixedChild.widget)
        
        if not newChild.isNil or forceReadd:
          let oldChild = fixedChild.widget.unwrapInternalWidget()
          g_object_ref(pointer(oldChild))
          gtk_fixed_remove(state.internalWidget, oldChild)
          if not newChild.isNil:
            fixedChild.widget = newChild
          gtk_fixed_put(
            state.internalWidget,
            fixedChild.widget.unwrapInternalWidget(),
            cdouble(fixedChild.x),
            cdouble(fixedChild.y)
          )
          g_object_unref(pointer(oldChild))
          forceReadd = true
        elif updater.x != fixedChild.x or updater.y != fixedChild.y:
          fixedChild.x = updater.x
          fixedChild.y = updater.y
          gtk_fixed_move(
            state.internalWidget,
            fixedChild.widget.unwrapInternalWidget(),
            cdouble(fixedChild.x),
            cdouble(fixedChild.y)
          )
        
        state.children[it] = fixedChild
        it += 1
      
      while it < widget.valChildren.len:
        let
          updater = widget.valChildren[it]
          fixedChild = FixedChild[WidgetState](
            widget: updater.widget.build(),
            x: updater.x,
            y: updater.y
          )
        
        gtk_fixed_put(
          state.internalWidget,
          fixedChild.widget.unwrapInternalWidget(),
          cdouble(fixedChild.x),
          cdouble(fixedChild.y)
        )
        
        state.children.add(fixedChild)
        it += 1
      
      while it < state.children.len:
        let fixedChild = state.children.pop()
        gtk_fixed_remove(state.internalWidget, fixedChild.widget.unwrapInternalWidget())
  
  adder add {.x: 0.0, y: 0.0.}:
    ## Adds a child at the given position
    widget.hasChildren = true
    widget.valChildren.add(FixedChild[Widget](
      widget: child, x: x, y: y
    ))
  
  example:
    Fixed:
      Label(text = "Fixed Layout") {.x: 200, y: 100.}

renderable ContextMenu:
  ## Adds a context menu to a widget.
  ## Context menus are shown when the user right clicks the widget.
  
  child: Widget
  menu: Widget
  controller: GtkEventController = GtkEventController(nil)
  
  hooks:
    beforeBuild:
      state.internalWidget = gtk_box_new(GTK_ORIENTATION_HORIZONTAL, 0)
  
  hooks controller:
    (build, update):
      discard
  
  hooks child:
    (build, update):
      proc addChild(box, child: GtkWidget) {.cdecl.} =
        gtk_widget_set_hexpand(child, 1)
        gtk_box_append(box, child)
      
      state.updateChild(state.child, widget.valChild, addChild, gtk_box_remove)
  
  hooks menu:
    (build, update):
      proc replace(box, oldMenu, newMenu: GtkWidget) {.locker.} =
        if not oldMenu.isNil:
          gtk_widget_remove_controller(box, state.controller)
          state.controller = GtkEventController(nil)
          gtk_box_remove(box, oldMenu)
        assert state.controller.isNil
        
        if not newMenu.isNil:
          const RIGHT_CLICK = cuint(3)
          let cont = gtk_gesture_click_new()
          gtk_gesture_single_set_button(cont, RIGHT_CLICK)
          
          proc pressed(gesture: GtkEventController,
                       n_press: cint,
                       x, y: cdouble,
                       data: pointer) =
            let popover = GtkWidget(data)
            gtk_popover_present(popover)
            var rect = GdkRectangle(x: cint(x), y: cint(y), width: 1, height: 1)
            gtk_popover_set_pointing_to(popover, rect.addr)
            gtk_popover_popup(popover)
          
          discard g_signal_connect(cont, "pressed", pressed, pointer(newMenu))
          
          gtk_widget_add_controller(box, cont)
          state.controller = cont
          
          gtk_widget_set_halign(newMenu, GTK_ALIGN_START)
          gtk_box_append(box, newMenu)
      
      state.updateChild(state.menu, widget.valMenu, replace)
  
  adder add:
    if widget.hasChild:
      raise newException(ValueError, "Unable to add multiple children to a ContextMenu.")
    widget.hasChild = true
    widget.valChild = child
  
  adder addMenu:
    if widget.hasMenu:
      raise newException(ValueError, "Unable to add multiple menus to a ContextMenu.")
    widget.hasMenu = true
    widget.valMenu = child
  
  example:
    ContextMenu:
      Label:
        text = "Right click here"
      
      PopoverMenu {.addMenu.}:
        hasArrow = false
        
        Box(orient = OrientY):
          for it in 0..<3:
            ModelButton:
              text = "Menu Entry " & $it

type LevelBarMode* = enum
  LevelBarContinuous
  LevelBarDiscrete

proc toGtk(mode: LevelBarMode): GtkLevelBarMode =
  result = GtkLevelBarMode(ord(mode))

renderable LevelBar of BaseWidget:
  value: float = 0.0
  min: float = 0.0
  max: float = 1.0
  inverted: bool = false
  mode: LevelBarMode = LevelBarContinuous
  orient: Orient = OrientX
  
  hooks:
    beforeBuild:
      state.internalWidget = gtk_level_bar_new()
  
  hooks value:
    property:
      gtk_level_bar_set_value(state.internalWidget, cdouble(state.value))
  
  hooks min:
    property:
      gtk_level_bar_set_min_value(state.internalWidget, cdouble(state.min))
  
  hooks max:
    property:
      gtk_level_bar_set_max_value(state.internalWidget, cdouble(state.max))
  
  hooks inverted:
    property:
      gtk_level_bar_set_inverted(state.internalWidget, cbool(ord(state.inverted)))
  
  hooks mode:
    property:
      gtk_level_bar_set_mode(state.internalWidget, toGtk(state.mode))
  
  hooks orient:
    property:
      gtk_orientable_set_orientation(state.internalWidget, toGtk(state.orient))
  
  example:
    LevelBar:
      value = 0.2
      min = 0
      max = 1
  
  example:
    LevelBar:
      value = 2
      max = 10
      orient = OrientY
      mode = LevelBarDiscrete

renderable Calendar of BaseWidget:
  ## Displays a calendar
  
  date: DateTime
  markedDays: seq[int] = @[]
  showDayNames: bool = true
  showHeading: bool = true
  showWeekNumbers: bool = true
  
  proc daySelected(date: DateTime)
  proc nextMonth(date: DateTime)
  proc prevMonth(date: DateTime)
  proc nextYear(date: DateTime)
  proc prevYear(date: DateTime)
  
  hooks:
    beforeBuild:
      state.internalWidget = gtk_calendar_new()
    connectEvents:
      proc selectedCallback(widget: GtkWidget, data: ptr EventObj[proc (state: DateTime)]) {.cdecl.} =
        let
          gtkDate = gtk_calendar_get_date(widget)
          date = fromUnix(g_date_time_to_unix(gtkDate)).inZone(utc())
        g_date_time_unref(gtkDate)
        
        CalendarState(data[].widget).date = date
        data[].callback(date)
        data[].redraw()
      
      state.connect(state.daySelected, "day-selected", selectedCallback)
      state.connect(state.nextMonth, "next-month", selectedCallback)
      state.connect(state.prevMonth, "prev-month", selectedCallback)
      state.connect(state.nextYear, "next-year", selectedCallback)
      state.connect(state.prevYear, "prev-year", selectedCallback)
    disconnectEvents:
      state.internalWidget.disconnect(state.daySelected)
      state.internalWidget.disconnect(state.nextMonth)
      state.internalWidget.disconnect(state.prevMonth)
      state.internalWidget.disconnect(state.nextYear)
      state.internalWidget.disconnect(state.prevYear)
  
  hooks date:
    property:
      let
        unix = state.date.toTime().toUnix()
        dateTime = g_date_time_new_from_unix_local(unix)
      gtk_calendar_select_day(state.internalWidget, dateTime)
      g_date_time_unref(dateTime)
  
  hooks markedDays:
    property:
      gtk_calendar_clear_marks(state.internalWidget)
      for day in state.markedDays:
        gtk_calendar_mark_day(state.internalWidget, cuint(day))
  
  hooks showDayNames:
    property:
      gtk_calendar_set_show_day_names(state.internalWidget, cbool(ord(state.showDayNames)))
  
  hooks showHeading:
    property:
      gtk_calendar_set_show_heading(state.internalWidget, cbool(ord(state.showHeading)))
  
  hooks showWeekNumbers:
    property:
      gtk_calendar_set_show_week_numbers(state.internalWidget, cbool(ord(state.showWeekNumbers)))
  
  example:
    Calendar:
      date = app.date
      
      proc select(date: DateTime) =
        ## Shortcut for handling all calendar events (daySelected,
        ## nextMonth, prevMonth, nextYear, prevYear)
        app.date = date

proc `select=`*(calendar: Calendar, event: Event[proc(date: DateTime)]) =
  if not event.isNil:
    calendar.daySelected = Event[proc(date: DateTime)](callback: event.callback)
    calendar.nextMonth = Event[proc(date: DateTime)](callback: event.callback)
    calendar.prevMonth = Event[proc(date: DateTime)](callback: event.callback)
    calendar.nextYear = Event[proc(date: DateTime)](callback: event.callback)
    calendar.prevYear = Event[proc(date: DateTime)](callback: event.callback)

type
  DialogResponseKind* = enum
    DialogCustom,
    DialogReject, DialogAccept, DialogCancel,
    DialogDeleteEvent, DialogOk, DialogClose
  
  DialogResponse* = object
    case kind*: DialogResponseKind:
      of DialogCustom: id*: int
      else: discard

proc toDialogResponse*(id: cint): DialogResponse =
  case id:
    of -2: result = DialogResponse(kind: DialogReject)
    of -3: result = DialogResponse(kind: DialogAccept)
    of -4: result = DialogResponse(kind: DialogDeleteEvent)
    of -5: result = DialogResponse(kind: DialogOk)
    of -6: result = DialogResponse(kind: DialogCancel)
    of -7: result = DialogResponse(kind: DialogClose)
    else: result = DialogResponse(kind: DialogCustom, id: int(id))

proc toGtk*(resp: DialogResponse): cint =
  case resp.kind:
    of DialogCustom: result = resp.id.cint
    of DialogReject: result = -2
    of DialogAccept: result = -3
    of DialogDeleteEvent: result = -4
    of DialogOk: result = -5
    of DialogCancel: result = -6
    of DialogClose: result = -7

renderable DialogButton:
  ## A button which closes the currently open dialog and sends a response to the caller.
  ## This widget can only be used with the `addButton` adder of `Dialog` or `BuiltinDialog`.
  
  text: string
  response: DialogResponse
  privateStyle {.private.}: HashSet[StyleClass]
  
  setter res: DialogResponseKind
  setter style: varargs[StyleClass] ## Applies CSS classes to the button. There are some pre-defined classes available: `ButtonSuggested`, `ButtonDestructive`, `ButtonFlat`, `ButtonPill` or `ButtonCircular`. You can also use custom CSS classes using `StyleClass("my-class")`. Consult the [GTK4 documentation](https://developer.gnome.org/hig/patterns/controls/buttons.html?highlight=button#button-styles) for guidance on what to use.
  setter style: HashSet[StyleClass] ## Applies CSS classes to the button.
  setter style: StyleClass  ## Applies CSS classes to the button.
  
  hooks privateStyle:
    (build, update):
      updateStyle(state, widget)

proc `hasStyle=`*(button: DialogButton, has: bool) =
  button.hasPrivateStyle = has

proc `valStyle=`*(button: DialogButton, cssClasses: HashSet[StyleClass]) =
  button.valPrivateStyle = cssClasses

proc `valStyle=`*(button: DialogButton, cssClasses: varargs[StyleClass]) =
  button.valPrivateStyle = cssClasses.toHashSet()

proc `valStyle=`*(button: DialogButton, cssClass: StyleClass) =
  button.valPrivateStyle = [cssClass].toHashSet()

proc `hasRes=`*(button: DialogButton, value: bool) =
  button.hasResponse = value

proc `valRes=`*(button: DialogButton, kind: DialogResponseKind) =
  button.valResponse = DialogResponse(kind: kind)

renderable Dialog of Window:
  ## A window which can contain `DialogButton` widgets in its header bar.

  buttons: seq[DialogButton]
  
  hooks:
    beforeBuild:
      state.internalWidget = gtk_dialog_new_with_buttons("", nil.GtkWidget, GTK_DIALOG_USE_HEADER_BAR, nil)
      gtk_window_set_child(state.internalWidget, nil.GtkWidget)
  
  hooks buttons:
    build:
      for button in widget.val_buttons:
        let
          buttonWidget = gtk_dialog_add_button(state.internalWidget,
            button.valText.cstring,
            button.valResponse.toGtk
          )
          ctx = gtk_widget_get_style_context(buttonWidget)
        for styleClass in button.valPrivateStyle:
          gtk_style_context_add_class(ctx, cstring($styleClass))
  
  adder addButton
  
  example:
    Dialog:
      title = "My Dialog"
      defaultSize = (300, 200)
      
      DialogButton {.addButton.}:
        text = "Ok"
        res = DialogAccept
      
      DialogButton {.addButton.}:
        text = "Cancel"
        res = DialogCancel
      
      Label(text = "Hello, world!")

proc addButton*(dialog: Dialog, button: DialogButton) =
  dialog.hasButtons = true
  dialog.valButtons.add(button)

renderable BuiltinDialog of BaseWidget:
  ## Base widget for builtin dialogs.
  ## If you want to create a custom dialog, you should use `Window` or `Dialog` instead.
  
  title: string
  buttons: seq[DialogButton]
  
  hooks buttons:
    build:
      for button in widget.valButtons:
        let
          buttonWidget = gtk_dialog_add_button(state.internalWidget,
            button.valText.cstring,
            button.valResponse.toGtk
          )
          ctx = gtk_widget_get_style_context(buttonWidget)
        for styleClass in button.valPrivateStyle:
          gtk_style_context_add_class(ctx, cstring($styleClass))
  
  adder addButton

proc addButton*(dialog: BuiltinDialog, button: DialogButton) =
  dialog.hasButtons = true
  dialog.valButtons.add(button)

type FileChooserAction* = enum
  FileChooserOpen,
  FileChooserSave,
  FileChooserSelectFolder,
  FileChooserCreateFolder

renderable FileChooserDialog of BuiltinDialog:
  ## A dialog for opening/saving files or folders.
  
  action: FileChooserAction
  selectMultiple: bool = false
  initialPath: string ## Path of the initially shown folder
  filenames: seq[string] ## The selected file paths
  
  hooks:
    beforeBuild:
      state.internalWidget = gtk_file_chooser_dialog_new(
        widget.valTitle.cstring,
        nil.GtkWidget,
        GtkFileChooserAction(ord(widget.valAction)),
        nil
      )
  
  hooks selectMultiple:
    property:
      gtk_file_chooser_set_select_multiple(state.internalWidget,
        cbool(ord(state.selectMultiple))
      )
  
  hooks initialPath:
    build:
      if widget.hasInitialPath:
        state.initialPath = widget.valInitialPath
      if state.initialPath.len > 0:
        let
          file = g_file_new_for_path(state.initialPath.cstring)
          success = gtk_file_chooser_set_current_folder(state.internalWidget, file, nil)
        if success == cbool(0):
          raise newException(IOError, "Failed to set initialPath of FileChooserDialog")
        g_object_unref(pointer(file))
  
  hooks filenames:
    read:
      state.filenames = @[]
      let files = gtk_file_chooser_get_files(state.internalWidget)
      for file in files:
        state.filenames.add($g_file_get_path(GFile(file)))
        g_object_unref(file)
      g_object_unref(pointer(files))
  
  example:
    FileChooserDialog:
      title = "Open a File"
      action = FileChooserOpen
      selectMultiple = true
      
      DialogButton {.addButton.}:
        text = "Cancel"
        res = DialogCancel
      
      DialogButton {.addButton.}:
        text = "Open"
        res = DialogAccept
        style = [ButtonSuggested]

proc filename*(dialog: FileChooserDialogState): string {.deprecated: "Use filenames instead".} =
  case dialog.filenames.len:
    of 0: result = ""
    of 1: result = dialog.filenames[0]
    else:
      raise newException(ValueError, "Multiple files were selected")

renderable ColorChooserDialog of BuiltinDialog:
  ## A dialog for choosing a color.
  
  color: tuple[r, g, b, a: float] = (0.0, 0.0, 0.0, 1.0)
  useAlpha: bool = false
  
  hooks:
    beforeBuild:
      state.internalWidget = gtk_color_chooser_dialog_new(
        widget.valTitle.cstring,
        nil.GtkWidget
      )
  
  hooks color:
    property:
      var rgba = GdkRgba(
        r: cdouble(state.color.r),
        g: cdouble(state.color.g),
        b: cdouble(state.color.b),
        a: cdouble(state.color.a)
      )
      gtk_color_chooser_set_rgba(state.internalWidget, rgba.addr)
    read:
      var color: GdkRgba
      gtk_color_chooser_get_rgba(state.internalWidget, color.addr)
      state.color = (color.r.float, color.g.float, color.b.float, color.a.float)
  
  hooks useAlpha:
    property:
      gtk_color_chooser_set_use_alpha(state.internalWidget, cbool(ord(state.useAlpha)))

  example:
    ColorChooserDialog:
      color = (1.0, 0.0, 0.0, 1.0)
      useAlpha = true

renderable MessageDialog of BuiltinDialog:
  ## A dialog for showing a message to the user.
  
  message: string
  
  hooks:
    beforeBuild:
      state.internalWidget = gtk_message_dialog_new(
        nil.GtkWidget,
        GTK_DIALOG_DESTROY_WITH_PARENT,
        GTK_MESSAGE_INFO,
        GTK_BUTTONS_NONE,
        widget.valMessage.cstring,
        nil
      )
  
  example:
    MessageDialog:
      message = "Hello, world!"
      
      DialogButton {.addButton.}:
        text = "Ok"
        res = DialogAccept

renderable AboutDialog of BaseWidget:
  programName: string
  logo: string
  copyright: string
  version: string
  license: string
  credits: seq[(string, seq[string])]
  
  hooks:
    beforeBuild:
      state.internalWidget = gtk_about_dialog_new()
  
  hooks programName:
    property:
      gtk_about_dialog_set_program_name(state.internalWidget, state.programName.cstring)
  
  hooks logo:
    property:
      gtk_about_dialog_set_logo_icon_name(state.internalWidget, state.logo.cstring)
  
  hooks copyright:
    property:
      gtk_about_dialog_set_copyright(state.internalWidget, state.copyright.cstring)
  
  hooks version:
    property:
      gtk_about_dialog_set_version(state.internalWidget, state.version.cstring)
  
  hooks license:
    property:
      gtk_about_dialog_set_license(state.internalWidget, state.license.cstring)
  
  hooks credits:
    build:
      if widget.hasCredits:
        state.credits = widget.valCredits
        for (sectionName, people) in state.credits:
          let names = allocCStringArray(people)
          defer: deallocCStringArray(names)
          gtk_about_dialog_add_credit_section(state.internalWidget, sectionName.cstring, names)
  
  example:
    AboutDialog:
      programName = "My Application"
      logo = "applications-graphics"
      version = "1.0.0"
      credits = @{
        "Code": @[
          "Erika Mustermann",
          "Max Mustermann",
        ],
        "Art": @["Max Mustermann"]
      }

type ScalePosition* = enum
  ScaleLeft,
  ScaleRight,
  ScaleTop,
  ScaleBottom

proc toGtk(pos: ScalePosition): GtkPositionType =
  result = GtkPositionType(ord(pos))

type ScaleMark* = object
  label*: Option[string]
  value*: float
  position*: ScalePosition

renderable Scale of BaseWidget:
  ## A slider for choosing a numeric value within a range.
  min: float = 0 ## Lower end of the range displayed by the scale
  max: float = 100 ## Upper end of the range displayed by the scale
  value: float = 0 ## The value the Scale widget displays. Remember to update it via your `valueChanged` proc to reflect the new value on the Scale widget.
  marks: seq[ScaleMark] = @[] ## Adds marks to the Scale at points where `ScaleMark.value` would be placed. If `ScaleMark.label` is provided, it will be rendered next to the mark. `ScaleMark.position` determines the mark's position (and its label) relative to the scale. Note that ScaleLeft and ScaleRight are only sensible when the Scale is vertically oriented (`orient` = `OrientY`), while ScaleTop and ScaleBottom are only sensible when it is horizontally oriented (`orient` = `OrientX`)
  inverted: bool = false ## Determines whether the min and max value of the Scale are ordered (low value) left => right (high value) in the case of `inverted = false` or (high value) left <= right (low value) in the case of `inverted = true`.
  showValue: bool = true ## Determines whether to display the numeric value as a label on the widget (`showValue = true`) or not (`showValue = false`)
  stepSize: float = 5 ## Determines the value increment/decrement when the widget is in focus and the user presses arrow keys.
  pageSize: float = 10 ## Determines the value increment/decrement when the widget is in focus and the user presses page keys. Typically larger than stepSize.
  orient: Orient = OrientX ## The orientation of the widget. Orients the widget either horizontally (`orient = OrientX`) or vertically (`orient = OrientY`)
  showFillLevel: bool = true ## Determines whether to color the Scale from the "origin" to the place where the slider on the Scale sits. The Scale is filled left => right/top => bottom if `inverted = false` and left <= right/top <= bottom if `inverted = true`
  precision: int64 = 1 ## Number of decimal places to display for the value. `precision = 1` enables values like 1.2, while `precision = 2` enables values like 1.23 and so on.
  valuePosition: ScalePosition ## Specifies where the label of the Scale widget's value should be placed. This setting has no effect if `showValue = false`.
  
  proc valueChanged(newValue: float) ## Emitted when the range value changes from an interaction triggered by the user.

  hooks:
    beforeBuild:
      let orient: Orient = if widget.hasOrient: widget.valOrient else: OrientX
      state.internalWidget = gtk_scale_new(orient.toGtk(), nil.GtkAdjustment)

    connectEvents:
      proc valueChangedEventCallback(
        widget: GtkWidget, 
        data: ptr EventObj[proc(newValue: float)]
      ) {.cdecl.} =
        let scaleValue: float = gtk_range_get_value(widget).float
        ScaleState(data[].widget).value = scaleValue
        data[].callback(scaleValue)
        data[].redraw()
      
      state.connect(state.valueChanged, "value-changed", valueChangedEventCallback)
      
    disconnectEvents:
      disconnect(state.internalWidget, state.valueChanged)

  hooks min:
    property:
      gtk_range_set_range(state.internalWidget, state.min.cfloat, state.max.cfloat)
  
  hooks max:
    property:
      gtk_range_set_range(state.internalWidget, state.min.cfloat, state.max.cfloat)

  hooks marks:
    property:
      gtk_scale_clear_marks(state.internalWidget)
      for mark in state.marks:
        let label: string = if mark.label.isSome(): mark.label.get() else: $mark.value
        gtk_scale_add_mark(state.internalWidget, mark.value, mark.position.toGtk(), label.cstring)

  hooks value:
    property:
      gtk_range_set_value(state.internalWidget, state.value.cdouble)
    read:
      state.value = gtk_range_get_value(state.internalWidget).float
  
  hooks inverted:
    property:
      gtk_range_set_inverted(state.internalWidget, state.inverted.cbool)
  
  hooks showValue:
    property:
      gtk_scale_set_draw_value(state.internalWidget, state.showValue.cbool)

  hooks stepSize:
    property:
      gtk_range_set_increments(state.internalWidget, state.stepSize.cdouble, state.pageSize.cdouble)
  
  hooks pageSize:
    property:
      gtk_range_set_increments(state.internalWidget, state.stepSize.cdouble, state.pageSize.cdouble)
  
  hooks orient:
    property:
      gtk_orientable_set_orientation(state.internalWidget, state.orient.toGtk())

  hooks showFillLevel:
    property:
      gtk_scale_set_has_origin(state.internalWidget, state.showFillLevel.cbool)
  
  hooks precision:
    property:
      gtk_scale_set_digits(state.internalWidget, state.precision.cint)

  hooks valuePosition:
    property:
      gtk_scale_set_value_pos(state.internalWidget, state.valuePosition.toGtk())

  example:
    Scale:
      value = app.value
      showFillLevel = false
      min = 0
      max = 1
      marks = @[ScaleMark(some("Just a mark"), ScaleLeft, 0.5)]
      inverted = true
      showValue = false
      
      proc valueChanged(newValue: float) =
        echo "New value is ", newValue
        app.value = newValue

<<<<<<< HEAD
renderable Video of BaseWidget:
  fileName: string
  autoplay: bool = false
  loop: bool = false
  mediaStream: GtkMediaStream

  hooks:
    beforeBuild:
      state.internalWidget = gtk_video_new()
    
  hooks fileName:
    property:
      gtk_video_set_filename(state.internalWidget, state.fileName.cstring)
  
  hooks autoplay:
    property:
      gtk_video_set_autoplay(state.internalWidget, state.autoplay.cbool)

  hooks loop:
    property:
      gtk_video_set_loop(state.internalWidget, state.loop.cbool)
    
export Video
=======
renderable Expander of BaseWidget:
  ## Container that shows or hides its child depending on whether it is expanded/collapsed 
  label: string ## Sets the clickable header of the Expander. Overwritten by `labelWidget` if it is provided via adder.
  labelWidget: Widget ## Sets the clickable header of the Expander. Overwrites `label` if provided.
  expanded: bool = false ## Determines whether the Expander body is shown (expanded = true) or not (expanded = false)
  child: Widget ## Determines the body of the Expander.
  resizeToplevel: bool = false
  useMarkup: bool = false
  useUnderline: bool = false
  
  proc activate(activated: bool) ## Triggered whenever Expander is expanded or collapsed
  
  hooks:
    beforeBuild:
      state.internalWidget = gtk_expander_new(widget.valLabel.cstring)
  
    connectEvents:
      proc activateEventCallback(
        widget: GtkWidget, 
        data: ptr EventObj[proc(activated: bool)]
      ) {.cdecl.} =
        let expanded: bool = not gtk_expander_get_expanded(widget).bool # Necessary as widget hasn't updated itself yet, thus this returns the old value
        ExpanderState(data[].widget).expanded = expanded
        data[].callback(expanded)
        data[].redraw()

      state.connect(state.activate, "activate", activateEventCallback)

    disconnectEvents:
      disconnect(state.internalWidget, state.activate)
      
  hooks label:
    property:
      gtk_expander_set_label(state.internalWidget, state.label.cstring)

  hooks expanded:
    property:
      gtk_expander_set_expanded(state.internalWidget, state.expanded.cbool)

  hooks resizeToplevel:
    property:
      gtk_expander_set_resize_toplevel(state.internalWidget, state.resizeToplevel.cbool)

  hooks useMarkup:
    property:
      gtk_expander_set_use_markup(state.internalWidget, state.useMarkup.cbool)

  hooks useUnderline:
    property:
      gtk_expander_set_use_underline(state.internalWidget, state.useUnderline.cbool)

  hooks child:
    (build, update):
      state.updateChild(state.child, widget.valChild, gtk_expander_set_child)
  
  hooks labelWidget:
    (build, update):
      state.updateChild(state.labelWidget, widget.valLabelWidget, gtk_expander_set_label_widget)
  
  adder add:
    if widget.hasChild:
      raise newException(ValueError, "Unable to add multiple children to the body of an Expander.")
    
    widget.hasChild = true
    widget.valChild = child

  adder addLabel:
    if widget.hasLabelWidget:
      raise newException(ValueError, "Unable to add multiple Labels as the header of an Expander")
    
    widget.hasLabelWidget = true
    widget.valLabelWidget = child
    
>>>>>>> c4d2452b
export BaseWidget, BaseWidgetState, BaseWindow, BaseWindowState
export Window, Box, Overlay, Label, Icon, Picture, Button, HeaderBar, ScrolledWindow, Entry, Spinner
export SpinButton, Paned, ColorButton, Switch, LinkButton, ToggleButton, CheckButton, RadioGroup
export DrawingArea, GlArea, MenuButton, ModelButton, Separator, Popover, PopoverMenu
export TextView, ListBox, ListBoxRow, ListBoxRowState, FlowBox, FlowBoxChild
export Frame, DropDown, Grid, Fixed, ContextMenu, LevelBar, Calendar
export Dialog, DialogState, DialogButton
export BuiltinDialog, BuiltinDialogState
export FileChooserDialog, FileChooserDialogState
export ColorChooserDialog, ColorChooserDialogState
export MessageDialog, MessageDialogState
export AboutDialog, AboutDialogState
export buildState, updateState, assignAppEvents
export Scale
export Expander<|MERGE_RESOLUTION|>--- conflicted
+++ resolved
@@ -3525,7 +3525,6 @@
         echo "New value is ", newValue
         app.value = newValue
 
-<<<<<<< HEAD
 renderable Video of BaseWidget:
   fileName: string
   autoplay: bool = false
@@ -3548,8 +3547,6 @@
     property:
       gtk_video_set_loop(state.internalWidget, state.loop.cbool)
     
-export Video
-=======
 renderable Expander of BaseWidget:
   ## Container that shows or hides its child depending on whether it is expanded/collapsed 
   label: string ## Sets the clickable header of the Expander. Overwritten by `labelWidget` if it is provided via adder.
@@ -3623,7 +3620,6 @@
     widget.hasLabelWidget = true
     widget.valLabelWidget = child
     
->>>>>>> c4d2452b
 export BaseWidget, BaseWidgetState, BaseWindow, BaseWindowState
 export Window, Box, Overlay, Label, Icon, Picture, Button, HeaderBar, ScrolledWindow, Entry, Spinner
 export SpinButton, Paned, ColorButton, Switch, LinkButton, ToggleButton, CheckButton, RadioGroup
@@ -3638,4 +3634,5 @@
 export AboutDialog, AboutDialogState
 export buildState, updateState, assignAppEvents
 export Scale
-export Expander+export Expander
+export Video