# MIT License
# 
# Copyright (c) 2022 Can Joshua Lehmann
# 
# Permission is hereby granted, free of charge, to any person obtaining a copy
# of this software and associated documentation files (the "Software"), to deal
# in the Software without restriction, including without limitation the rights
# to use, copy, modify, merge, publish, distribute, sublicense, and/or sell
# copies of the Software, and to permit persons to whom the Software is
# furnished to do so, subject to the following conditions:
# 
# The above copyright notice and this permission notice shall be included in all
# copies or substantial portions of the Software.
# 
# THE SOFTWARE IS PROVIDED "AS IS", WITHOUT WARRANTY OF ANY KIND, EXPRESS OR
# IMPLIED, INCLUDING BUT NOT LIMITED TO THE WARRANTIES OF MERCHANTABILITY,
# FITNESS FOR A PARTICULAR PURPOSE AND NONINFRINGEMENT. IN NO EVENT SHALL THE
# AUTHORS OR COPYRIGHT HOLDERS BE LIABLE FOR ANY CLAIM, DAMAGES OR OTHER
# LIABILITY, WHETHER IN AN ACTION OF CONTRACT, TORT OR OTHERWISE, ARISING FROM,
# OUT OF OR IN CONNECTION WITH THE SOFTWARE OR THE USE OR OTHER DEALINGS IN THE
# SOFTWARE.

<<<<<<< HEAD
import std/strutils
when defined(nimPreviewSlimSystem):
  import std/formatfloat
=======
import std/[strutils, math]
>>>>>>> 018fbf67
import widgets, widgetdef, guidsl

proc isFloat(value: string): bool =
  if value.len > 0:
    var
      it = 0
      digits = 0
    if value[it] == '+' or value[it] == '-':
      it += 1
    while it < value.len and value[it] in '0'..'9':
      it += 1
      digits += 1
    if it < value.len and value[it] == '.':
      it += 1
      while it < value.len and value[it] in '0'..'9':
        it += 1
        digits += 1
    result = it == value.len and digits > 0

viewable NumberEntry:
  value: float
  current {.internal.}: float
  text {.internal.}: string
  consistent {.internal.}: bool = true
  eps: float = 1e-6
  
  placeholder: string
  width: int = -1
  maxWidth: int = -1
  xAlign: float = 0.0
  
  proc changed(value: float)
  
  hooks:
    build:
      state.current = state.value
      state.text = $state.value
      state.consistent = true

method parse(entry: NumberEntryState, text: string): (bool, float) {.base.} =
  if isFloat(text):
    result = (true, parseFloat(text))

method view*(entry: NumberEntryState): Widget =
  if abs(entry.value - entry.current) > entry.eps:
    entry.current = entry.value
    entry.text = $entry.value
    entry.consistent = true
  result = gui:
    Entry:
      text = entry.text
      
      placeholder = entry.placeholder
      width = entry.width
      maxWidth = entry.maxWidth
      xAlign = entry.xAlign
      
      if entry.consistent:
        style = {}
      else:
        style = {EntryError}
      
      proc changed(text: string) =
        entry.text = text
        let (success, value) = entry.parse(text)
        if success:
          entry.current = value
          entry.value = value
          if not entry.changed.isNil:
            entry.changed.callback(value)
        entry.consistent = success
      
      proc activate() =
        entry.current = entry.value
        entry.text = $entry.value
        entry.consistent = true

viewable FormulaEntry of NumberEntry:
  discard

method parse(entry: FormulaEntryState, text: string): (bool, float64) =
  type
    TokenKind = enum
      TokenNumber, TokenName, TokenOp, TokenPrefixOp, TokenParOpen, TokenParClose
    
    Token = object
      kind: TokenKind
      value: string
    
    TokenStream = object
      tokens: seq[Token]
      cur: int
  
  proc add(stream: var TokenStream, token: Token) {.locks: 0.} =
    stream.tokens.add(token)
  
  proc next(stream: TokenStream, kind: TokenKind): bool {.locks: 0.} =
    result = stream.cur < stream.tokens.len and
             stream.tokens[stream.cur].kind == kind
  
  proc take(stream: var TokenStream, kind: TokenKind): bool {.locks: 0.} =
    result = stream.next(kind)
    if result:
      stream.cur += 1
  
  proc tokenize(text: string): TokenStream {.locks: 0.} =
    const
      WHITESPACE = {' ', '\n', '\r', '\t'}
      OP = {'+', '-', '*', '/', '^', '%'}
      STOP = {'(', ')'} + OP + WHITESPACE
    var it = 0
    while it < text.len:
      it += 1
      case text[it - 1]:
        of WHITESPACE: discard
        of '(': result.add(Token(kind: TokenParOpen))
        of ')': result.add(Token(kind: TokenParClose))
        of OP:
          var op = $text[it - 1]
          while it < text.len and text[it] in OP:
            op.add(text[it])
            it += 1
          if (op == "+" or op == "-") and
             it < text.len and
             text[it] notin WHITESPACE and
             (it - 2 < 0 or text[it - 2] in WHITESPACE):
            result.add(Token(kind: TokenPrefixOp, value: op))
          else:
            result.add(Token(kind: TokenOp, value: op))
        else:
          var name = $text[it - 1]
          while it < text.len and text[it] notin STOP:
            name.add(text[it])
            it += 1
          var kind = TokenName
          if isFloat(name):
            kind = TokenNumber
          result.add(Token(kind: kind, value: name))
  
  proc eval(stream: var TokenStream, level: int): tuple[valid: bool, val: float64] {.locks: 0.} =
    var prefix = 1.0
    if stream.take(TokenPrefixOp) and stream.tokens[stream.cur - 1].value == "-":
      prefix = -1.0
    
    if stream.take(TokenNumber):
      let value = stream.tokens[stream.cur - 1].value
      result.valid = value.isFloat()
      if result.valid:
        result.val = parseFloat(value)
    elif stream.take(TokenParOpen):
      result = stream.eval(0)
      if not stream.take(TokenParClose):
        return (false, 0.0)
    
    if not result.valid:
      return
    
    result.val *= prefix
    
    while stream.take(TokenOp):
      let
        op = stream.tokens[stream.cur - 1].value
        opLevel = case op:
          of "+": 0
          of "-": 0
          of "*": 1
          of "/": 1
          of "%": 1
          of "^": 2
          else:
            return (false, 0.0)
      if opLevel < level:
        stream.cur -= 1
        return
      
      let rhs = stream.eval(opLevel + 1)
      if not rhs.valid:
        return (false, 0.0)
      
      result.val = case op:
        of "+": result.val + rhs.val
        of "-": result.val - rhs.val
        of "*": result.val * rhs.val
        of "/": result.val / rhs.val
        of "%": result.val mod rhs.val
        of "^": pow(result.val, rhs.val)
        else: 0.0
  
  var stream = text.tokenize()
  result = stream.eval(0)
  if stream.cur < stream.tokens.len:
    result[0] = false

export NumberEntry, FormulaEntry<|MERGE_RESOLUTION|>--- conflicted
+++ resolved
@@ -20,13 +20,9 @@
 # OUT OF OR IN CONNECTION WITH THE SOFTWARE OR THE USE OR OTHER DEALINGS IN THE
 # SOFTWARE.
 
-<<<<<<< HEAD
-import std/strutils
+import std/[strutils, math]
 when defined(nimPreviewSlimSystem):
   import std/formatfloat
-=======
-import std/[strutils, math]
->>>>>>> 018fbf67
 import widgets, widgetdef, guidsl
 
 proc isFloat(value: string): bool =
