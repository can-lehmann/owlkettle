# MIT License
# 
# Copyright (c) 2022 Can Joshua Lehmann
# 
# Permission is hereby granted, free of charge, to any person obtaining a copy
# of this software and associated documentation files (the "Software"), to deal
# in the Software without restriction, including without limitation the rights
# to use, copy, modify, merge, publish, distribute, sublicense, and/or sell
# copies of the Software, and to permit persons to whom the Software is
# furnished to do so, subject to the following conditions:
# 
# The above copyright notice and this permission notice shall be included in all
# copies or substantial portions of the Software.
# 
# THE SOFTWARE IS PROVIDED "AS IS", WITHOUT WARRANTY OF ANY KIND, EXPRESS OR
# IMPLIED, INCLUDING BUT NOT LIMITED TO THE WARRANTIES OF MERCHANTABILITY,
# FITNESS FOR A PARTICULAR PURPOSE AND NONINFRINGEMENT. IN NO EVENT SHALL THE
# AUTHORS OR COPYRIGHT HOLDERS BE LIABLE FOR ANY CLAIM, DAMAGES OR OTHER
# LIABILITY, WHETHER IN AN ACTION OF CONTRACT, TORT OR OTHERWISE, ARISING FROM,
# OUT OF OR IN CONNECTION WITH THE SOFTWARE OR THE USE OR OTHER DEALINGS IN THE
# SOFTWARE.

# Bindings for GTK 4

import std/[os]
import ./common

import std/strutils as strutils
<<<<<<< HEAD
=======

>>>>>>> 6ae5ae82
const GtkMinor {.intdefine: "gtkminor".}: int = 0 ## Specifies the minimum GTK4 minor version required to run an application. Overwriteable via `-d:gtkminor=X`. Defaults to 0.

{.passl: strutils.strip(gorge("pkg-config --libs gtk4")).}

type cbool* = cint

type GtkWidget* = distinct pointer
proc isNil*(widget: GtkWidget): bool {.borrow.}

type
  GtkWindowType* = enum
    GTK_WINDOW_TOPLEVEL, GTK_WINDOW_POPUP
  
  GtkOrientation* = enum
    GTK_ORIENTATION_HORIZONTAL, GTK_ORIENTATION_VERTICAL
  
  GtkBaselinePosition* = enum
    GTK_BASELINE_POSITION_TOP, GTK_BASELINE_POSITION_CENTER, GTK_BASELINE_POSITION_BOTTOM
  
  GtkPackType* = enum
    GTK_PACK_START, GTK_PACK_END
  
  GtkAlign* = enum
    GTK_ALIGN_FILL,
    GTK_ALIGN_START,
    GTK_ALIGN_END,
    GTK_ALIGN_CENTER,
    GTK_ALIGN_BASELINE
  
  GConnectFlags* = enum
    G_CONNECT_AFTER, G_CONNECT_SWAPPED # TODO: Correct enum names?
  
  GtkIconSize* = enum
    GTK_ICON_SIZE_INVALID,
    GTK_ICON_SIZE_MENU,
    GTK_ICON_SIZE_SMALL_TOOLBAR,
    GTK_ICON_SIZE_LARGE_TOOLBAR,
    GTK_ICON_SIZE_BUTTON,
    GTK_ICON_SIZE_DND,
    GTK_ICON_SIZE_DIALOG
  
  GtkSelectionMode* = enum
    GTK_SELECTION_NONE,
    GTK_SELECTION_SINGLE,
    GTK_SELECTION_BROWSE,
    GTK_SELECTION_MULTIPLE
  
  PangoEllipsizeMode* = enum
    PANGO_ELLIPSIZE_NONE,
    PANGO_ELLIPSIZE_START,
    PANGO_ELLIPSIZE_MIDDLE,
    PANGO_ELLIPSIZE_END
  
  GtkShadowType* = enum
    GTK_SHADOW_NOME,
    GTK_SHADOW_IN,
    GTK_SHADOW_OUT,
    GTK_SHADOW_ETCHED_IN,
    GTK_SHADOW_ETCHED_OUT
  
  GtkFileChooserAction* = enum
    GTK_FILE_CHOOSER_ACTION_OPEN,
    GTK_FILE_CHOOSER_ACTION_SAVE,
    GTK_FILE_CHOOSER_ACTION_SELECT_FOLDER,
    GTK_FILE_CHOOSER_ACTION_CREATE_FOLDER
  
  GtkDialogFlags* = distinct cuint
  
  GtkMessageType* = enum
    GTK_MESSAGE_INFO,
    GTK_MESSAGE_WARNING,
    GTK_MESSAGE_QUESTION,
    GTK_MESSAGE_OTHER
  
  GtkButtonsType* = enum
    GTK_BUTTONS_NONE,
    GTK_BUTTONS_OK,
    GTK_BUTTONS_CLOSE,
    GTK_BUTTONS_CANCEL,
    GTK_BUTTONS_YES_NO,
    GTK_BUTTONS_OK_CANCEL
  
  GtkShortcutScope* = enum
    GTK_SHORTCUT_SCOPE_LOCAL
    GTK_SHORTCUT_SCOPE_MANAGED
    GTK_SHORTCUT_SCOPE_GLOBAL
  
  GtkPositionType* = enum
    GTK_POS_LEFT
    GTK_POS_RIGHT
    GTK_POS_TOP
    GTK_POS_BOTTOM
  
  GtkContentFit* = enum
    GTK_CONTENT_FIT_FILL
    GTK_CONTENT_FIT_CONTAIN
    GTK_CONTENT_FIT_COVER
    GTK_CONTENT_FIT_SCALE_DOWN
  
  GtkLevelBarMode* = enum
    GTK_LEVEL_BAR_MODE_CONTINUOUS
    GTK_LEVEL_BAR_MODE_DISCRETE
  
  GtkTextIter* = object
    a, b: pointer
    c, d, e, f, g, h: cint
    i, j: pointer
    k, l, m: cint
    n: pointer
  
  GtkDrawingAreaDrawFunc* = proc(area: GtkWidget, ctx: pointer, width, height: cint, data: pointer) {.cdecl.}

type
  GtkTextBuffer* = distinct pointer
  GtkTextTag* = distinct pointer
  GtkTextTagTable* = distinct pointer
  GtkAdjustment* = distinct pointer
  GtkStyleContext* = distinct pointer
  GtkIconTheme* = distinct pointer
  GtkSettings* = distinct pointer
  GtkCssProvider* = distinct pointer
  GtkEventController* = distinct pointer
  GtkShortcut* = distinct pointer
  GtkShortcutTrigger* = distinct pointer
  GtkShortcutAction* = distinct pointer
  GtkExpression* = distinct pointer
  GtkStringObject* = distinct pointer
<<<<<<< HEAD
  GtkMediaStream* = distinct pointer
  
=======
  GtkListItemFactory* = distinct pointer
  GtkSelectionModel* = distinct pointer

>>>>>>> 6ae5ae82
proc isNil*(obj: GtkTextBuffer): bool {.borrow.}
proc isNil*(obj: GtkTextTag): bool {.borrow.}
proc isNil*(obj: GtkTextTagTable): bool {.borrow.}
proc isNil*(obj: GtkAdjustment): bool {.borrow.}
proc isNil*(obj: GtkStyleContext): bool {.borrow.}
proc isNil*(obj: GtkIconTheme): bool {.borrow.}
proc isNil*(obj: GtkSettings): bool {.borrow.}
proc isNil*(obj: GtkCssProvider): bool {.borrow.}
proc isNil*(obj: GtkEventController): bool {.borrow.}
proc isNil*(obj: GtkShortcut): bool {.borrow.}
proc isNil*(obj: GtkShortcutTrigger): bool {.borrow.}
proc isNil*(obj: GtkShortcutAction): bool {.borrow.}
proc isNil*(obj: GtkExpression): bool {.borrow.}
proc isNil*(obj: GtkStringObject): bool {.borrow.}
<<<<<<< HEAD
proc isNil*(obj: GtkMediaStream): bool {.borrow.}
=======
proc isNil*(obj: GtkListItemFactory): bool {.borrow.}
proc isNil*(obj: GtkSelectionModel): bool {.borrow.}
>>>>>>> 6ae5ae82

template defineBitSet(typ) =
  proc `==`*(a, b: typ): bool {.borrow.}
  proc `or`*(a, b: typ): typ {.borrow.}
  proc `and`*(a, b: typ): typ {.borrow.}
  proc `not`*(mask: typ): typ {.borrow.}
  
  proc `[]=`*(mask: var typ, attr: typ, state: bool) =
    if state:
      mask = mask or attr
    else:
      mask = mask and (not attr)
  
  proc contains*(mask, attr: typ): bool = (mask and attr) == attr

const
  GTK_DIALOG_MODAL* = GtkDialogFlags(1)
  GTK_DIALOG_DESTROY_WITH_PARENT* = GtkDialogFlags(2)
  GTK_DIALOG_USE_HEADER_BAR* = GtkDialogFlags(4)

defineBitSet(GtkDialogFlags)

type
  GdkRgba* = object
    r*: cfloat
    g*: cfloat
    b*: cfloat
    a*: cfloat
  
  GdkDisplay = distinct pointer
  GdkEvent* = distinct pointer
  
  GdkEventType* = enum
    GDK_MOTION_NOTIFY = 1
    GDK_BUTTON_PRESS = 2
    GDK_BUTTON_RELEASE = 3
    GDK_KEY_PRESS = 4
    GDK_KEY_RELEASE = 5
    GDK_SCROLL = 15
    GDK_EVENT_LAST = 29
  
  GdkEventMask* = distinct cint
  GdkModifierType* = distinct cint
  
  GdkScrollDirection* = enum
    GDK_SCROLL_UP, GDK_SCROLL_DOWN,
    GDK_SCROLL_LEFT, GDK_SCROLL_RIGHT,
    GDK_SCROLL_SMOOTH
  
  GdkClipboard* = distinct pointer
  
  GdkRectangle* = object
    x*, y*: cint
    width*, height*: cint 
  
  GdkPixbuf* = distinct pointer
  
  GdkColorspace* = enum
    GDK_COLORSPACE_RGB
  
  GdkInterpType* = enum
    GDK_INTERP_NEAREST
    GDK_INTERP_TILES
    GDK_INTERP_BILINEAR
    GDK_INTERP_HYPER
  
  GdkPixbufRotation* = enum
    GDK_PIXBUF_ROTATE_NONE = 0
    GDK_PIXBUF_ROTATE_COUNTERCLOCKWISE = 90
    GDK_PIXBUF_ROTATE_UPSIDEDOWN = 180
    GDK_PIXBUF_ROTATE_CLOCKWISE = 270

const
  GDK_POINTER_MOTION_MASK* = GdkEventMask(1 shl 2)
  GDK_BUTTON_PRESS_MASK* = GdkEventMask(1 shl 8)
  GDK_BUTTON_RELEASE_MASK* = GdkEventMask(1 shl 9)
  GDK_KEY_PRESS_MASK* = GdkEventMask(1 shl 10)
  GDK_KEY_RELEASE_MASK* = GdkEventMask(1 shl 11)
  GDK_SCROLL_MASK* = GdkEventMask(1 shl 21)
  GDK_TOUCH_MASK* = GdkEventMask(1 shl 22)
  GDK_SMOOTH_SCROLL_MASK* = GdkEventMask(1 shl 23)

const
  GDK_SHIFT_MASK* = GdkModifierType(1)
  GDK_CONTROL_MASK* = GdkModifierType(1 shl 2)
  GDK_ALT_MASK* = GdkModifierType(1 shl 3)
  GDK_SUPER_MASK* = GdkModifierType(1 shl 26)
  GDK_HYPER_MASK* = GdkModifierType(1 shl 27)
  GDK_META_MASK* = GdkModifierType(1 shl 28)

defineBitSet(GdkEventMask)
defineBitSet(GdkModifierType)

proc isNil*(obj: GdkEvent): bool {.borrow.}
proc isNil*(obj: GdkClipboard): bool {.borrow.}
proc isNil*(obj: GdkPixbuf): bool {.borrow.}

type
  GNotificationPriority* = enum
    G_NOTIFICATION_PRIORITY_NORMAL
    G_NOTIFICATION_PRIORITY_LOW
    G_NOTIFICATION_PRIORITY_HIGH
    G_NOTIFICATION_PRIORITY_URGENT
  
  GType* = distinct csize_t
  GValue* = object
    typ: GType
    data: array[2, uint64]
  
  GListObj* = object
    data*: pointer
    next*: GList
    prev*: GList
  
  GList* = ptr GListObj
  
  GErrorObj* = object
    domain*: uint32
    code*: cint
    message*: cstring
  
  GError* = ptr GErrorObj
  
  GQuark* = distinct uint32
  
  GMainContext* = distinct pointer
  
  GDateTime* = distinct pointer
  
  GSourceFunc* = proc(data: pointer): cbool {.cdecl.}
  GDestroyNotify* = proc(data: pointer) {.cdecl.}
  
  GClosure* = distinct pointer
  GClosureMarshal* = proc(closure: GClosure, ret: ptr GValue, paramCount: cuint, params: ptr UncheckedArray[GValue], invocationHint: pointer, data: pointer) {.cdecl.}
  GCallback* = distinct pointer
  GClosureNotify* = proc(data: pointer, closure: GClosure) {.cdecl.}
  
  GAsyncResult* = distinct pointer
  GAsyncReadyCallback* = proc(obj: pointer, result: GAsyncResult, data: pointer) {.cdecl.}
  
  GResource* = distinct pointer
  GIcon* = distinct pointer
  GApplication* = distinct pointer
  GFile* = distinct pointer
  GInputStream* = distinct pointer
  GNotification* = distinct pointer
  
  GListModel* = distinct pointer
  
  GApplicationFlags = distinct cuint

proc isNil*(obj: GResource): bool {.borrow.}
proc isNil*(obj: GIcon): bool {.borrow.}
proc isNil*(obj: GApplication): bool {.borrow.}
proc isNil*(obj: GFile): bool {.borrow.}
proc isNil*(obj: GInputStream): bool {.borrow.}
proc isNil*(obj: GNotification): bool {.borrow.}
proc isNil*(obj: GListModel): bool {.borrow.}

const
  G_APPLICATION_FLAGS_NONE* = GApplicationFlags(0)

const
  G_TYPE_CHAR* = GType(3 shl 2)
  G_TYPE_UCHAR* = GType(4 shl 2)
  G_TYPE_BOOLEAN* = GType(5 shl 2)
  G_TYPE_INT* = GType(6 shl 2)
  G_TYPE_UINT* = GType(7 shl 2)
  G_TYPE_STRING* = GType(16 shl 2)
  G_TYPE_POINTER* = GType(17 shl 2)
  G_TYPE_OBJECT* = GType(20 shl 2)

{.push importc, cdecl.}
# GObject
proc g_signal_handler_disconnect*(widget: pointer,
                                  handlerId: culong)
proc g_signal_connect_data*(widget: pointer,
                            name: cstring,
                            callback, data, dataDestructor: pointer,
                            flags: GConnectFlags): culong
proc g_type_from_name*(name: cstring): GType
proc g_object_new*(typ: GType): pointer {.varargs.}
proc g_object_ref*(obj: pointer)
proc g_object_weak_ref*(obj: pointer, notify: proc (data, oldObjectPtr: pointer) {.cdecl.}, data: pointer)
proc g_object_unref*(obj: pointer)
proc g_object_set_property*(obj: pointer, name: cstring, value: ptr GValue)
proc g_type_fundamental*(id: GType): GType

# GObject.Value
proc g_value_init*(value: ptr GValue, typ: GType): ptr GValue
proc g_value_get_string*(value: ptr GValue): cstring
proc g_value_set_string*(value: ptr GValue, str: cstring)
proc g_value_set_object*(value: ptr GValue, obj: pointer)
proc g_value_set_char*(value: ptr GValue, charVal: cchar)
proc g_value_set_uchar*(value: ptr GValue, charVal: uint8)
proc g_value_set_boolean*(value: ptr GValue, boolVal: cbool)
proc g_value_set_int*(value: ptr GValue, intVal: cint)
proc g_value_set_uint*(value: ptr GValue, intVal: cuint)
proc g_value_unset*(value: ptr GValue)

# GLib
proc g_idle_add_full*(priority: cint, fn: GSourceFunc, data: pointer, notify: GDestroyNotify): cuint
proc g_timeout_add_full*(priority: cint, interval: cuint, fn: GSourceFunc, data: pointer, notify: GDestroyNotify): cuint
proc g_strdup*(str: cstring): pointer
proc g_free*(str: pointer)
{.pop.}

type OwnedGtkString* = distinct cstring

# Forward declarations are needed as otherwise the line `cStr.cstring.isNil` 
# in the =destroy hook causes nim to use cstring's hooks implicitly, which 
# we do not want to ensure memory safe use of OwnedGtkString
proc `=copy`*(dest: var OwnedGtkString, source: OwnedGtkString)
proc `=sink`*(dest: var OwnedGtkString; source: OwnedGtkString)

crossVersionDestructor(cstr, OwnedGtkString):
  if cStr.cstring.isNil():
    return
  
  g_free(pointer(cStr))

proc `=copy`*(dest: var OwnedGtkString, source: OwnedGtkString) =
  let areSameObject = pointer(source) == pointer(dest)
  if areSameObject:
    return
  
  `=destroy`(dest)
  wasMoved(dest)
  cstring(dest) = cast[cstring](g_strdup(cstring(source)))

proc `=sink`*(dest: var OwnedGtkString; source: OwnedGtkString) =
  `=destroy`(dest)
  wasMoved(dest)
  cstring(dest) = cstring(source)
  
proc `$`*(cStr: OwnedGtkString): string = $(cStr.cstring)

{.push importc, cdecl.}
# GLib.Source
proc g_source_remove*(id: cuint): cbool

# GLib.List
proc g_list_free*(list: GList)

# GLib.MainContext
proc g_main_context_iteration*(ctx: GMainContext, blocking: cbool): cbool

# GLib.GDateTime
proc g_date_time_new_from_unix_utc*(unix: int64): GDateTime
proc g_date_time_new_from_unix_local*(unix: int64): GDateTime
proc g_date_time_to_unix*(dateTime: GDateTime): int64
proc g_date_time_to_utc*(dateTime: GDateTime): GDateTime
proc g_date_time_unref*(dateTime: GDateTime)

# GLib.Quark
proc g_quark_from_string*(value: cstring): GQuark

# Gio.Resource
proc g_resource_load*(path: cstring, err: ptr GError): GResource
proc g_resources_register*(res: GResource)

# Gio.Icon
proc g_icon_new_for_string*(name: cstring, err: ptr GError): GIcon

# Gio.Application
proc g_application_get_default*(): GApplication
proc g_application_send_notification*(app: GApplication, id: cstring, notification: GNotification)
proc g_application_withdraw_notification*(app: GApplication, id: cstring)
proc g_application_run*(app: GApplication, argc: cint, argv: cstringArray): cint

# Gio.File
proc g_file_new_for_path*(path: cstring): GFile
proc g_file_read*(file: GFile, cancelable: pointer, error: ptr GError): GInputStream
proc g_file_get_path*(file: GFile): OwnedGtkString
proc g_file_get_uri*(file: GFile): OwnedGtkString

# Gio.InputStream
proc g_input_stream_close*(stream: GInputStream, cancelable: pointer, error: ptr GError): cbool

# Gio.Notification
proc g_notification_new*(title: cstring): GNotification
proc g_notification_set_body*(notification: GNotification, body: cstring)
proc g_notification_set_category*(notification: GNotification, category: cstring)
proc g_notification_set_icon*(notification: GNotification, icon: GIcon)
proc g_notification_set_priority*(notification: GNotification, priority: GNotificationPriority)

# Gio.GListModel
proc g_list_model_get_n_items*(list: GListModel): cuint
proc g_list_model_get_item*(list: GListModel, index: cuint): pointer

# Gdk
proc gdk_keyval_to_unicode*(keyVal: cuint): uint32

# Gdk.Event
proc gdk_event_get_event_type*(event: GdkEvent): GdkEventType
proc gdk_event_get_modifier_state*(event: GdkEvent): GdkModifierType
proc gdk_event_get_position*(event: GdkEvent, x: ptr cdouble, y: ptr cdouble): cbool
proc gdk_event_get_time*(event: GdkEvent): uint32

# Gdk.ButtonEvent
proc gdk_button_event_get_button*(event: GdkEvent): cuint

# Gdk.KeyEvent
proc gdk_key_event_get_keycode*(event: GdkEvent): cuint
proc gdk_key_event_get_keyval*(event: GdkEvent): cuint

# Gdk.ScrollEvent
proc gdk_scroll_event_get_deltas*(event: GdkEvent, dx: ptr cdouble, dy: ptr cdouble)
proc gdk_scroll_event_get_direction*(event: GdkEvent): GdkScrollDirection

# Gdk.Display
proc gdk_display_get_default*(): GdkDisplay
proc gtk_style_context_add_provider_for_display*(display: GdkDisplay, provider: GtkCssProvider, priority: cuint)
proc gdk_display_get_clipboard*(display: GdkDisplay): GdkClipboard

# Gdk.Clipboard
proc gdk_clipboard_set_text*(clipboard: GdkClipboard, text: cstring, length: cint)

# Gdk.Pixbuf
proc gdk_pixbuf_new*(colorspace: GdkColorspace,
                     hasAlpha: cbool,
                     bitsPerSample, w, h: cint): GdkPixbuf
proc gdk_pixbuf_new_from_data*(pixels: pointer,
                               colorspace: GdkColorspace,
                               hasAlpha: cbool,
                               bitsPerSample, w, h, stride: cint,
                               destroy: proc(pixels, data: pointer) {.cdecl.},
                               destroyData: pointer): GdkPixbuf
proc gdk_pixbuf_new_from_file*(path: cstring, error: ptr GError): GdkPixbuf
proc gdk_pixbuf_new_from_file_at_scale*(path: cstring,
                                        w, h: cint,
                                        preserveAspectRatio: cbool,
                                        error: ptr GError): GdkPixbuf

proc gdk_pixbuf_new_from_stream_async*(stream: GInputStream,
                                       cancelable: pointer,
                                       callback: GAsyncReadyCallback,
                                       data: pointer)
proc gdk_pixbuf_new_from_stream_at_scale_async*(stream: GInputStream,
                                                w, h: cint,
                                                preserveAspectRatio: cbool,
                                                cancelable: pointer,
                                                callback: GAsyncReadyCallback,
                                                data: pointer)
proc gdk_pixbuf_new_from_stream_finish*(result: GAsyncResult, error: ptr GError): GdkPixbuf

proc gdk_pixbuf_get_colorspace*(pixbuf: GdkPixbuf): GdkColorspace
proc gdk_pixbuf_get_bits_per_sample*(pixbuf: GdkPixbuf): cint
proc gdk_pixbuf_get_width*(pixbuf: GdkPixbuf): cint
proc gdk_pixbuf_get_height*(pixbuf: GdkPixbuf): cint
proc gdk_pixbuf_get_n_channels*(pixbuf: GdkPixbuf): cint
proc gdk_pixbuf_get_has_alpha*(pixbuf: GdkPixbuf): cbool
proc gdk_pixbuf_read_pixels*(pixbuf: GdkPixbuf): ptr byte
proc gdk_pixbuf_get_byte_length*(pixbuf: GdkPixbuf): csize_t


proc gdk_pixbuf_copy*(pixbuf: GdkPixbuf): GdkPixbuf
proc gdk_pixbuf_flip*(pixbuf: GdkPixbuf, horizontal: cbool): GdkPixbuf
proc gdk_pixbuf_copy_area*(src: GdkPixbuf,
                           x, y, w, h: cint,
                           dest: GdkPixbuf,
                           destX, destY: cint)
proc gdk_pixbuf_scale_simple*(pixbuf: GdkPixbuf, w, h: cint, interpolation: GdkInterpType): GdkPixbuf
proc gdk_pixbuf_rotate_simple*(pixbuf: GdkPixbuf, rotation: GdkPixbufRotation): GdkPixbuf

proc gdk_pixbuf_savev*(pixbuf: GdkPixbuf,
                       filename, fileType: cstring,
                       keys, vals: cstringArray,
                       error: ptr GError): bool

# Gtk
proc gtk_init*()

# Gtk.Application
proc gtk_application_new*(id: cstring, flags: GApplicationFlags): GApplication
proc gtk_application_add_window*(app: GApplication, window: GtkWidget)

# Gtk.MediaStream
proc `==`*(x, y: GtkMediaStream): bool {.borrow.}
proc gtk_media_file_new_for_filename*(filename: cstring): GtkMediaStream
proc gtk_media_file_new_for_file*(file: GFile): GtkMediaStream
proc gtk_media_stream_get_duration*(self: GtkMediaStream): cint
proc gtk_media_stream_get_ended*(self: GtkMediaStream): cbool
proc gtk_media_stream_get_error*(self: GtkMediaStream): GError
proc gtk_media_stream_get_loop*(self: GtkMediaStream): cbool
proc gtk_media_stream_get_muted*(self: GtkMediaStream): cbool
proc gtk_media_stream_get_playing*(self: GtkMediaStream): cbool
proc gtk_media_stream_get_timestamp*(self: GtkMediaStream): cint
proc gtk_media_stream_get_volume*(self: GtkMediaStream): cdouble
proc gtk_media_stream_has_audio*(self: GtkMediaStream): cbool
proc gtk_media_stream_has_video*(self: GtkMediaStream): cbool
proc gtk_media_stream_is_seekable*(self: GtkMediaStream): cbool
proc gtk_media_stream_is_seeking*(self: GtkMediaStream): cbool
proc gtk_media_stream_pause*(self: GtkMediaStream)
proc gtk_media_stream_play*(self: GtkMediaStream)
# proc gtk_media_stream_realize*(self: GtkMediaStream, surface: GdkSurface)
proc gtk_media_stream_seek*(self: GtkMediaStream, timestamp: cint)
proc gtk_media_stream_set_loop*(self: GtkMediaStream, loop: cbool)
proc gtk_media_stream_set_muted*(self: GtkMediaStream, muted: cbool)
proc gtk_media_stream_set_playing*(self: GtkMediaStream, playing: cbool)
proc gtk_media_stream_set_volume*(self: GtkMediaStream, volume: cdouble)
# proc gtk_media_stream_unrealize*(self: GtkMediaStream, surface: GdkSurface)
when GtkMinor >= 4:
  proc gtk_media_stream_stream_ended*(self: GtkMediaStream)
else:
  proc gtk_media_stream_ended*(self: GtkMediaStream)


# Gtk.Settings
proc gtk_settings_get_default*(): GtkSettings

# Gtk.Video
proc gtk_video_get_media_stream*(self: GtkWidget): GtkMediaStream
proc gtk_video_new*(): GtkWidget
proc gtk_video_set_autoplay*(self: GtkWidget, autoplay: cbool)
proc gtk_video_set_file*(self: GtkWidget, file: GFile)
proc gtk_video_set_filename*(self: GtkWidget, filename: cstring)
proc gtk_video_set_loop*(self: GtkWidget, loop: cbool)
proc gtk_video_set_media_stream*(self: GtkWidget, stream: GtkMediaStream)
proc gtk_video_set_resource*(self: GtkWidget, resource_path: cstring)

# Gtk.Widget
proc gtk_widget_show*(widget: GtkWidget)
proc gtk_widget_hide*(widget: GtkWidget)
proc gtk_widget_get_allocated_width*(widget: GtkWidget): cint
proc gtk_widget_get_allocated_height*(widget: GtkWidget): cint
proc gtk_widget_get_style_context*(widget: GtkWidget): GtkStyleContext
proc gtk_widget_set_sensitive*(widget: GtkWidget, sensitive: cbool)
proc gtk_widget_set_size_request*(widget: GtkWidget, w, h: cint)
proc gtk_widget_set_can_focus*(widget: GtkWidget, sensitive: cbool)
proc gtk_widget_queue_draw*(widget: GtkWidget)
proc gtk_widget_grab_focus*(widget: GtkWidget)
proc gtk_widget_get_display*(widget: GtkWidget): GdkDisplay
proc gtk_widget_set_margin_top*(widget: GtkWidget, margin: cint)
proc gtk_widget_set_margin_bottom*(widget: GtkWidget, margin: cint)
proc gtk_widget_set_margin_start*(widget: GtkWidget, margin: cint)
proc gtk_widget_set_margin_end*(widget: GtkWidget, margin: cint)
proc gtk_widget_set_hexpand*(widget: GtkWidget, expand: cbool)
proc gtk_widget_set_vexpand*(widget: GtkWidget, expand: cbool)
proc gtk_widget_set_halign*(widget: GtkWidget, align: GtkAlign)
proc gtk_widget_set_valign*(widget: GtkWidget, align: GtkAlign)
proc gtk_widget_add_controller*(widget: GtkWidget, cont: GtkEventController)
proc gtk_widget_remove_controller*(widget: GtkWidget, cont: GtkEventController)
proc gtk_widget_translate_coordinates*(src, dest: GtkWidget, srcX, srcY: cdouble, destX, destY: ptr cdouble): cbool
proc gtk_widget_get_root*(widget: GtkWidget): GtkWidget
proc gtk_widget_get_native*(widget: GtkWidget): GtkWidget
proc gtk_widget_get_allocation*(widget: GtkWidget, alloc: ptr GdkRectangle)
proc gtk_widget_set_tooltip_text*(widget: GtkWidget, tooltip: cstring)
proc gtk_widget_set_has_tooltip*(widget: GtkWidget, hasTooltip: cbool)
proc gtk_widget_get_first_child*(widget: GtkWidget): GtkWidget
proc gtk_widget_get_name*(widget: GtkWidget): cstring
proc gtk_widget_measure*(widget: GtkWidget, orient: GtkOrientation, size: cint, min, natural, minBaseline, naturalBaseline: ptr cint)

# Gtk.CssProvider
proc gtk_css_provider_new*(): GtkCssProvider
proc gtk_css_provider_load_from_path*(cssProvider: GtkCssProvider, path: cstring, error: ptr GError): cbool
proc gtk_css_provider_load_from_data*(cssProvider: GtkCssProvider, data: cstring, length: csize_t)

# Gtk.StyleContext
proc gtk_style_context_add_class*(ctx: GtkStyleContext, name: cstring)
proc gtk_style_context_remove_class*(ctx: GtkStyleContext, name: cstring)
proc gtk_style_context_has_class*(ctx: GtkStyleContext, name: cstring): cbool
proc gtk_style_context_add_provider*(ctx: GtkStyleContext, provider: GtkCssProvider, priority: cuint)

# Gtk.Window
proc gtk_window_new*(windowType: GtkWindowType): GtkWidget
proc gtk_window_set_title*(window: GtkWidget, title: cstring)
proc gtk_window_set_titlebar*(window, titlebar: GtkWidget)
proc gtk_window_set_default_size*(window: GtkWidget, width, height: cint)
proc gtk_window_set_transient_for*(window, parent: GtkWidget)
proc gtk_window_set_modal*(window: GtkWidget, modal: cbool)
proc gtk_window_set_focus*(window, focus: GtkWidget)
proc gtk_window_set_child*(window, child: GtkWidget)
proc gtk_window_present*(window: GtkWidget)
proc gtk_window_fullscreen*(window: GtkWidget)
proc gtk_window_unfullscreen*(window: GtkWidget)
proc gtk_window_get_toplevels*(): GListModel
proc gtk_window_close*(window: GtkWidget)
proc gtk_window_destroy*(window: GtkWidget)
proc gtk_window_set_icon_name*(window: GtkWidget, name: cstring)

# Gtk.Button
proc gtk_button_new*(): GtkWidget
proc gtk_button_new_with_label*(label: cstring): GtkWidget
proc gtk_button_set_child*(window, child: GtkWidget)

# Gtk.EmojiChooser
proc gtk_emoji_chooser_new*(): GtkWidget

# Gtk.Label
proc gtk_label_new*(text: cstring): GtkWidget
proc gtk_label_set_text*(label: GtkWidget, text: cstring)
proc gtk_label_set_markup*(label: GtkWidget, text: cstring)
proc gtk_label_set_xalign*(label: GtkWidget, xalign: cfloat)
proc gtk_label_set_yalign*(label: GtkWidget, yalign: cfloat)
proc gtk_label_set_ellipsize*(label: GtkWidget, mode: PangoEllipsizeMode)
proc gtk_label_set_wrap*(label: GtkWidget, state: cbool)
proc gtk_label_set_use_markup*(label: GtkWidget, state: cbool)

# Gtk.Box
proc gtk_box_new*(orientation: GtkOrientation, spacing: cint): GtkWidget
proc gtk_box_append*(box, widget: GtkWidget)
proc gtk_box_prepend*(box, widget: GtkWidget)
proc gtk_box_remove*(box, widget: GtkWidget)
proc gtk_box_insert_child_after*(box, widget, after: GtkWidget)
proc gtk_box_set_spacing*(box: GtkWidget, spacing: cint)

# Gtk.CenterBox
proc gtk_center_box_new*(): GtkWidget
proc gtk_center_box_set_center_widget*(widget: GtkWidget, child: GtkWidget)
proc gtk_center_box_set_end_widget*(widget: GtkWidget, child: GtkWidget)
proc gtk_center_box_set_start_widget*(widget: GtkWidget, child: GtkWidget)
proc gtk_center_box_set_baseline_position*(widget: GtkWidget, position: GtkBaselinePosition)
when GtkMinor >= 12:
  proc gtk_center_box_set_shrink_center_last*(widget: GtkWidget, shrink_center_last: cbool)

# Gtk.Orientable
proc gtk_orientable_set_orientation*(widget: GtkWidget, orient: GtkOrientation)

# Gtk.Overlay
proc gtk_overlay_new*(): GtkWidget
proc gtk_overlay_set_child*(overlay, child: GtkWidget)
proc gtk_overlay_add_overlay*(overlay, child: GtkWidget)
proc gtk_overlay_remove_overlay*(overlay, child: GtkWidget)

# Gtk.Editable
proc gtk_editable_set_text*(entry: GtkWidget, text: cstring)
proc gtk_editable_get_text*(entry: GtkWidget): cstring
proc gtk_editable_set_width_chars*(entry: GtkWidget, chars: cint)
proc gtk_editable_set_max_width_chars*(entry: GtkWidget, chars: cint)

# Gtk.Entry
proc gtk_entry_new*(): GtkWidget
proc gtk_entry_set_placeholder_text*(entry: GtkWidget, text: cstring)
proc gtk_entry_get_placeholder_text*(entry: GtkWidget): cstring
proc gtk_entry_set_alignment*(entry: GtkWidget, alignment: cfloat)
proc gtk_entry_set_visibility*(entry: GtkWidget, visibility: cbool)
proc gtk_entry_set_invisible_char*(entry: GtkWidget, ch: uint32)

# Gtk.HeaderBar
proc gtk_header_bar_new*(): GtkWidget
proc gtk_header_bar_set_show_title_buttons*(headerBar: GtkWidget, show: cbool)
proc gtk_header_bar_pack_start*(headerBar, child: GtkWidget)
proc gtk_header_bar_pack_end*(headerBar, child: GtkWidget)
proc gtk_header_bar_remove*(headerBar, child: GtkWidget)
proc gtk_header_bar_set_title_widget*(headerBar, child: GtkWidget)


# Gtk.Adjustment
proc gtk_adjustment_new*(value, lower, upper, stepIncrement, pageIncrement, pageSize: cdouble): GtkAdjustment
proc gtk_adjustment_set_value*(adjustment: GtkAdjustment, value: cdouble)
proc gtk_adjustment_set_lower*(adjustment: GtkAdjustment, value: cdouble)
proc gtk_adjustment_set_upper*(adjustment: GtkAdjustment, value: cdouble)
proc gtk_adjustment_set_step_increment*(adjustment: GtkAdjustment, value: cdouble)
proc gtk_adjustment_set_page_increment*(adjustment: GtkAdjustment, value: cdouble)
proc gtk_adjustment_set_page_size*(adjustment: GtkAdjustment, value: cdouble)

# Gtk.ScrolledWindow
proc gtk_scrolled_window_new*(hAdjustment, vAdjustment: GtkAdjustment): GtkWidget
proc gtk_scrolled_window_get_hadjustment*(window: GtkWidget): GtkAdjustment
proc gtk_scrolled_window_get_vadjustment*(window: GtkWidget): GtkAdjustment
proc gtk_scrolled_window_set_child*(window, child: GtkWidget)

# Gtk.Range
proc gtk_range_get_value*(widget: GtkWidget): cdouble
proc gtk_range_set_increments*(widget: GtkWidget; step, page: cdouble)
proc gtk_range_set_range*(widget: GtkWidget; min, max: cdouble)
proc gtk_range_set_value*(widget: GtkWidget, value: cdouble)
proc gtk_range_set_inverted*(widget: GtkWidget, setting: cbool)
proc gtk_range_get_inverted*(widget: GtkWidget): cbool
proc gtk_range_set_slider_size_fixed*(widget: GtkWidget, size_fixed: cbool)

# Gtk.Scale
proc gtk_scale_new*(widget: GtkOrientation, adjustment: GtkAdjustment): GtkWidget
proc gtk_scale_add_mark*(widget: GtkWidget, value: cdouble, position: GtkPositionType, markup: cstring)
proc gtk_scale_clear_marks*(widget: GtkWidget)
proc gtk_scale_set_draw_value*(widget: GtkWidget, draw_value: cbool)
proc gtk_scale_set_has_origin*(widget: GtkWidget, has_origin: cbool)
proc gtk_scale_set_value_pos*(widget: GtkWidget, pos: GtkPositionType)
proc gtk_scale_set_digits*(widget: GtkWidget, digits: cint)

# Gtk.IconTheme
proc gtk_icon_theme_new*(): GtkIconTheme
proc gtk_icon_theme_get_for_display*(display: GdkDisplay): GtkIconTheme
proc gtk_icon_theme_append_resource_path*(theme: GtkIconTheme, path: cstring)
proc gtk_icon_theme_add_search_path*(theme: GtkIconTheme, path: cstring)

# Gtk.Image
proc gtk_image_new*(): GtkWidget
proc gtk_image_set_from_icon_name*(image: GtkWidget, iconName: cstring, size: GtkIconSize)
proc gtk_image_set_pixel_size*(image: GtkWidget, pixelSize: cint)
proc gtk_image_set_from_pixbuf*(image: GtkWidget, pixbuf: GdkPixbuf)

# Gtk.Picture
proc gtk_picture_new*(): GtkWidget
proc gtk_picture_set_pixbuf*(picture: GtkWidget, pixbuf: GdkPixbuf)
when defined(gtk48):
  proc gtk_picture_set_content_fit*(picture: GtkWidget, fit: GtkContentFit)
else:
  proc gtk_picture_set_keep_aspect_ratio*(picture: GtkWidget, keep: cbool)

# Gtk.Paned
proc gtk_paned_new*(orientation: GtkOrientation): GtkWidget
proc gtk_paned_set_start_child*(paned, child: GtkWidget)
proc gtk_paned_set_shrink_start_child*(paned: GtkWidget, shrink: cbool)
proc gtk_paned_set_resize_start_child*(paned: GtkWidget, resize: cbool)
proc gtk_paned_set_end_child*(paned, child: GtkWidget)
proc gtk_paned_set_shrink_end_child*(paned: GtkWidget, shrink: cbool)
proc gtk_paned_set_resize_end_child*(paned: GtkWidget, resize: cbool)
proc gtk_paned_set_position*(paned: GtkWidget, pos: cint)

# Gtk.DrawingArea
proc gtk_drawing_area_new*(): GtkWidget
proc gtk_drawing_area_set_draw_func*(widget: GtkWidget,
                                     drawFunc: GtkDrawingAreaDrawFunc,
                                     data: pointer,
                                     destroy: GDestroyNotify)

# Gtk.Native
proc gtk_native_get_surface_transform*(native: GtkWidget, x, y: ptr cdouble)

# Gtk.EventController
proc gtk_event_controller_get_widget*(cont: GtkEventController): GtkWidget

# Gtk.EventControllerLegacy
proc gtk_event_controller_legacy_new*(): GtkEventController

# Gtk.GestureSingle
proc gtk_gesture_single_set_button*(gesture: GtkEventController, button: cuint)

# Gtk.GestureClick
proc gtk_gesture_click_new*(): GtkEventController

# Gtk.ShortcutController
proc gtk_shortcut_controller_new*(): GtkEventController
proc gtk_shortcut_controller_add_shortcut*(cont: GtkEventController, shortcut: GtkShortcut)
proc gtk_shortcut_controller_get_scope*(cont: GtkEventController): GtkShortcutScope
proc gtk_shortcut_controller_set_scope*(cont: GtkEventController, scope: GtkShortcutScope)

# Gtk.ShortcutTrigger
proc gtk_shortcut_trigger_parse_string*(str: cstring): GtkShortcutTrigger

# Gtk.ShortcutAction
proc gtk_shortcut_action_parse_string*(str: cstring): GtkShortcutAction

# Gtk.Shortcut
proc gtk_shortcut_new*(trigger: GtkShortcutTrigger, action: GtkShortcutAction): GtkShortcut

# Gtk.ColorChooser
proc gtk_color_chooser_set_rgba*(widget: GtkWidget, rgba: ptr GdkRgba)
proc gtk_color_chooser_get_rgba*(widget: GtkWidget, rgba: ptr GdkRgba)
proc gtk_color_chooser_set_use_alpha*(widget: GtkWidget, button: cbool)

# Gtk.ColorButton
proc gtk_color_button_new*(): GtkWidget

# Gtk.ColorChooserDialog
proc gtk_color_chooser_dialog_new*(title: cstring, parent: GtkWidget): GtkWidget

# Gtk.Switch
proc gtk_switch_new*(): GtkWidget
proc gtk_switch_set_state*(widget: GtkWidget, state: cbool)
proc gtk_switch_set_active*(widget: GtkWidget, state: cbool)

# Gtk.ToggleButton
proc gtk_toggle_button_new*(): GtkWidget
proc gtk_toggle_button_set_active*(widget: GtkWidget, state: cbool)
proc gtk_toggle_button_get_active*(widget: GtkWidget): cbool

# Gtk.LinkButton
proc gtk_link_button_new*(uri: cstring): GtkWidget
proc gtk_link_button_set_uri*(button: GtkWidget, uri: cstring)
proc gtk_link_button_set_visited*(button: GtkWidget, visited: cbool)

# Gtk.CheckButton
proc gtk_check_button_new*(): GtkWidget
proc gtk_check_button_set_active*(widget: GtkWidget, state: cbool)
proc gtk_check_button_get_active*(widget: GtkWidget): cbool
proc gtk_check_button_set_group*(widget, group: GtkWidget)

# Gtk.Popover
proc gtk_popover_new*(relativeTo: GtkWidget): GtkWidget
proc gtk_popover_popup*(popover: GtkWidget)
proc gtk_popover_popdown*(popover: GtkWidget)
proc gtk_popover_present*(popover: GtkWidget)
proc gtk_popover_set_child*(popover, child: GtkWidget)
proc gtk_popover_get_child*(popover: GtkWidget): GtkWidget
proc gtk_popover_set_has_arrow*(popover: GtkWidget, hasArrow: cbool)
proc gtk_popover_set_offset*(popover: GtkWidget, x, y: cint)
proc gtk_popover_set_position*(popover: GtkWidget, pos: GtkPositionType)
proc gtk_popover_set_pointing_to*(popover: GtkWidget, rect: ptr GdkRectangle)

# Gtk.PopoverMenu
proc gtk_popover_menu_new_from_model*(model: pointer): GtkWidget
proc gtk_popover_menu_remove_child*(popover, child: GtkWidget)
proc gtk_popover_menu_add_child*(popover, child: GtkWidget, id: cstring)

# Gtk.ProgressBar
proc gtk_progress_bar_new*(): GtkWidget
proc gtk_progress_bar_set_ellipsize*(widget: GtkWidget, mode: PangoEllipsizeMode)
proc gtk_progress_bar_set_fraction*(widget: GtkWidget, fraction: cdouble)
proc gtk_progress_bar_set_inverted*(widget: GtkWidget, inverted: cbool)
proc gtk_progress_bar_set_pulse_step*(widget: GtkWidget, fraction: cdouble)
proc gtk_progress_bar_set_show_text*(widget: GtkWidget, show_text: cbool)
proc gtk_progress_bar_set_text*(widget: GtkWidget, text: cstring)

# Gtk.Stack
proc gtk_stack_add_named*(stack, child: GtkWidget, name: cstring)
proc gtk_stack_remove*(stack, child: GtkWidget)

# Gtk.MenuButton
proc gtk_menu_button_new*(): GtkWidget
proc gtk_menu_button_set_child*(button, child: GtkWidget)
proc gtk_menu_button_set_popover*(button, popover: GtkWidget)

# Gtk.Separator
proc gtk_separator_new*(orient: GtkOrientation): GtkWidget


# Gtk.TextBuffer
proc gtk_text_buffer_new*(tagTable: GtkTextTagTable): GtkTextBuffer
proc gtk_text_buffer_get_line_count*(buffer: GtkTextBuffer): cint
proc gtk_text_buffer_get_char_count*(buffer: GtkTextBuffer): cint
proc gtk_text_buffer_get_modified*(buffer: GtkTextBuffer): cbool
proc gtk_text_buffer_get_can_redo*(buffer: GtkTextBuffer): cbool
proc gtk_text_buffer_get_can_undo*(buffer: GtkTextBuffer): cbool
proc gtk_text_buffer_redo*(buffer: GtkTextBuffer)
proc gtk_text_buffer_undo*(buffer: GtkTextBuffer)
proc gtk_text_buffer_get_has_selection*(buffer: GtkTextBuffer): cbool
proc gtk_text_buffer_get_selection_bounds*(buffer: GtkTextBuffer, a, b: ptr GtkTextIter): cbool
proc gtk_text_buffer_insert*(buffer: GtkTextBuffer, iter: ptr GtkTextIter, text: cstring, len: cint)
proc gtk_text_buffer_delete*(buffer: GtkTextBuffer, a, b: ptr GtkTextIter)
proc gtk_text_buffer_set_text*(buffer: GtkTextBuffer, text: cstring, len: cint)
proc gtk_text_buffer_get_text*(buffer: GtkTextBuffer,
                               a, b: ptr GtkTextIter,
                               includeHiddenChars: cbool): OwnedGtkString
proc gtk_text_buffer_begin_user_action*(buffer: GtkTextBuffer)
proc gtk_text_buffer_end_user_action*(buffer: GtkTextBuffer)
proc gtk_text_buffer_get_start_iter*(buffer: GtkTextBuffer, iter: ptr GtkTextIter)
proc gtk_text_buffer_get_end_iter*(buffer: GtkTextBuffer, iter: ptr GtkTextIter)
proc gtk_text_buffer_get_iter_at_line*(buffer: GtkTextBuffer, iter: ptr GtkTextIter, line: cint)
proc gtk_text_buffer_get_iter_at_offset*(buffer: GtkTextBuffer, iter: ptr GtkTextIter, offset: cint)
proc gtk_text_buffer_create_tag*(buffer: GtkTextBuffer, name: cstring): GtkTextTag {.varargs.}
proc gtk_text_buffer_apply_tag*(buffer: GtkTextBuffer, tag: GtkTextTag, a, b: ptr GtkTextIter)
proc gtk_text_buffer_apply_tag_by_name*(buffer: GtkTextBuffer, name: cstring, a, b: ptr GtkTextIter)
proc gtk_text_buffer_remove_tag*(buffer: GtkTextBuffer, tag: GtkTextTag, a, b: ptr GtkTextIter)
proc gtk_text_buffer_remove_all_tags*(buffer: GtkTextBuffer, a, b: ptr GtkTextIter)
proc gtk_text_buffer_remove_tag_by_name*(buffer: GtkTextBuffer, name: cstring, a, b: ptr GtkTextIter)
proc gtk_text_buffer_place_cursor*(buffer: GtkTextBuffer, pos: ptr GtkTextIter)
proc gtk_text_buffer_select_range*(buffer: GtkTextBuffer, insert, other: ptr GtkTextIter)
proc gtk_text_buffer_get_tag_table*(buffer: GtkTextBuffer): GtkTextTagTable

# Gtk.TextIter
proc gtk_text_iter_equal*(a, b: ptr GtkTextIter): cbool
proc gtk_text_iter_compare*(a, b: ptr GtkTextIter): cint
proc gtk_text_iter_in_range*(iter, a, b: ptr GtkTextIter): cbool

proc gtk_text_iter_has_tag*(iter: ptr GtkTextIter, tag: GtkTextTag): cbool
proc gtk_text_iter_starts_tag*(iter: ptr GtkTextIter, tag: GtkTextTag): cbool
proc gtk_text_iter_ends_tag*(iter: ptr GtkTextIter, tag: GtkTextTag): cbool

proc gtk_text_iter_is_start*(iter: ptr GtkTextIter): cbool
proc gtk_text_iter_is_end*(iter: ptr GtkTextIter): cbool
proc gtk_text_iter_can_insert*(iter: ptr GtkTextIter): cbool

proc gtk_text_iter_forward_chars*(iter: ptr GtkTextIter, count: cint): cbool
proc gtk_text_iter_forward_line*(iter: ptr GtkTextIter): cbool
proc gtk_text_iter_forward_to_line_end*(iter: ptr GtkTextIter): cbool
proc gtk_text_iter_forward_to_tag_toggle*(iter: ptr GtkTextIter, tag: GtkTextTag): cbool
proc gtk_text_iter_backward_chars*(iter: ptr GtkTextIter, count: cint): cbool
proc gtk_text_iter_backward_line*(iter: ptr GtkTextIter): cbool
proc gtk_text_iter_backward_to_tag_toggle*(iter: ptr GtkTextIter, tag: GtkTextTag): cbool

proc gtk_text_iter_get_offset*(iter: ptr GtkTextIter): cint
proc gtk_text_iter_get_line*(iter: ptr GtkTextIter): cint
proc gtk_text_iter_get_line_offset*(iter: ptr GtkTextIter): cint
proc gtk_text_iter_set_offset*(iter: ptr GtkTextIter, value: cint)
proc gtk_text_iter_set_line*(iter: ptr GtkTextIter, value: cint)
proc gtk_text_iter_set_line_offset*(iter: ptr GtkTextIter, value: cint)

# Gtk.TextTagTable
proc gtk_text_tag_table_remove*(tab: GtkTextTagTable, tag: GtkTextTag)
proc gtk_text_tag_table_lookup*(tab: GtkTextTagTable, name: cstring): GtkTextTag

# Gtk.TextView
proc gtk_text_view_new*(): GtkWidget
proc gtk_text_view_set_buffer*(textView: GtkWidget, buffer: GtkTextBuffer)
proc gtk_text_view_set_monospace*(textView: GtkWidget, monospace: cbool)
proc gtk_text_view_set_cursor_visible*(textView: GtkWidget, isVisible: cbool)
proc gtk_text_view_set_editable*(textView: GtkWidget, editable: cbool)
proc gtk_text_view_set_accepts_tab*(textView: GtkWidget, acceptsTab: cbool)
proc gtk_text_view_set_indent*(textView: GtkWidget, indent: cint)

# Gtk.ListBox
proc gtk_list_box_new*(): GtkWidget
proc gtk_list_box_set_selection_mode*(listBox: GtkWidget, mode: GtkSelectionMode)
proc gtk_list_box_get_selected_rows*(listBox: GtkWidget): GList
proc gtk_list_box_select_row*(listBox, row: GtkWidget)
proc gtk_list_box_unselect_row*(listBox, row: GtkWidget)
proc gtk_list_box_append*(listBox, row: GtkWidget)
proc gtk_list_box_insert*(listBox, row: GtkWidget, pos: cint)
proc gtk_list_box_remove*(listBox, row: GtkWidget)

# Gtk.ListBoxRow
proc gtk_list_box_row_new*(): GtkWidget
proc gtk_list_box_row_get_index*(row: GtkWidget): cint
proc gtk_list_box_row_is_selected*(row: GtkWidget): cbool
proc gtk_list_box_row_set_child*(row, child: GtkWidget)

# Gtk.FlowBox
proc gtk_flow_box_new*(): GtkWidget
proc gtk_flow_box_insert*(flowBox, child: GtkWidget, pos: cint)
proc gtk_flow_box_append*(flowBox, child: GtkWidget)
proc gtk_flow_box_remove*(flowBox, child: GtkWidget)
proc gtk_flow_box_set_homogeneous*(flowBox: GtkWidget, homogeneous: cbool)
proc gtk_flow_box_set_row_spacing*(flowBox: GtkWidget, spacing: cuint)
proc gtk_flow_box_set_column_spacing*(flowBox: GtkWidget, spacing: cuint)
proc gtk_flow_box_set_selection_mode*(flowBox: GtkWidget, mode: GtkSelectionMode)
proc gtk_flow_box_set_min_children_per_line*(flowBox: GtkWidget, count: cuint)
proc gtk_flow_box_set_max_children_per_line*(flowBox: GtkWidget, count: cuint)

# Gtk.FlowBoxChild
proc gtk_flow_box_child_new*(): GtkWidget
proc gtk_flow_box_child_set_child*(flowBoxChild, child: GtkWidget)

# Gtk.Frame
proc gtk_frame_new*(label: cstring): GtkWidget
proc gtk_frame_set_label*(frame: GtkWidget, label: cstring)
proc gtk_frame_set_label_align*(frame: GtkWidget, x, y: cfloat)
proc gtk_frame_set_shadow_type*(frame: GtkWidget, shadow: GtkShadowType)
proc gtk_frame_set_child*(frame, child: GtkWidget)

# Gtk.GLArea
proc gtk_gl_area_new*(): GtkWidget
proc gtk_gl_area_make_current*(area: GtkWidget)
proc gtk_gl_area_set_has_stencil_buffer*(area: GtkWidget, value: cbool)
proc gtk_gl_area_set_has_depth_buffer*(area: GtkWidget, value: cbool)
proc gtk_gl_area_set_required_version*(area: GtkWidget, major, minor: cint)
proc gtk_gl_area_set_use_es*(area: GtkWidget, useEs: cbool)
proc gtk_gl_area_queue_render*(area: GtkWidget)
proc gtk_gl_area_get_error*(area: GtkWidget): GError

# Gtk.Dialog
proc gtk_dialog_new*(): GtkWidget
proc gtk_dialog_new_with_buttons*(title: cstring,
                                  parent: GtkWidget,
                                  flags: GtkDialogFlags,
                                  firstBtn: cstring): GtkWidget {.varargs.}
proc gtk_dialog_response*(dialog: GtkWidget, response: cint)
proc gtk_dialog_add_button*(dialog: GtkWidget, text: cstring, response: cint): GtkWidget
proc gtk_dialog_get_header_bar*(dialog: GtkWidget): GtkWidget

# Gtk.FileChooser
proc gtk_file_chooser_get_file*(fileChooser: GtkWidget): GFile
proc gtk_file_chooser_get_files*(fileChooser: GtkWidget): GListModel
proc gtk_file_chooser_set_select_multiple*(fileChooser: GtkWidget, select: cbool)
proc gtk_file_chooser_set_current_folder*(fileChooser: GtkWidget, folder: GFile, error: ptr GError): cbool

# Gtk.FileChooserDialog
proc gtk_file_chooser_dialog_new*(title: cstring,
                                  parent: GtkWidget,
                                  action: GtkFileChooserAction): GtkWidget {.varargs.}

# Gtk.MessageDialog
proc gtk_message_dialog_new*(parent: GtkWidget,
                             flags: GtkDialogFlags,
                             typ: GtkMessageType,
                             buttons: GtkButtonsType,
                             message: cstring): GtkWidget {.varargs.}

# Gtk.AboutDialog
proc gtk_about_dialog_new*(): GtkWidget
proc gtk_about_dialog_set_copyright*(dialog: GtkWidget, text: cstring)
proc gtk_about_dialog_set_version*(dialog: GtkWidget, text: cstring)
proc gtk_about_dialog_set_program_name*(dialog: GtkWidget, text: cstring)
proc gtk_about_dialog_set_logo_icon_name*(dialog: GtkWidget, name: cstring)
proc gtk_about_dialog_set_license*(dialog: GtkWidget, text: cstring)
proc gtk_about_dialog_add_credit_section*(dialog: GtkWidget, name: cstring, people: cstringArray)

# Gtk.StringList
proc gtk_string_list_new*(strings: cstringArray): GListModel

# Gtk.StringObject
proc gtk_string_object_get_string*(stringObject: GtkStringObject): cstring

# Gtk.Expression
proc gtk_expression_unref*(expr: GtkExpression)
proc gtk_cclosure_expression_new*(typ: GType,
                                  marshal: GClosureMarshal,
                                  paramCount: cuint,
                                  params: ptr UncheckedArray[GtkExpression],
                                  callback: GCallback,
                                  data: pointer,
                                  destroy: GClosureNotify): GtkExpression

# Gtk.DropDown
proc gtk_drop_down_new*(model: GListModel, expr: pointer): GtkWidget
proc gtk_drop_down_set_model*(dropDown: GtkWidget, model: GListModel)
proc gtk_drop_down_set_enable_search*(dropDown: GtkWidget, enabled: cbool)
proc gtk_drop_down_set_selected*(dropDown: GtkWidget, selected: cuint)
proc gtk_drop_down_get_selected*(dropDown: GtkWidget): cuint
proc gtk_drop_down_set_show_arrow*(dropDown: GtkWidget, showArrow: cbool)
proc gtk_drop_down_set_expression*(dropDown: GtkWidget, expression: GtkExpression)

# Gtk.Grid
proc gtk_grid_new*(): GtkWidget
proc gtk_grid_attach*(grid, child: GtkWidget,
                      x, y, w, h: cint)
proc gtk_grid_remove*(grid, child: GtkWidget)
proc gtk_grid_set_row_homogeneous*(grid: GtkWidget, homogeneous: cbool)
proc gtk_grid_set_column_homogeneous*(grid: GtkWidget, homogeneous: cbool)
proc gtk_grid_set_row_spacing*(grid: GtkWidget, spacing: cuint)
proc gtk_grid_set_column_spacing*(grid: GtkWidget, spacing: cuint)

# Gtk.Calendar
proc gtk_calendar_new*(): GtkWidget
proc gtk_calendar_set_show_day_names*(widget: GtkWidget, show: cbool)
proc gtk_calendar_set_show_heading*(widget: GtkWidget, show: cbool)
proc gtk_calendar_set_show_week_numbers*(widget: GtkWidget, show: cbool)
proc gtk_calendar_select_day*(widget: GtkWidget, date: GDateTime)
proc gtk_calendar_get_date*(widget: GtkWidget): GDateTime
proc gtk_calendar_clear_marks*(widget: GtkWidget)
proc gtk_calendar_mark_day*(widget: GtkWidget, day: cuint)

# Gtk.Spinner
proc gtk_spinner_new*(): GtkWidget
proc gtk_spinner_set_spinning*(widget: GtkWidget, spinning: cbool)

# Gtk.SpinButton
proc gtk_spin_button_new*(adjustment: GtkAdjustment, climbRate: cdouble, digits: cuint): GtkWidget
proc gtk_spin_button_get_adjustment*(widget: GtkWidget): GtkAdjustment
proc gtk_spin_button_set_value*(widget: GtkWidget, value: cdouble)
proc gtk_spin_button_get_value*(widget: GtkWidget): cdouble
proc gtk_spin_button_set_digits*(widget: GtkWidget, digits: cuint)
proc gtk_spin_button_set_wrap*(widget: GtkWidget, digits: cbool)
proc gtk_spin_button_set_climb_rate*(widget: GtkWidget, digits: cdouble)

# Gtk.Fixed
proc gtk_fixed_new*(): GtkWidget
proc gtk_fixed_put*(widget, child: GtkWidget, x, y: cdouble)
proc gtk_fixed_move*(widget, child: GtkWidget, x, y: cdouble)
proc gtk_fixed_remove*(widget, child: GtkWidget)

# Gtk.LevelBar
proc gtk_level_bar_new*(): GtkWidget
proc gtk_level_bar_set_inverted*(widget: GtkWidget, value: cbool)
proc gtk_level_bar_set_mode*(widget: GtkWidget, mode: GtkLevelBarMode)
proc gtk_level_bar_set_value*(widget: GtkWidget, value: cdouble)
proc gtk_level_bar_set_min_value*(widget: GtkWidget, value: cdouble)
proc gtk_level_bar_set_max_value*(widget: GtkWidget, value: cdouble)

# Gtk.Expander
proc gtk_expander_new*(label: cstring): GtkWidget
proc gtk_expander_set_child*(widget: GtkWidget, child: GtkWidget)
proc gtk_expander_set_expanded*(widget: GtkWidget, expanded: cbool)
proc gtk_expander_set_label*(widget: GtkWidget, label: cstring)
proc gtk_expander_set_label_widget*(widget: GtkWidget, label_widget: GtkWidget)
proc gtk_expander_set_resize_toplevel*(widget: GtkWidget, resize_toplevel: cbool)
proc gtk_expander_set_use_markup*(widget: GtkWidget, use_markup: cbool)
proc gtk_expander_set_use_underline*(widget: GtkWidget, use_underline: cbool)
proc gtk_expander_get_expanded*(widget: GtkWidget): cbool

# Gtk.SelectionModel
proc gtk_selection_model_select_item*(model: GtkSelectionModel, index: cuint, unselectOther: cbool)
proc gtk_selection_model_unselect_item*(model: GtkSelectionModel, index: cuint)
proc gtk_selection_model_is_selected*(model: GtkSelectionModel, index: cuint): cbool

# Gtk.NoSelection
proc gtk_no_selection_new*(model: GListModel): GtkSelectionModel

# Gtk.SingleSelection
proc gtk_single_selection_new*(model: GListModel): GtkSelectionModel

# Gtk.MultiSelection
proc gtk_multi_selection_new*(model: GListModel): GtkSelectionModel

# Gtk.SignalListItemFactory
proc gtk_signal_list_item_factory_new*(): GtkListItemFactory

# Gtk.ListItem
proc gtk_list_item_set_child*(widget, child: GtkWidget)
proc gtk_list_item_get_item*(widget: GtkWidget): pointer
proc gtk_list_item_get_position*(widget: GtkWidget): cuint

# Gtk.ListView
proc gtk_list_view_new*(model: GtkSelectionModel, factory: GtkListItemFactory): GtkWidget
proc gtk_list_view_set_model*(widget: GtkWidget, model: GtkSelectionModel)
proc gtk_list_view_set_factory*(widget: GtkWidget, factory: GtkListItemFactory)
proc gtk_list_view_set_show_separators*(widget: GtkWidget, show: cbool)
proc gtk_list_view_set_single_click_activate*(widget: GtkWidget, setting: cbool)
proc gtk_list_view_set_enable_rubberband*(widget: GtkWidget, setting: cbool)

# Gio.ListStore
proc g_list_store_new*(itemType: GType): GListModel
proc g_list_store_append*(model: GListModel, item: pointer)
proc g_list_store_remove*(model: GListModel, index: cuint)
{.pop.}

{.push hint[Name]: off.}
proc g_value_new*(str: string): GValue =
  discard g_value_init(result.addr, G_TYPE_STRING)
  g_value_set_string(result.addr, str.cstring)

proc g_value_new*(value: char): GValue =
  discard g_value_init(result.addr, G_TYPE_CHAR)
  g_value_set_char(result.addr, cchar(value))

proc g_value_new*(value: uint8): GValue =
  discard g_value_init(result.addr, G_TYPE_UCHAR)
  g_value_set_uchar(result.addr, value)

proc g_value_new*(value: int): GValue =
  discard g_value_init(result.addr, G_TYPE_INT)
  g_value_set_int(result.addr, cint(value))

proc g_value_new*(value: uint): GValue =
  discard g_value_init(result.addr, G_TYPE_UINT)
  g_value_set_uint(result.addr, cuint(value))

proc g_value_new*(value: bool): GValue =
  discard g_value_init(result.addr, G_TYPE_BOOLEAN)
  g_value_set_boolean(result.addr, cbool(ord(value)))

proc g_value_new*(icon: GIcon): GValue =
  discard g_value_init(result.addr, g_type_from_name("GIcon"))
  g_value_set_object(result.addr, pointer(icon))

proc g_signal_connect*(widget: GtkEventController, signal: cstring, closure, data: pointer): culong =
  result = g_signal_connect_data(widget.pointer, signal, closure, data, nil, G_CONNECT_AFTER)

proc g_signal_connect*(widget: GtkWidget, signal: cstring, closure, data: pointer): culong =
  result = g_signal_connect_data(widget.pointer, signal, closure, data, nil, G_CONNECT_AFTER)

proc g_signal_connect*(app: GApplication, signal: cstring, closure, data: pointer): culong =
  result = g_signal_connect_data(app.pointer, signal, closure, data, nil, G_CONNECT_AFTER)

proc g_signal_connect*(app: GtkListItemFactory, signal: cstring, closure, data: pointer): culong =
  result = g_signal_connect_data(app.pointer, signal, closure, data, nil, G_CONNECT_AFTER)

proc g_signal_connect*(app: GtkSelectionModel, signal: cstring, closure, data: pointer): culong =
  result = g_signal_connect_data(app.pointer, signal, closure, data, nil, G_CONNECT_AFTER)
{.pop.}

template withCArgs(argc, argv, body: untyped) =
  block:
    var args: seq[string] = @[]
    for it in 0..paramCount():
      args.add(paramStr(it))
    var
      argc = cint(paramCount() + 1)
      argv = allocCStringArray(args)
    defer: argv.deallocCStringArray()
    body

iterator items*(model: GListModel): pointer =
  let count = g_list_model_get_n_items(model)
  for it in 0..<count:
    yield g_list_model_get_item(model, it)

{.push hint[Name]: off}
proc g_application_run*(app: GApplication): cint =
  withCArgs argc, argv:
    result = g_application_run(app, argc, argv)
{.pop.}<|MERGE_RESOLUTION|>--- conflicted
+++ resolved
@@ -26,10 +26,7 @@
 import ./common
 
 import std/strutils as strutils
-<<<<<<< HEAD
-=======
-
->>>>>>> 6ae5ae82
+
 const GtkMinor {.intdefine: "gtkminor".}: int = 0 ## Specifies the minimum GTK4 minor version required to run an application. Overwriteable via `-d:gtkminor=X`. Defaults to 0.
 
 {.passl: strutils.strip(gorge("pkg-config --libs gtk4")).}
@@ -157,14 +154,10 @@
   GtkShortcutAction* = distinct pointer
   GtkExpression* = distinct pointer
   GtkStringObject* = distinct pointer
-<<<<<<< HEAD
   GtkMediaStream* = distinct pointer
-  
-=======
   GtkListItemFactory* = distinct pointer
   GtkSelectionModel* = distinct pointer
 
->>>>>>> 6ae5ae82
 proc isNil*(obj: GtkTextBuffer): bool {.borrow.}
 proc isNil*(obj: GtkTextTag): bool {.borrow.}
 proc isNil*(obj: GtkTextTagTable): bool {.borrow.}
@@ -179,12 +172,9 @@
 proc isNil*(obj: GtkShortcutAction): bool {.borrow.}
 proc isNil*(obj: GtkExpression): bool {.borrow.}
 proc isNil*(obj: GtkStringObject): bool {.borrow.}
-<<<<<<< HEAD
 proc isNil*(obj: GtkMediaStream): bool {.borrow.}
-=======
 proc isNil*(obj: GtkListItemFactory): bool {.borrow.}
 proc isNil*(obj: GtkSelectionModel): bool {.borrow.}
->>>>>>> 6ae5ae82
 
 template defineBitSet(typ) =
   proc `==`*(a, b: typ): bool {.borrow.}
