--- conflicted
+++ resolved
@@ -213,6 +213,35 @@
         proc select(enumIndex: int) =
           field[].position = enumIndex.ScalePosition
 
+proc toFormField(state: auto, fieldName: static string, index: int, typ: typedesc[tuple[name: string, title: string, text: string]]): Widget =
+  ## Provides a form to display a single entry of type `tuple[name: string, title: string, text: string]` in a list of entries.
+  let tup = state.getField(fieldName)[index]
+  return gui:
+    ActionRow:      
+      title = "(Name, Title, Text)"      
+      Entry() {.addSuffix.}:
+        text = state.getField(fieldName)[index].name
+        proc changed(text: string) =
+          state.getField(fieldName)[index].name = text
+      
+      Entry() {.addSuffix.}:
+        text = state.getField(fieldName)[index].title
+        proc changed(text: string) =
+          state.getField(fieldName)[index].title = text
+      
+      Entry() {.addSuffix.}:
+        text = state.getField(fieldName)[index].text
+        proc changed(text: string) =
+          state.getField(fieldName)[index].text = text
+
+      Button {.addSuffix.}:
+        icon = "user-trash-symbolic"
+        proc clicked() =
+          state.getField(fieldName).delete(index)
+
+proc toFormField[T](state: auto, fieldName: static string, typ: typedesc[seq[T]]): Widget =
+  ## Provides a form field for any field on `state` with a seq type.
+  ## Displays a dummy widget if there is no `toListFormField` implementation for type T.
 proc addDeleteButton(formField: Widget, value: ptr seq[auto], index: int) =
   let button = gui:
     Button():
@@ -282,50 +311,6 @@
   ## Provides a form field for any object variant type
   return state.toPlaceHolderFormField(field, fieldName)
 
-<<<<<<< HEAD
-proc toListFormField(state: auto, fieldName: static string, index: int, typ: typedesc[tuple[name: string, title: string, text: string]]): Widget =
-  ## Provides a form to display a single entry of type `tuple[name: string, title: string, text: string]` in a list of entries.
-  let tup = state.getField(fieldName)[index]
-  return gui:
-    ActionRow:      
-      title = "(Name, Title, Text)"      
-      Entry() {.addSuffix.}:
-        text = state.getField(fieldName)[index].name
-        proc changed(text: string) =
-          state.getField(fieldName)[index].name = text
-      
-      Entry() {.addSuffix.}:
-        text = state.getField(fieldName)[index].title
-        proc changed(text: string) =
-          state.getField(fieldName)[index].title = text
-      
-      Entry() {.addSuffix.}:
-        text = state.getField(fieldName)[index].text
-        proc changed(text: string) =
-          state.getField(fieldName)[index].text = text
-
-      Button {.addSuffix.}:
-        icon = "user-trash-symbolic"
-        proc clicked() =
-          state.getField(fieldName).delete(index)
-
-proc toFormField[T](state: auto, fieldName: static string, typ: typedesc[seq[T]]): Widget =
-  ## Provides a form field for any field on `state` with a seq type.
-  ## Displays a dummy widget if there is no `toListFormField` implementation for type T.
-  return gui:
-    ExpanderRow:
-      title = fieldName
-      
-      for index, num in state.getField(fieldName):
-        insert(toListFormField(state, fieldName, index, T)){.addRow.}
-      
-      ListBoxRow {.addRow.}:
-        Button:
-          icon = "list-add-symbolic"
-          style = [ButtonFlat]
-          proc clicked() =
-            state.getField(fieldName).add(default(T))
-=======
 proc toFormField(state: Viewable, field: ptr[auto], fieldName: string): Widget =
   ## Provides a fallback form field for any type that does not match any of the other `toFormField` overloads.
   ## If the type has fields (e.g. object or tuple) it will generate a form with a formfield 
@@ -350,7 +335,6 @@
 
   else:
     return state.toPlaceHolderFormField(field, fieldName)
->>>>>>> 0684a387
 
 proc toAutoFormMenu*[T](app: T, sizeRequest: tuple[x,y: int] = (400, 700), ignoreFields: static seq[string]): Widget =
   ## Provides a form for every field in a given `app` instance.
