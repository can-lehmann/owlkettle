version = "3.0.0"
author = "Can Joshua Lehmann"
description = "A declarative user interface framework based on GTK"
license = "MIT"

requires "nim >= 1.6.0"

import std/[strformat, strutils]

proc findExamples(path: string): seq[string] =
  for file in listFiles(path):
    if file.endsWith(".nim"):
      result.add(file)
  for dir in listDirs(path):
    result.add(findExamples(dir))

task examples, "Build examples":
  when defined(github):
    # Can not compile because they rely on an adwaita version higher than available in test-image of CI pipeline
    let uncompileable: seq[string] = @[
      "widgets/adw/banner.nim",
      "widgets/adw/entry_row.nim",
      "widgets/adw/switch_row.nim",
<<<<<<< HEAD
      "widgets/adw/toolbar_view.nim",
      "widgets/adw/button_content.nim"
=======
      "widgets/adw/overlay_split_view.nim",
      "widgets/adw/button_content.nim",
      "widgets/adw/about_window.nim"
>>>>>>> 78a9acc6
    ]
    let adwaitaFlag = ""
  else:
    let uncompileable: seq[string] = @[] # You should be able to run any example locally assuming you have an up-to-date system.
    let adwaitaFlag = "-d:adwminor=4"
  
  withDir "examples":
    for file in findExamples("."):
      if file in uncompileable:
        continue
        
      let compileCommand = fmt"nim c --hints:off --path:.. --verbosity:0 {adwaitaFlag} {file}" 
      echo "INFO: Compile " & file
      echo compileCommand
      exec compileCommand
      echo "INFO: OK"
      echo "================================================================================"

task genDocs, "Generate owlkettle wigets.md file from widgets.nim":
  exec "make -C docs"

task setupBook, "Compiles the nimibook CLI-binary used for generating the docs":
  exec "nimble install -y nimib@#head nimibook@#head markdown@0.8.5"
  exec "nim c -d:release --mm:refc nbook.nim"

task genBook, "Generate the owlkettle nimibook book docs":
  exec "nimble setupBook"
  echo "BOOK-CLI-GENERATED"

  exec "nimble genDocs"
  echo "WIDGETS-DOCS-GENERATED"

  exec "./nbook --mm:refc init"
  echo "INITIALIZED NIMIBOOK"

  exec "./nbook build --mm:refc --define:owlkettleNimiDocs --path:."
  echo "BUILT NIMIBOOK"

  ## Needed as the nimibook will serve the copied images, while the raw md files
  ## in the repository will serve the originals
  exec "cp -r ./docs/assets ./compiledBook/docs"<|MERGE_RESOLUTION|>--- conflicted
+++ resolved
@@ -21,14 +21,10 @@
       "widgets/adw/banner.nim",
       "widgets/adw/entry_row.nim",
       "widgets/adw/switch_row.nim",
-<<<<<<< HEAD
       "widgets/adw/toolbar_view.nim",
-      "widgets/adw/button_content.nim"
-=======
       "widgets/adw/overlay_split_view.nim",
       "widgets/adw/button_content.nim",
       "widgets/adw/about_window.nim"
->>>>>>> 78a9acc6
     ]
     let adwaitaFlag = ""
   else:
