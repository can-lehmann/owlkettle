--- conflicted
+++ resolved
@@ -21,11 +21,8 @@
       "widgets/adw/banner.nim",
       "widgets/adw/entry_row.nim",
       "widgets/adw/switch_row.nim",
-<<<<<<< HEAD
-      "widgets/adw/overlay_split_view.nim"
-=======
+      "widgets/adw/overlay_split_view.nim",
       "widgets/adw/button_content.nim"
->>>>>>> 0684a387
     ]
     let adwaitaFlag = ""
   else:
