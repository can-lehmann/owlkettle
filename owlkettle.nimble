version = "2.2.0"
author = "Can Joshua Lehmann"
description = "A declarative user interface framework based on GTK"
license = "MIT"

requires "nim >= 1.6.0"

import std/[strformat, strutils]

proc findExamples(path: string): seq[string] =
  for file in listFiles(path):
    if file.endsWith(".nim"):
      result.add(file)
  for dir in listDirs(path):
    result.add(findExamples(dir))

task examples, "Build examples":
  when defined(github):
    # Can not compile because they rely on an adwaita version higher than available in test-image of CI pipeline
    let uncompileable: seq[string] = @[
      "widgets/adw/banner.nim",
      "widgets/adw/entry_row.nim",
      "widgets/adw/switch_row.nim",
<<<<<<< HEAD
      "widgets/adw/overlay_split_view.nim",
      "widgets/adw/button_content.nim"
=======
      "widgets/adw/button_content.nim",
      "widgets/adw/about_window.nim"
>>>>>>> a678f9b6
    ]
    let adwaitaFlag = ""
  else:
    let uncompileable: seq[string] = @[] # You should be able to run any example locally assuming you have an up-to-date system.
    let adwaitaFlag = "-d:adwminor=4"
  
  withDir "examples":
    for file in findExamples("."):
      if file in uncompileable:
        continue
        
      let compileCommand = fmt"nim c --hints:off --path:.. --verbosity:0 {adwaitaFlag} {file}" 
      echo "INFO: Compile " & file
      echo compileCommand
      exec compileCommand
      echo "INFO: OK"
      echo "================================================================================"

task genDocs, "Generate owlkettle wigets.md file from widgets.nim":
  exec "make -C docs"

task setupBook, "Compiles the nimibook CLI-binary used for generating the docs":
  exec "nimble install -y nimib@#head nimibook@#head markdown@0.8.5"
  exec "nim c -d:release --mm:refc nbook.nim"

task genBook, "Generate the owlkettle nimibook book docs":
  exec "nimble setupBook"
  echo "BOOK-CLI-GENERATED"

  exec "nimble genDocs"
  echo "WIDGETS-DOCS-GENERATED"

  exec "./nbook --mm:refc init"
  echo "INITIALIZED NIMIBOOK"

  exec "./nbook build --mm:refc --define:owlkettleNimiDocs --path:."
  echo "BUILT NIMIBOOK"

  ## Needed as the nimibook will serve the copied images, while the raw md files
  ## in the repository will serve the originals
  exec "cp -r ./docs/assets ./compiledBook/docs"<|MERGE_RESOLUTION|>--- conflicted
+++ resolved
@@ -21,13 +21,9 @@
       "widgets/adw/banner.nim",
       "widgets/adw/entry_row.nim",
       "widgets/adw/switch_row.nim",
-<<<<<<< HEAD
       "widgets/adw/overlay_split_view.nim",
-      "widgets/adw/button_content.nim"
-=======
       "widgets/adw/button_content.nim",
       "widgets/adw/about_window.nim"
->>>>>>> a678f9b6
     ]
     let adwaitaFlag = ""
   else:
