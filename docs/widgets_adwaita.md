--- conflicted
+++ resolved
@@ -365,7 +365,6 @@
 ```
 
 
-<<<<<<< HEAD
 ## OverlaySplitView
 
 ```nim
@@ -387,7 +386,6 @@
 - `sidebarPosition: PackType = PackStart`
 - `widthFraction: float = 0.25`
 - `widthUnit: LengthUnit = LengthScaleIndependent`
-=======
 ## AdwHeaderBar
 
 ```nim
@@ -413,21 +411,17 @@
 
 - `windowControls: DecorationLayout`
 - `windowControls: Option[DecorationLayout]`
->>>>>>> 58c512e5
 
 ###### Adders
 
 - All adders from [BaseWidget](#BaseWidget)
-<<<<<<< HEAD
 - `add`
 - `addSidebar`
-=======
 - `addLeft` Adds a widget to the left side of the HeaderBar.
 
 - `addRight` Adds a widget to the right side of the HeaderBar.
 
 - `addTitle`
->>>>>>> 58c512e5
 
 
 ## SplitButton
